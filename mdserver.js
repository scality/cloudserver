--- conflicted
+++ resolved
@@ -2,10 +2,7 @@
 
 const { config } = require('./lib/Config.js');
 const MetadataFileServer =
-<<<<<<< HEAD
           require('arsenal').storage.metadata.file.MetadataFileServer;
-=======
-          require('arsenal').storage.metadata.MetadataFileServer;
 const logger = require('./lib/utilities/logger');
 
 process.on('uncaughtException', err => {
@@ -17,7 +14,6 @@
     });
     process.exit(1);
 });
->>>>>>> c107de74
 
 if (config.backends.metadata === 'file') {
     const mdServer = new MetadataFileServer(
