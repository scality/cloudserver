const assert = require('assert');
const collectResponseHeaders =
    require('../../../lib/utilities/collectResponseHeaders');

describe('Middleware: Collect Response Headers', () => {
    it('should be able to set replication status when config is set', () => {
        const objectMD = { replicationInfo: { status: 'REPLICA' } };
        const headers = collectResponseHeaders(objectMD);
        assert.deepStrictEqual(headers['x-amz-replication-status'], 'REPLICA');
    });

    [
        { md: { replicationInfo: null }, test: 'when config is not set' },
        { md: {}, test: 'for older objects' },
    ].forEach(item => {
        it(`should skip replication header ${item.test}`, () => {
            const headers = collectResponseHeaders(item.md);
            assert.deepStrictEqual(headers['x-amz-replication-status'],
                undefined);
        });
    });

<<<<<<< HEAD
    it('should add the Accept-Ranges header', () => {
        const headers = collectResponseHeaders({});
        assert.strictEqual(headers['Accept-Ranges'], 'bytes');
=======
    it('should return an undefined value when x-amz-website-redirect-location' +
       ' is empty', () => {
        const objectMD = { 'x-amz-website-redirect-location': '' };
        const headers = collectResponseHeaders(objectMD);
        assert.strictEqual(headers['x-amz-website-redirect-location'],
          undefined);
    });

    it('should return the (nonempty) value of WebsiteRedirectLocation', () => {
        const obj = { 'x-amz-website-redirect-location': 'google.com' };
        const headers = collectResponseHeaders(obj);
        assert.strictEqual(headers['x-amz-website-redirect-location'],
            'google.com');
>>>>>>> 834184a7
    });
});<|MERGE_RESOLUTION|>--- conflicted
+++ resolved
@@ -20,11 +20,11 @@
         });
     });
 
-<<<<<<< HEAD
     it('should add the Accept-Ranges header', () => {
         const headers = collectResponseHeaders({});
         assert.strictEqual(headers['Accept-Ranges'], 'bytes');
-=======
+    });
+
     it('should return an undefined value when x-amz-website-redirect-location' +
        ' is empty', () => {
         const objectMD = { 'x-amz-website-redirect-location': '' };
@@ -38,6 +38,5 @@
         const headers = collectResponseHeaders(obj);
         assert.strictEqual(headers['x-amz-website-redirect-location'],
             'google.com');
->>>>>>> 834184a7
     });
 });