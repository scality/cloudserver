const assert = require('assert');
const async = require('async');
const moment = require('moment');
const { errors, s3middleware, storage } = require('arsenal');

const { bucketPut } = require('../../../lib/api/bucketPut');
const bucketPutObjectLock = require('../../../lib/api/bucketPutObjectLock');
const bucketPutACL = require('../../../lib/api/bucketPutACL');
const bucketPutVersioning = require('../../../lib/api/bucketPutVersioning');
const { parseTagFromQuery } = s3middleware.tagging;
const { cleanup, DummyRequestLogger, makeAuthInfo, versioningTestUtils }
    = require('../helpers');
const metadata = require('../metadataswitch');
const objectPut = require('../../../lib/api/objectPut');
const { objectLockTestUtils } = require('../helpers');
const DummyRequest = require('../DummyRequest');
const { maximumAllowedUploadSize } = require('../../../constants');

const { ds } = storage.data.inMemory.datastore;

const log = new DummyRequestLogger();
const canonicalID = 'accessKey1';
const authInfo = makeAuthInfo(canonicalID);
const namespace = 'default';
const bucketName = 'bucketname';
const postBody = Buffer.from('I am a body', 'utf8');
const correctMD5 = 'be747eb4b75517bf6b3cf7c5fbb62f3a';
const mockDate = new Date(2050, 10, 12);
const testPutBucketRequest = new DummyRequest({
    bucketName,
    namespace,
    headers: { host: `${bucketName}.s3.amazonaws.com` },
    url: '/',
});
const testPutBucketRequestLock = new DummyRequest({
    bucketName,
    namespace,
    headers: {
        'host': `${bucketName}.s3.amazonaws.com`,
        'x-amz-bucket-object-lock-enabled': 'true',
    },
    url: '/',
});

const originalputObjectMD = metadata.putObjectMD;
const objectName = 'objectName';

let testPutObjectRequest;
const enableVersioningRequest =
    versioningTestUtils.createBucketPutVersioningReq(bucketName, 'Enabled');
const suspendVersioningRequest =
    versioningTestUtils.createBucketPutVersioningReq(bucketName, 'Suspended');

function testAuth(bucketOwner, authUser, bucketPutReq, log, cb) {
    bucketPut(bucketOwner, bucketPutReq, log, () => {
        bucketPutACL(bucketOwner, testPutBucketRequest, log, err => {
            assert.strictEqual(err, undefined);
            objectPut(authUser, testPutObjectRequest, undefined,
                log, (err, resHeaders) => {
                    assert.strictEqual(err, null);
                    assert.strictEqual(resHeaders.ETag, `"${correctMD5}"`);
                    cb();
                });
        });
    });
}

describe('parseTagFromQuery', () => {
    const invalidArgument = { status: 'InvalidArgument', statusCode: 400 };
    const invalidTag = { status: 'InvalidTag', statusCode: 400 };
    const allowedChar = '+- =._:/';
    const tests = [
        { tagging: 'key1=value1', result: { key1: 'value1' } },
        { tagging: `key1=${encodeURIComponent(allowedChar)}`,
            result: { key1: allowedChar } },
        { tagging: 'key1=value1=value2', error: invalidArgument },
        { tagging: '=value1', error: invalidArgument },
        { tagging: 'key1%=value1', error: invalidArgument },
        { tagging: `${'w'.repeat(129)}=value1`, error: invalidTag },
        { tagging: `key1=${'w'.repeat(257)}`, error: invalidTag },
        { tagging: `${'w'.repeat(129)}=value1`, error: invalidTag },
        { tagging: `key1=${'w'.repeat(257)}`, error: invalidTag },
    ];
    tests.forEach(test => {
        const behavior = test.error ? 'fail' : 'pass';
        it(`should ${behavior} if tag set: "${test.tagging}"`, done => {
            const result = parseTagFromQuery(test.tagging);
            if (test.error) {
                assert(result[test.error.status]);
                assert.strictEqual(result.code, test.error.statusCode);
            } else {
                assert.deepStrictEqual(result, test.result);
            }
            done();
        });
    });
});

describe('objectPut API', () => {
    beforeEach(() => {
        cleanup();
        testPutObjectRequest = new DummyRequest({
            bucketName,
            namespace,
            objectKey: objectName,
            headers: { host: `${bucketName}.s3.amazonaws.com` },
            url: '/',
        }, postBody);
    });

<<<<<<< HEAD
=======
    after(() => {
        metadata.putObjectMD = originalputObjectMD;
    });

>>>>>>> fa1dd837
    it('should return an error if the bucket does not exist', done => {
        objectPut(authInfo, testPutObjectRequest, undefined, log, err => {
            assert.deepStrictEqual(err, errors.NoSuchBucket);
            done();
        });
    });

    it('should return an error if user is not authorized', done => {
        const putAuthInfo = makeAuthInfo('accessKey2');
        bucketPut(putAuthInfo, testPutBucketRequest,
            log, () => {
                objectPut(authInfo, testPutObjectRequest,
                    undefined, log, err => {
                        assert.deepStrictEqual(err, errors.AccessDenied);
                        done();
                    });
            });
    });

    it('should return error if the upload size exceeds the ' +
    'maximum allowed upload size for a single PUT request', done => {
        testPutObjectRequest.parsedContentLength = maximumAllowedUploadSize + 1;
        bucketPut(authInfo, testPutBucketRequest, log, () => {
            objectPut(authInfo, testPutObjectRequest, undefined, log, err => {
                assert.deepStrictEqual(err, errors.EntityTooLarge);
                done();
            });
        });
    });

    it('should put object if user has FULL_CONTROL grant on bucket', done => {
        const bucketOwner = makeAuthInfo('accessKey2');
        const authUser = makeAuthInfo('accessKey3');
        testPutBucketRequest.headers['x-amz-grant-full-control'] =
            `id=${authUser.getCanonicalID()}`;
        testAuth(bucketOwner, authUser, testPutBucketRequest, log, done);
    });

    it('should put object if user has WRITE grant on bucket', done => {
        const bucketOwner = makeAuthInfo('accessKey2');
        const authUser = makeAuthInfo('accessKey3');
        testPutBucketRequest.headers['x-amz-grant-write'] =
            `id=${authUser.getCanonicalID()}`;

        testAuth(bucketOwner, authUser, testPutBucketRequest, log, done);
    });

    it('should put object in bucket with public-read-write acl', done => {
        const bucketOwner = makeAuthInfo('accessKey2');
        const authUser = makeAuthInfo('accessKey3');
        testPutBucketRequest.headers['x-amz-acl'] = 'public-read-write';

        testAuth(bucketOwner, authUser, testPutBucketRequest, log, done);
    });

    it('should successfully put an object', done => {
        const testPutObjectRequest = new DummyRequest({
            bucketName,
            namespace,
            objectKey: objectName,
            headers: {},
            url: `/${bucketName}/${objectName}`,
            calculatedHash: 'vnR+tLdVF79rPPfF+7YvOg==',
        }, postBody);

        bucketPut(authInfo, testPutBucketRequest, log, () => {
            objectPut(authInfo, testPutObjectRequest, undefined, log,
                (err, resHeaders) => {
                    assert.strictEqual(resHeaders.ETag, `"${correctMD5}"`);
                    metadata.getObjectMD(bucketName, objectName,
                        {}, log, (err, md) => {
                            assert(md);
                            assert
                            .strictEqual(md['content-md5'], correctMD5);
                            done();
                        });
                });
        });
    });

    const mockModes = ['GOVERNANCE', 'COMPLIANCE'];
    mockModes.forEach(mockMode => {
        it(`should put an object with valid date & ${mockMode} mode`, done => {
            const testPutObjectRequest = new DummyRequest({
                bucketName,
                namespace,
                objectKey: objectName,
                headers: {
                    'x-amz-object-lock-retain-until-date': mockDate,
                    'x-amz-object-lock-mode': mockMode,
                },
                url: `/${bucketName}/${objectName}`,
                calculatedHash: 'vnR+tLdVF79rPPfF+7YvOg==',
            }, postBody);
            bucketPut(authInfo, testPutBucketRequestLock, log, () => {
                objectPut(authInfo, testPutObjectRequest, undefined, log,
                    (err, headers) => {
                        assert.ifError(err);
                        assert.strictEqual(headers.ETag, `"${correctMD5}"`);
                        metadata.getObjectMD(bucketName, objectName, {}, log,
                            (err, md) => {
                                const mode = md.retentionMode;
                                const retainUntilDate = md.retentionDate;
                                assert.ifError(err);
                                assert(md);
                                assert.strictEqual(mode, mockMode);
                                assert.strictEqual(retainUntilDate, mockDate);
                                done();
                            });
                    });
            });
        });
    });

    const formatTime = time => time.slice(0, 20);

    const testObjectLockConfigs = [
        {
            testMode: 'COMPLIANCE',
            val: 30,
            type: 'Days',
        },
        {
            testMode: 'GOVERNANCE',
            val: 5,
            type: 'Years',
        },
    ];
    testObjectLockConfigs.forEach(config => {
        const { testMode, type, val } = config;
        it('should put an object with default retention if object does not ' +
            'have retention configuration but bucket has', done => {
            const testPutObjectRequest = new DummyRequest({
                bucketName,
                namespace,
                objectKey: objectName,
                headers: {},
                url: `/${bucketName}/${objectName}`,
                calculatedHash: 'vnR+tLdVF79rPPfF+7YvOg==',
            }, postBody);

            const testObjLockRequest = {
                bucketName,
                headers: { host: `${bucketName}.s3.amazonaws.com` },
                post: objectLockTestUtils.generateXml(testMode, val, type),
            };

            bucketPut(authInfo, testPutBucketRequestLock, log, () => {
                bucketPutObjectLock(authInfo, testObjLockRequest, log, () => {
                    objectPut(authInfo, testPutObjectRequest, undefined, log,
                        (err, headers) => {
                            assert.ifError(err);
                            assert.strictEqual(headers.ETag, `"${correctMD5}"`);
                            metadata.getObjectMD(bucketName, objectName, {},
                                log, (err, md) => {
                                    const mode = md.retentionMode;
                                    const retainDate = md.retentionDate;
                                    const date = moment();
                                    const days
                                        = type === 'Days' ? val : val * 365;
                                    const expectedDate
                                        = date.add(days, 'days');
                                    assert.ifError(err);
                                    assert.strictEqual(mode, testMode);
                                    assert.strictEqual(formatTime(retainDate),
                                        formatTime(expectedDate.toISOString()));
                                    done();
                                });
                        });
                });
            });
        });
    });


    it('should successfully put an object with legal hold ON', done => {
        const request = new DummyRequest({
            bucketName,
            namespace,
            objectKey: objectName,
            headers: {
                'x-amz-object-lock-legal-hold': 'ON',
            },
            url: `/${bucketName}/${objectName}`,
            calculatedHash: 'vnR+tLdVF79rPPfF+7YvOg==',
        }, postBody);

        bucketPut(authInfo, testPutBucketRequestLock, log, () => {
            objectPut(authInfo, request, undefined, log, (err, headers) => {
                assert.ifError(err);
                assert.strictEqual(headers.ETag, `"${correctMD5}"`);
                metadata.getObjectMD(bucketName, objectName, {}, log,
                    (err, md) => {
                        assert.ifError(err);
                        assert.strictEqual(md.legalHold, true);
                        done();
                    });
            });
        });
    });

    it('should successfully put an object with legal hold OFF', done => {
        const request = new DummyRequest({
            bucketName,
            namespace,
            objectKey: objectName,
            headers: {
                'x-amz-object-lock-legal-hold': 'OFF',
            },
            url: `/${bucketName}/${objectName}`,
            calculatedHash: 'vnR+tLdVF79rPPfF+7YvOg==',
        }, postBody);

        bucketPut(authInfo, testPutBucketRequestLock, log, () => {
            objectPut(authInfo, request, undefined, log, (err, headers) => {
                assert.ifError(err);
                assert.strictEqual(headers.ETag, `"${correctMD5}"`);
                metadata.getObjectMD(bucketName, objectName, {}, log,
                    (err, md) => {
                        assert.ifError(err);
                        assert(md);
                        assert.strictEqual(md.legalHold, false);
                        done();
                    });
            });
        });
    });

    it('should successfully put an object with user metadata', done => {
        const testPutObjectRequest = new DummyRequest({
            bucketName,
            namespace,
            objectKey: objectName,
            headers: {
                // Note that Node will collapse common headers into one
                // (e.g. "x-amz-meta-test: hi" and "x-amz-meta-test:
                // there" becomes "x-amz-meta-test: hi, there")
                // Here we are not going through an actual http
                // request so will not collapse properly.
                'x-amz-meta-test': 'some metadata',
                'x-amz-meta-test2': 'some more metadata',
                'x-amz-meta-test3': 'even more metadata',
            },
            url: `/${bucketName}/${objectName}`,
            calculatedHash: 'vnR+tLdVF79rPPfF+7YvOg==',
        }, postBody);

        bucketPut(authInfo, testPutBucketRequest, log, () => {
            objectPut(authInfo, testPutObjectRequest, undefined, log,
                (err, resHeaders) => {
                    assert.strictEqual(resHeaders.ETag, `"${correctMD5}"`);
                    metadata.getObjectMD(bucketName, objectName, {}, log,
                        (err, md) => {
                            assert(md);
                            assert.strictEqual(md['x-amz-meta-test'],
                                        'some metadata');
                            assert.strictEqual(md['x-amz-meta-test2'],
                                        'some more metadata');
                            assert.strictEqual(md['x-amz-meta-test3'],
                                        'even more metadata');
                            done();
                        });
                });
        });
    });

    it('should put an object with user metadata but no data', done => {
        const postBody = '';
        const correctMD5 = 'd41d8cd98f00b204e9800998ecf8427e';
        const testPutObjectRequest = new DummyRequest({
            bucketName,
            namespace,
            objectKey: objectName,
            headers: {
                'content-length': '0',
                'x-amz-meta-test': 'some metadata',
                'x-amz-meta-test2': 'some more metadata',
                'x-amz-meta-test3': 'even more metadata',
            },
            parsedContentLength: 0,
            url: `/${bucketName}/${objectName}`,
            calculatedHash: 'd41d8cd98f00b204e9800998ecf8427e',
        }, postBody);

        bucketPut(authInfo, testPutBucketRequest, log, () => {
            objectPut(authInfo, testPutObjectRequest, undefined, log,
                (err, resHeaders) => {
                    assert.strictEqual(resHeaders.ETag, `"${correctMD5}"`);
                    assert.deepStrictEqual(ds, []);
                    metadata.getObjectMD(bucketName, objectName, {}, log,
                        (err, md) => {
                            assert(md);
                            assert.strictEqual(md.location, null);
                            assert.strictEqual(md['x-amz-meta-test'],
                                        'some metadata');
                            assert.strictEqual(md['x-amz-meta-test2'],
                                       'some more metadata');
                            assert.strictEqual(md['x-amz-meta-test3'],
                                       'even more metadata');
                            done();
                        });
                });
        });
    });

    it('should not leave orphans in data when overwriting an object', done => {
        const testPutObjectRequest2 = new DummyRequest({
            bucketName,
            namespace,
            objectKey: objectName,
            headers: {},
            url: `/${bucketName}/${objectName}`,
        }, Buffer.from('I am another body', 'utf8'));

        bucketPut(authInfo, testPutBucketRequest, log, () => {
            objectPut(authInfo, testPutObjectRequest,
                undefined, log, () => {
                    objectPut(authInfo, testPutObjectRequest2, undefined,
                        log,
                    () => {
                        // orphan objects don't get deleted
                        // until the next tick
                        // in memory
                        setImmediate(() => {
                            // Data store starts at index 1
                            assert.strictEqual(ds[0], undefined);
                            assert.strictEqual(ds[1], undefined);
                            assert.deepStrictEqual(ds[2].value,
                                Buffer.from('I am another body', 'utf8'));
                            done();
                        });
                    });
                });
        });
    });

    it('should forward a 400 back to client on metadata 408 response', () => {
        metadata.putObjectMD =
            (bucketName, objName, objVal, params, log, cb) =>
                cb({ httpCode: 408 });

        bucketPut(authInfo, testPutBucketRequest, log, () => {
            objectPut(authInfo, testPutObjectRequest, undefined, log,
                err => {
                    assert.strictEqual(err.code, 400);
                });
        });
    });

    it('should forward a 502 to the client for 4xx != 408', () => {
        metadata.putObjectMD =
            (bucketName, objName, objVal, params, log, cb) =>
                cb({ httpCode: 412 });

        bucketPut(authInfo, testPutBucketRequest, log, () => {
            objectPut(authInfo, testPutObjectRequest, undefined, log,
                err => {
                    assert.strictEqual(err.code, 502);
                });
        });
    });

    it('should forward a 502 to the client for 4xx != 408', () => {
        metadata.putObjectMD =
            (bucketName, objName, objVal, params, log, cb) =>
                cb({ httpCode: 412 });

        bucketPut(authInfo, testPutBucketRequest, log, () => {
            objectPut(authInfo, testPutObjectRequest, undefined, log,
                err => {
                    assert.strictEqual(err.code, 502);
                });
        });
    });
});

describe('objectPut API with versioning', () => {
    beforeEach(() => {
        cleanup();
    });

    const objData = ['foo0', 'foo1', 'foo2'].map(str =>
        Buffer.from(str, 'utf8'));
    const testPutObjectRequests = objData.map(data => versioningTestUtils
        .createPutObjectRequest(bucketName, objectName, data));

    it('should delete latest version when creating new null version ' +
    'if latest version is null version', done => {
        async.series([
            callback => bucketPut(authInfo, testPutBucketRequest, log,
                callback),
            // putting null version by putting obj before versioning configured
            callback => objectPut(authInfo, testPutObjectRequests[0], undefined,
                log, err => {
                    versioningTestUtils.assertDataStoreValues(ds, [objData[0]]);
                    callback(err);
                }),
            callback => bucketPutVersioning(authInfo, suspendVersioningRequest,
                log, callback),
            // creating new null version by putting obj after ver suspended
            callback => objectPut(authInfo, testPutObjectRequests[1],
                undefined, log, err => {
                    // wait until next tick since mem backend executes
                    // deletes in the next tick
                    setImmediate(() => {
                        // old null version should be deleted
                        versioningTestUtils.assertDataStoreValues(ds,
                            [undefined, objData[1]]);
                        callback(err);
                    });
                }),
            // create another null version
            callback => objectPut(authInfo, testPutObjectRequests[2],
                undefined, log, err => {
                    setImmediate(() => {
                        // old null version should be deleted
                        versioningTestUtils.assertDataStoreValues(ds,
                            [undefined, undefined, objData[2]]);
                        callback(err);
                    });
                }),
        ], done);
    });

    describe('when null version is not the latest version', () => {
        const objData = ['foo0', 'foo1', 'foo2'].map(str =>
            Buffer.from(str, 'utf8'));
        const testPutObjectRequests = objData.map(data => versioningTestUtils
            .createPutObjectRequest(bucketName, objectName, data));
        beforeEach(done => {
            async.series([
                callback => bucketPut(authInfo, testPutBucketRequest, log,
                    callback),
                // putting null version: put obj before versioning configured
                callback => objectPut(authInfo, testPutObjectRequests[0],
                    undefined, log, callback),
                callback => bucketPutVersioning(authInfo,
                    enableVersioningRequest, log, callback),
                // put another version:
                callback => objectPut(authInfo, testPutObjectRequests[1],
                    undefined, log, callback),
                callback => bucketPutVersioning(authInfo,
                    suspendVersioningRequest, log, callback),
            ], err => {
                if (err) {
                    return done(err);
                }
                versioningTestUtils.assertDataStoreValues(ds,
                    objData.slice(0, 2));
                return done();
            });
        });

        it('should still delete null version when creating new null version',
        done => {
            objectPut(authInfo, testPutObjectRequests[2], undefined,
                log, err => {
                    assert.ifError(err, `Unexpected err: ${err}`);
                    setImmediate(() => {
                        // old null version should be deleted after putting
                        // new null version
                        versioningTestUtils.assertDataStoreValues(ds,
                            [undefined, objData[1], objData[2]]);
                        done(err);
                    });
                });
        });
    });

    it('should return BadDigest error and not leave orphans in data when ' +
    'contentMD5 and completedHash do not match', done => {
        const testPutObjectRequest = new DummyRequest({
            bucketName,
            namespace,
            objectKey: objectName,
            headers: {},
            url: `/${bucketName}/${objectName}`,
            contentMD5: 'vnR+tLdVF79rPPfF+7YvOg==',
        }, Buffer.from('I am another body', 'utf8'));

        bucketPut(authInfo, testPutBucketRequest, log, () => {
            objectPut(authInfo, testPutObjectRequest, undefined, log,
            err => {
                assert.deepStrictEqual(err, errors.BadDigest);
                // orphan objects don't get deleted
                // until the next tick
                // in memory
                setImmediate(() => {
                    // Data store starts at index 1
                    assert.strictEqual(ds[0], undefined);
                    assert.strictEqual(ds[1], undefined);
                    done();
                });
            });
        });
    });
});<|MERGE_RESOLUTION|>--- conflicted
+++ resolved
@@ -108,13 +108,10 @@
         }, postBody);
     });
 
-<<<<<<< HEAD
-=======
     after(() => {
         metadata.putObjectMD = originalputObjectMD;
     });
 
->>>>>>> fa1dd837
     it('should return an error if the bucket does not exist', done => {
         objectPut(authInfo, testPutObjectRequest, undefined, log, err => {
             assert.deepStrictEqual(err, errors.NoSuchBucket);
@@ -476,19 +473,6 @@
                 });
         });
     });
-
-    it('should forward a 502 to the client for 4xx != 408', () => {
-        metadata.putObjectMD =
-            (bucketName, objName, objVal, params, log, cb) =>
-                cb({ httpCode: 412 });
-
-        bucketPut(authInfo, testPutBucketRequest, log, () => {
-            objectPut(authInfo, testPutObjectRequest, undefined, log,
-                err => {
-                    assert.strictEqual(err.code, 502);
-                });
-        });
-    });
 });
 
 describe('objectPut API with versioning', () => {
