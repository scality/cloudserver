const assert = require('assert');
const async = require('async');
const { errors, s3middleware, storage } = require('arsenal');

const { bucketPut } = require('../../../lib/api/bucketPut');
const bucketPutACL = require('../../../lib/api/bucketPutACL');
const bucketPutVersioning = require('../../../lib/api/bucketPutVersioning');
const { parseTagFromQuery } = s3middleware.tagging;
const { cleanup, DummyRequestLogger, makeAuthInfo, versioningTestUtils }
    = require('../helpers');
<<<<<<< HEAD
=======
const { ds } = require('../../../lib/data/in_memory/backend');
const metastore = require('../../../lib/metadata/in_memory/backend');
>>>>>>> 2790f3da
const metadata = require('../metadataswitch');
const objectPut = require('../../../lib/api/objectPut');
const DummyRequest = require('../DummyRequest');
const { maximumAllowedUploadSize } = require('../../../constants');

const { ds } = storage.data.inMemory.datastore;

const log = new DummyRequestLogger();
const canonicalID = 'accessKey1';
const authInfo = makeAuthInfo(canonicalID);
const namespace = 'default';
const bucketName = 'bucketname';
const postBody = Buffer.from('I am a body', 'utf8');
const correctMD5 = 'be747eb4b75517bf6b3cf7c5fbb62f3a';
const testPutBucketRequest = new DummyRequest({
    bucketName,
    namespace,
    headers: { host: `${bucketName}.s3.amazonaws.com` },
    url: '/',
});

const objectName = 'objectName';

let testPutObjectRequest;
const enableVersioningRequest =
    versioningTestUtils.createBucketPutVersioningReq(bucketName, 'Enabled');
const suspendVersioningRequest =
    versioningTestUtils.createBucketPutVersioningReq(bucketName, 'Suspended');

function generateString(number) {
    let word = '';
    for (let i = 0; i < number; i++) {
        word = `${word}w`;
    }
    return word;
}

function testAuth(bucketOwner, authUser, bucketPutReq, log, cb) {
    bucketPut(bucketOwner, bucketPutReq, log, () => {
        bucketPutACL(bucketOwner, testPutBucketRequest, log, err => {
            assert.strictEqual(err, undefined);
            objectPut(authUser, testPutObjectRequest, undefined,
                log, (err, resHeaders) => {
                    assert.strictEqual(err, null);
                    assert.strictEqual(resHeaders.ETag, `"${correctMD5}"`);
                    cb();
                });
        });
    });
}

describe('parseTagFromQuery', () => {
    const invalidArgument = { status: 'InvalidArgument', statusCode: 400 };
    const invalidTag = { status: 'InvalidTag', statusCode: 400 };
    const allowedChar = '+- =._:/';
    const tests = [
        { tagging: 'key1=value1', result: { key1: 'value1' } },
        { tagging: `key1=${encodeURIComponent(allowedChar)}`,
            result: { key1: allowedChar } },
        { tagging: 'key1=value1=value2', error: invalidArgument },
        { tagging: '=value1', error: invalidArgument },
        { tagging: 'key1%=value1', error: invalidArgument },
        { tagging: `${generateString(129)}=value1`, error: invalidTag },
        { tagging: `key1=${generateString(257)}`, error: invalidTag },
        { tagging: `${generateString(129)}=value1`, error: invalidTag },
        { tagging: `key1=${generateString(257)}`, error: invalidTag },
        { tagging: 'key1#=value1', error: invalidTag },
    ];
    tests.forEach(test => {
        const behavior = test.error ? 'fail' : 'pass';
        it(`should ${behavior} if tag set: "${test.tagging}"`, done => {
            const result = parseTagFromQuery(test.tagging);
            if (test.error) {
                assert(result[test.error.status]);
                assert.strictEqual(result.code, test.error.statusCode);
            } else {
                assert.deepStrictEqual(result, test.result);
            }
            done();
        });
    });
});

describe('objectPut API', () => {
    beforeEach(() => {
        cleanup();
        testPutObjectRequest = new DummyRequest({
            bucketName,
            namespace,
            objectKey: objectName,
            headers: { host: `${bucketName}.s3.amazonaws.com` },
            url: '/',
        }, postBody);
    });

    it('should return an error if the bucket does not exist', done => {
        objectPut(authInfo, testPutObjectRequest, undefined, log, err => {
            assert.deepStrictEqual(err, errors.NoSuchBucket);
            done();
        });
    });

    it('should return an error if user is not authorized', done => {
        const putAuthInfo = makeAuthInfo('accessKey2');
        bucketPut(putAuthInfo, testPutBucketRequest,
            log, () => {
                objectPut(authInfo, testPutObjectRequest,
                    undefined, log, err => {
                        assert.deepStrictEqual(err, errors.AccessDenied);
                        done();
                    });
            });
    });

    it('should return error if the upload size exceeds the ' +
    'maximum allowed upload size for a single PUT request', done => {
        testPutObjectRequest.parsedContentLength = maximumAllowedUploadSize + 1;
        bucketPut(authInfo, testPutBucketRequest, log, () => {
            objectPut(authInfo, testPutObjectRequest, undefined, log, err => {
                assert.deepStrictEqual(err, errors.EntityTooLarge);
                done();
            });
        });
    });

    it('should put object if user has FULL_CONTROL grant on bucket', done => {
        const bucketOwner = makeAuthInfo('accessKey2');
        const authUser = makeAuthInfo('accessKey3');
        testPutBucketRequest.headers['x-amz-grant-full-control'] =
            `id=${authUser.getCanonicalID()}`;
        testAuth(bucketOwner, authUser, testPutBucketRequest, log, done);
    });

    it('should put object if user has WRITE grant on bucket', done => {
        const bucketOwner = makeAuthInfo('accessKey2');
        const authUser = makeAuthInfo('accessKey3');
        testPutBucketRequest.headers['x-amz-grant-write'] =
            `id=${authUser.getCanonicalID()}`;

        testAuth(bucketOwner, authUser, testPutBucketRequest, log, done);
    });

    it('should put object in bucket with public-read-write acl', done => {
        const bucketOwner = makeAuthInfo('accessKey2');
        const authUser = makeAuthInfo('accessKey3');
        testPutBucketRequest.headers['x-amz-acl'] = 'public-read-write';

        testAuth(bucketOwner, authUser, testPutBucketRequest, log, done);
    });

    it('should successfully put an object', done => {
        const testPutObjectRequest = new DummyRequest({
            bucketName,
            namespace,
            objectKey: objectName,
            headers: {},
            url: `/${bucketName}/${objectName}`,
            calculatedHash: 'vnR+tLdVF79rPPfF+7YvOg==',
        }, postBody);

        bucketPut(authInfo, testPutBucketRequest, log, () => {
            objectPut(authInfo, testPutObjectRequest, undefined, log,
                (err, resHeaders) => {
                    assert.strictEqual(resHeaders.ETag, `"${correctMD5}"`);
                    metadata.getObjectMD(bucketName, objectName,
                        {}, log, (err, md) => {
                            assert(md);
                            assert
                            .strictEqual(md['content-md5'], correctMD5);
                            done();
                        });
                });
        });
    });

    it('should successfully put an object with user metadata', done => {
        const testPutObjectRequest = new DummyRequest({
            bucketName,
            namespace,
            objectKey: objectName,
            headers: {
                // Note that Node will collapse common headers into one
                // (e.g. "x-amz-meta-test: hi" and "x-amz-meta-test:
                // there" becomes "x-amz-meta-test: hi, there")
                // Here we are not going through an actual http
                // request so will not collapse properly.
                'x-amz-meta-test': 'some metadata',
                'x-amz-meta-test2': 'some more metadata',
                'x-amz-meta-test3': 'even more metadata',
            },
            url: `/${bucketName}/${objectName}`,
            calculatedHash: 'vnR+tLdVF79rPPfF+7YvOg==',
        }, postBody);

        bucketPut(authInfo, testPutBucketRequest, log, () => {
            objectPut(authInfo, testPutObjectRequest, undefined, log,
                (err, resHeaders) => {
                    assert.strictEqual(resHeaders.ETag, `"${correctMD5}"`);
                    metadata.getObjectMD(bucketName, objectName, {}, log,
                        (err, md) => {
                            assert(md);
                            assert.strictEqual(md['x-amz-meta-test'],
                                        'some metadata');
                            assert.strictEqual(md['x-amz-meta-test2'],
                                        'some more metadata');
                            assert.strictEqual(md['x-amz-meta-test3'],
                                        'even more metadata');
                            done();
                        });
                });
        });
    });

    it('should put an object with user metadata but no data', done => {
        const postBody = '';
        const correctMD5 = 'd41d8cd98f00b204e9800998ecf8427e';
        const testPutObjectRequest = new DummyRequest({
            bucketName,
            namespace,
            objectKey: objectName,
            headers: {
                'content-length': '0',
                'x-amz-meta-test': 'some metadata',
                'x-amz-meta-test2': 'some more metadata',
                'x-amz-meta-test3': 'even more metadata',
            },
            parsedContentLength: 0,
            url: `/${bucketName}/${objectName}`,
            calculatedHash: 'd41d8cd98f00b204e9800998ecf8427e',
        }, postBody);

        bucketPut(authInfo, testPutBucketRequest, log, () => {
            objectPut(authInfo, testPutObjectRequest, undefined, log,
                (err, resHeaders) => {
                    assert.strictEqual(resHeaders.ETag, `"${correctMD5}"`);
                    assert.deepStrictEqual(ds, []);
                    metadata.getObjectMD(bucketName, objectName, {}, log,
                        (err, md) => {
                            assert(md);
                            assert.strictEqual(md.location, null);
                            assert.strictEqual(md['x-amz-meta-test'],
                                        'some metadata');
                            assert.strictEqual(md['x-amz-meta-test2'],
                                       'some more metadata');
                            assert.strictEqual(md['x-amz-meta-test3'],
                                       'even more metadata');
                            done();
                        });
                });
        });
    });

    describe('putObjectMD error condition', () => {
        function errorFunc(method) {
            if (method === metastore.putObject.name) {
                return errors.InternalError;
            }
            return null;
        }

        afterEach(() => metastore.clearErrorFunc());

        describe('non-0-byte object', () => {
            beforeEach(done => {
                bucketPut(authInfo, testPutBucketRequest, log, err => {
                    if (err) {
                        return done(err);
                    }
                    assert.strictEqual(ds.length, 0);
                    metastore.setErrorFunc(errorFunc);
                    return objectPut(
                        authInfo, testPutObjectRequest, null, log, err => {
                            assert.deepStrictEqual(err, errors.InternalError);
                            done();
                        });
                });
            });

            it('should delete the data', () => {
                assert.strictEqual(ds.length, 2);
                assert.strictEqual(ds[0], undefined);
                assert.strictEqual(ds[1], undefined);
            });
        });

        describe('0-byte object', () => {
            const postBody = Buffer.from('', 'utf8');
            const testPutObjectRequest = new DummyRequest({
                bucketName,
                namespace,
                objectKey: objectName,
                headers: { host: `${bucketName}.s3.amazonaws.com` },
                url: '/',
            }, postBody);

            beforeEach(done => {
                bucketPut(authInfo, testPutBucketRequest, log, err => {
                    if (err) {
                        return done(err);
                    }
                    assert.strictEqual(ds.length, 0);
                    metastore.setErrorFunc(errorFunc);
                    return objectPut(
                        authInfo, testPutObjectRequest, null, log, err => {
                            assert.deepStrictEqual(err, errors.InternalError);
                            done();
                        });
                });
            });

            it('should not attempt deletion of the data', () => {
                assert.strictEqual(ds.length, 0);
            });
        });
    });

    it('should not leave orphans in data when overwriting an object', done => {
        const testPutObjectRequest2 = new DummyRequest({
            bucketName,
            namespace,
            objectKey: objectName,
            headers: {},
            url: `/${bucketName}/${objectName}`,
        }, Buffer.from('I am another body', 'utf8'));

        bucketPut(authInfo, testPutBucketRequest, log, () => {
            objectPut(authInfo, testPutObjectRequest,
                undefined, log, () => {
                    objectPut(authInfo, testPutObjectRequest2, undefined,
                        log,
                    () => {
                        // orphan objects don't get deleted
                        // until the next tick
                        // in memory
                        setImmediate(() => {
                            // Data store starts at index 1
                            assert.strictEqual(ds[0], undefined);
                            assert.strictEqual(ds[1], undefined);
                            assert.deepStrictEqual(ds[2].value,
                                Buffer.from('I am another body', 'utf8'));
                            done();
                        });
                    });
                });
        });
    });
});

describe('objectPut API with versioning', () => {
    beforeEach(() => {
        cleanup();
    });

    const objData = ['foo0', 'foo1', 'foo2'].map(str =>
        Buffer.from(str, 'utf8'));
    const testPutObjectRequests = objData.map(data => versioningTestUtils
        .createPutObjectRequest(bucketName, objectName, data));

    it('should delete latest version when creating new null version ' +
    'if latest version is null version', done => {
        async.series([
            callback => bucketPut(authInfo, testPutBucketRequest, log,
                callback),
            // putting null version by putting obj before versioning configured
            callback => objectPut(authInfo, testPutObjectRequests[0], undefined,
                log, err => {
                    versioningTestUtils.assertDataStoreValues(ds, [objData[0]]);
                    callback(err);
                }),
            callback => bucketPutVersioning(authInfo, suspendVersioningRequest,
                log, callback),
            // creating new null version by putting obj after ver suspended
            callback => objectPut(authInfo, testPutObjectRequests[1],
                undefined, log, err => {
                    // wait until next tick since mem backend executes
                    // deletes in the next tick
                    setImmediate(() => {
                        // old null version should be deleted
                        versioningTestUtils.assertDataStoreValues(ds,
                            [undefined, objData[1]]);
                        callback(err);
                    });
                }),
            // create another null version
            callback => objectPut(authInfo, testPutObjectRequests[2],
                undefined, log, err => {
                    setImmediate(() => {
                        // old null version should be deleted
                        versioningTestUtils.assertDataStoreValues(ds,
                            [undefined, undefined, objData[2]]);
                        callback(err);
                    });
                }),
        ], done);
    });

    describe('when null version is not the latest version', () => {
        const objData = ['foo0', 'foo1', 'foo2'].map(str =>
            Buffer.from(str, 'utf8'));
        const testPutObjectRequests = objData.map(data => versioningTestUtils
            .createPutObjectRequest(bucketName, objectName, data));
        beforeEach(done => {
            async.series([
                callback => bucketPut(authInfo, testPutBucketRequest, log,
                    callback),
                // putting null version: put obj before versioning configured
                callback => objectPut(authInfo, testPutObjectRequests[0],
                    undefined, log, callback),
                callback => bucketPutVersioning(authInfo,
                    enableVersioningRequest, log, callback),
                // put another version:
                callback => objectPut(authInfo, testPutObjectRequests[1],
                    undefined, log, callback),
                callback => bucketPutVersioning(authInfo,
                    suspendVersioningRequest, log, callback),
            ], err => {
                if (err) {
                    return done(err);
                }
                versioningTestUtils.assertDataStoreValues(ds,
                    objData.slice(0, 2));
                return done();
            });
        });

        it('should still delete null version when creating new null version',
        done => {
            objectPut(authInfo, testPutObjectRequests[2], undefined,
                log, err => {
                    assert.ifError(err, `Unexpected err: ${err}`);
                    setImmediate(() => {
                        // old null version should be deleted after putting
                        // new null version
                        versioningTestUtils.assertDataStoreValues(ds,
                            [undefined, objData[1], objData[2]]);
                        done(err);
                    });
                });
        });
    });

    it('should return BadDigest error and not leave orphans in data when ' +
    'contentMD5 and completedHash do not match', done => {
        const testPutObjectRequest = new DummyRequest({
            bucketName,
            namespace,
            objectKey: objectName,
            headers: {},
            url: `/${bucketName}/${objectName}`,
            contentMD5: 'vnR+tLdVF79rPPfF+7YvOg==',
        }, Buffer.from('I am another body', 'utf8'));

        bucketPut(authInfo, testPutBucketRequest, log, () => {
            objectPut(authInfo, testPutObjectRequest, undefined, log,
            err => {
                assert.deepStrictEqual(err, errors.BadDigest);
                // orphan objects don't get deleted
                // until the next tick
                // in memory
                setImmediate(() => {
                    // Data store starts at index 1
                    assert.strictEqual(ds[0], undefined);
                    assert.strictEqual(ds[1], undefined);
                    done();
                });
            });
        });
    });
});<|MERGE_RESOLUTION|>--- conflicted
+++ resolved
@@ -8,17 +8,13 @@
 const { parseTagFromQuery } = s3middleware.tagging;
 const { cleanup, DummyRequestLogger, makeAuthInfo, versioningTestUtils }
     = require('../helpers');
-<<<<<<< HEAD
-=======
-const { ds } = require('../../../lib/data/in_memory/backend');
-const metastore = require('../../../lib/metadata/in_memory/backend');
->>>>>>> 2790f3da
 const metadata = require('../metadataswitch');
 const objectPut = require('../../../lib/api/objectPut');
 const DummyRequest = require('../DummyRequest');
 const { maximumAllowedUploadSize } = require('../../../constants');
 
 const { ds } = storage.data.inMemory.datastore;
+const { metastore } = storage.metadata.inMemory;
 
 const log = new DummyRequestLogger();
 const canonicalID = 'accessKey1';
