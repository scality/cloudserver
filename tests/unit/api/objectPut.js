--- conflicted
+++ resolved
@@ -1,11 +1,6 @@
 const assert = require('assert');
 const async = require('async');
-<<<<<<< HEAD
 const { errors, s3middleware, storage } = require('arsenal');
-=======
-const moment = require('moment');
-const { errors, s3middleware } = require('arsenal');
->>>>>>> c3fd2ce5
 
 const { bucketPut } = require('../../../lib/api/bucketPut');
 const bucketPutObjectLock = require('../../../lib/api/bucketPutObjectLock');
