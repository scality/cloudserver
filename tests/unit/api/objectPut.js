const assert = require('assert');
const async = require('async');
const moment = require('moment');
const { errors, s3middleware } = require('arsenal');

const { bucketPut } = require('../../../lib/api/bucketPut');
const bucketPutObjectLock = require('../../../lib/api/bucketPutObjectLock');
const bucketPutACL = require('../../../lib/api/bucketPutACL');
const bucketPutVersioning = require('../../../lib/api/bucketPutVersioning');
const { parseTagFromQuery } = s3middleware.tagging;
const { cleanup, DummyRequestLogger, makeAuthInfo, versioningTestUtils }
    = require('../helpers');
const { ds } = require('../../../lib/data/in_memory/backend');
const metadata = require('../metadataswitch');
const objectPut = require('../../../lib/api/objectPut');
const { objectLockTestUtils } = require('../helpers');
const DummyRequest = require('../DummyRequest');

const log = new DummyRequestLogger();
const canonicalID = 'accessKey1';
const authInfo = makeAuthInfo(canonicalID);
const namespace = 'default';
const bucketName = 'bucketname';
const postBody = Buffer.from('I am a body', 'utf8');
const correctMD5 = 'be747eb4b75517bf6b3cf7c5fbb62f3a';
const mockDate = new Date(2050, 10, 12);
const testPutBucketRequest = new DummyRequest({
    bucketName,
    namespace,
    headers: { host: `${bucketName}.s3.amazonaws.com` },
    url: '/',
});
const testPutBucketRequestLock = new DummyRequest({
    bucketName,
    namespace,
    headers: {
        'host': `${bucketName}.s3.amazonaws.com`,
        'x-amz-bucket-object-lock-enabled': 'true',
    },
    url: '/',
});

const originalputObjectMD = metadata.putObjectMD;
const objectName = 'objectName';

let testPutObjectRequest;
const enableVersioningRequest =
    versioningTestUtils.createBucketPutVersioningReq(bucketName, 'Enabled');
const suspendVersioningRequest =
    versioningTestUtils.createBucketPutVersioningReq(bucketName, 'Suspended');

function testAuth(bucketOwner, authUser, bucketPutReq, log, cb) {
    bucketPut(bucketOwner, bucketPutReq, log, () => {
        bucketPutACL(bucketOwner, testPutBucketRequest, log, err => {
            assert.strictEqual(err, undefined);
            objectPut(authUser, testPutObjectRequest, undefined,
                log, (err, resHeaders) => {
                    assert.strictEqual(err, null);
                    assert.strictEqual(resHeaders.ETag, `"${correctMD5}"`);
                    cb();
                });
        });
    });
}

describe('parseTagFromQuery', () => {
    const invalidArgument = { status: 'InvalidArgument', statusCode: 400 };
    const invalidTag = { status: 'InvalidTag', statusCode: 400 };
    const allowedChar = '+- =._:/';
    const tests = [
        { tagging: 'key1=value1', result: { key1: 'value1' } },
        { tagging: `key1=${encodeURIComponent(allowedChar)}`,
            result: { key1: allowedChar } },
        { tagging: 'key1=value1=value2', error: invalidArgument },
        { tagging: '=value1', error: invalidArgument },
        { tagging: 'key1%=value1', error: invalidArgument },
        { tagging: `${'w'.repeat(129)}=value1`, error: invalidTag },
        { tagging: `key1=${'w'.repeat(257)}`, error: invalidTag },
        { tagging: `${'w'.repeat(129)}=value1`, error: invalidTag },
        { tagging: `key1=${'w'.repeat(257)}`, error: invalidTag },
    ];
    tests.forEach(test => {
        const behavior = test.error ? 'fail' : 'pass';
        it(`should ${behavior} if tag set: "${test.tagging}"`, done => {
            const result = parseTagFromQuery(test.tagging);
            if (test.error) {
                assert(result[test.error.status]);
                assert.strictEqual(result.code, test.error.statusCode);
            } else {
                assert.deepStrictEqual(result, test.result);
            }
            done();
        });
    });
});

describe('objectPut API', () => {
    beforeEach(() => {
        cleanup();
        testPutObjectRequest = new DummyRequest({
            bucketName,
            namespace,
            objectKey: objectName,
            headers: { host: `${bucketName}.s3.amazonaws.com` },
            url: '/',
        }, postBody);
    });

    after(() => {
        metadata.putObjectMD = originalputObjectMD;
    });

    it('should return an error if the bucket does not exist', done => {
        objectPut(authInfo, testPutObjectRequest, undefined, log, err => {
            assert.deepStrictEqual(err, errors.NoSuchBucket);
            done();
        });
    });

    it('should return an error if user is not authorized', done => {
        const putAuthInfo = makeAuthInfo('accessKey2');
        bucketPut(putAuthInfo, testPutBucketRequest,
            log, () => {
                objectPut(authInfo, testPutObjectRequest,
                    undefined, log, err => {
                        assert.deepStrictEqual(err, errors.AccessDenied);
                        done();
                    });
            });
    });

    it('should put object if user has FULL_CONTROL grant on bucket', done => {
        const bucketOwner = makeAuthInfo('accessKey2');
        const authUser = makeAuthInfo('accessKey3');
        testPutBucketRequest.headers['x-amz-grant-full-control'] =
            `id=${authUser.getCanonicalID()}`;
        testAuth(bucketOwner, authUser, testPutBucketRequest, log, done);
    });

    it('should put object if user has WRITE grant on bucket', done => {
        const bucketOwner = makeAuthInfo('accessKey2');
        const authUser = makeAuthInfo('accessKey3');
        testPutBucketRequest.headers['x-amz-grant-write'] =
            `id=${authUser.getCanonicalID()}`;

        testAuth(bucketOwner, authUser, testPutBucketRequest, log, done);
    });

    it('should put object in bucket with public-read-write acl', done => {
        const bucketOwner = makeAuthInfo('accessKey2');
        const authUser = makeAuthInfo('accessKey3');
        testPutBucketRequest.headers['x-amz-acl'] = 'public-read-write';

        testAuth(bucketOwner, authUser, testPutBucketRequest, log, done);
    });

    it('should successfully put an object', done => {
        const testPutObjectRequest = new DummyRequest({
            bucketName,
            namespace,
            objectKey: objectName,
            headers: {},
            url: `/${bucketName}/${objectName}`,
            calculatedHash: 'vnR+tLdVF79rPPfF+7YvOg==',
        }, postBody);

        bucketPut(authInfo, testPutBucketRequest, log, () => {
            objectPut(authInfo, testPutObjectRequest, undefined, log,
                (err, resHeaders) => {
                    assert.strictEqual(resHeaders.ETag, `"${correctMD5}"`);
                    metadata.getObjectMD(bucketName, objectName,
                        {}, log, (err, md) => {
                            assert(md);
                            assert
                            .strictEqual(md['content-md5'], correctMD5);
                            done();
                        });
                });
        });
    });

    const mockModes = ['GOVERNANCE', 'COMPLIANCE'];
    mockModes.forEach(mockMode => {
        it(`should put an object with valid date & ${mockMode} mode`, done => {
            const testPutObjectRequest = new DummyRequest({
                bucketName,
                namespace,
                objectKey: objectName,
                headers: {
                    'x-amz-object-lock-retain-until-date': mockDate,
                    'x-amz-object-lock-mode': mockMode,
                },
                url: `/${bucketName}/${objectName}`,
                calculatedHash: 'vnR+tLdVF79rPPfF+7YvOg==',
            }, postBody);
            bucketPut(authInfo, testPutBucketRequestLock, log, () => {
                objectPut(authInfo, testPutObjectRequest, undefined, log,
                    (err, headers) => {
                        assert.ifError(err);
                        assert.strictEqual(headers.ETag, `"${correctMD5}"`);
                        metadata.getObjectMD(bucketName, objectName, {}, log,
                            (err, md) => {
                                const mode = md.retentionMode;
                                const retainUntilDate = md.retentionDate;
                                assert.ifError(err);
                                assert(md);
                                assert.strictEqual(mode, mockMode);
                                assert.strictEqual(retainUntilDate, mockDate);
                                done();
                            });
                    });
            });
        });
    });

    const formatTime = time => time.slice(0, 20);

    const testObjectLockConfigs = [
        {
            testMode: 'COMPLIANCE',
            val: 30,
            type: 'Days',
        },
        {
            testMode: 'GOVERNANCE',
            val: 5,
            type: 'Years',
        },
    ];
    testObjectLockConfigs.forEach(config => {
        const { testMode, type, val } = config;
        it('should put an object with default retention if object does not ' +
            'have retention configuration but bucket has', done => {
            const testPutObjectRequest = new DummyRequest({
                bucketName,
                namespace,
                objectKey: objectName,
                headers: {},
                url: `/${bucketName}/${objectName}`,
                calculatedHash: 'vnR+tLdVF79rPPfF+7YvOg==',
            }, postBody);

            const testObjLockRequest = {
                bucketName,
                headers: { host: `${bucketName}.s3.amazonaws.com` },
                post: objectLockTestUtils.generateXml(testMode, val, type),
            };

            bucketPut(authInfo, testPutBucketRequestLock, log, () => {
                bucketPutObjectLock(authInfo, testObjLockRequest, log, () => {
                    objectPut(authInfo, testPutObjectRequest, undefined, log,
                        (err, headers) => {
                            assert.ifError(err);
                            assert.strictEqual(headers.ETag, `"${correctMD5}"`);
                            metadata.getObjectMD(bucketName, objectName, {},
                                log, (err, md) => {
                                    const mode = md.retentionMode;
                                    const retainDate = md.retentionDate;
                                    const date = moment();
                                    const days
                                        = type === 'Days' ? val : val * 365;
                                    const expectedDate
                                        = date.add(days, 'days');
                                    assert.ifError(err);
                                    assert.strictEqual(mode, testMode);
                                    assert.strictEqual(formatTime(retainDate),
                                        formatTime(expectedDate.toISOString()));
                                    done();
                                });
                        });
                });
            });
        });
    });


    it('should successfully put an object with legal hold ON', done => {
        const request = new DummyRequest({
            bucketName,
            namespace,
            objectKey: objectName,
            headers: {
                'x-amz-object-lock-legal-hold': 'ON',
            },
            url: `/${bucketName}/${objectName}`,
            calculatedHash: 'vnR+tLdVF79rPPfF+7YvOg==',
        }, postBody);

        bucketPut(authInfo, testPutBucketRequestLock, log, () => {
            objectPut(authInfo, request, undefined, log, (err, headers) => {
                assert.ifError(err);
                assert.strictEqual(headers.ETag, `"${correctMD5}"`);
                metadata.getObjectMD(bucketName, objectName, {}, log,
                    (err, md) => {
                        assert.ifError(err);
                        assert.strictEqual(md.legalHold, true);
                        done();
                    });
            });
        });
    });

    it('should successfully put an object with legal hold OFF', done => {
        const request = new DummyRequest({
            bucketName,
            namespace,
            objectKey: objectName,
            headers: {
                'x-amz-object-lock-legal-hold': 'OFF',
            },
            url: `/${bucketName}/${objectName}`,
            calculatedHash: 'vnR+tLdVF79rPPfF+7YvOg==',
        }, postBody);

        bucketPut(authInfo, testPutBucketRequestLock, log, () => {
            objectPut(authInfo, request, undefined, log, (err, headers) => {
                assert.ifError(err);
                assert.strictEqual(headers.ETag, `"${correctMD5}"`);
                metadata.getObjectMD(bucketName, objectName, {}, log,
                    (err, md) => {
                        assert.ifError(err);
                        assert(md);
                        assert.strictEqual(md.legalHold, false);
                        done();
                    });
            });
        });
    });

    it('should successfully put an object with user metadata', done => {
        const testPutObjectRequest = new DummyRequest({
            bucketName,
            namespace,
            objectKey: objectName,
            headers: {
                // Note that Node will collapse common headers into one
                // (e.g. "x-amz-meta-test: hi" and "x-amz-meta-test:
                // there" becomes "x-amz-meta-test: hi, there")
                // Here we are not going through an actual http
                // request so will not collapse properly.
                'x-amz-meta-test': 'some metadata',
                'x-amz-meta-test2': 'some more metadata',
                'x-amz-meta-test3': 'even more metadata',
            },
            url: `/${bucketName}/${objectName}`,
            calculatedHash: 'vnR+tLdVF79rPPfF+7YvOg==',
        }, postBody);

        bucketPut(authInfo, testPutBucketRequest, log, () => {
            objectPut(authInfo, testPutObjectRequest, undefined, log,
                (err, resHeaders) => {
                    assert.strictEqual(resHeaders.ETag, `"${correctMD5}"`);
                    metadata.getObjectMD(bucketName, objectName, {}, log,
                        (err, md) => {
                            assert(md);
                            assert.strictEqual(md['x-amz-meta-test'],
                                        'some metadata');
                            assert.strictEqual(md['x-amz-meta-test2'],
                                        'some more metadata');
                            assert.strictEqual(md['x-amz-meta-test3'],
                                        'even more metadata');
                            done();
                        });
                });
        });
    });

    it('should put an object with user metadata but no data', done => {
        const postBody = '';
        const correctMD5 = 'd41d8cd98f00b204e9800998ecf8427e';
        const testPutObjectRequest = new DummyRequest({
            bucketName,
            namespace,
            objectKey: objectName,
            headers: {
                'content-length': '0',
                'x-amz-meta-test': 'some metadata',
                'x-amz-meta-test2': 'some more metadata',
                'x-amz-meta-test3': 'even more metadata',
            },
            parsedContentLength: 0,
            url: `/${bucketName}/${objectName}`,
            calculatedHash: 'd41d8cd98f00b204e9800998ecf8427e',
        }, postBody);

        bucketPut(authInfo, testPutBucketRequest, log, () => {
            objectPut(authInfo, testPutObjectRequest, undefined, log,
                (err, resHeaders) => {
                    assert.strictEqual(resHeaders.ETag, `"${correctMD5}"`);
                    assert.deepStrictEqual(ds, []);
                    metadata.getObjectMD(bucketName, objectName, {}, log,
                        (err, md) => {
                            assert(md);
                            assert.strictEqual(md.location, null);
                            assert.strictEqual(md['x-amz-meta-test'],
                                        'some metadata');
                            assert.strictEqual(md['x-amz-meta-test2'],
                                       'some more metadata');
                            assert.strictEqual(md['x-amz-meta-test3'],
                                       'even more metadata');
                            done();
                        });
                });
        });
    });

    it('should not leave orphans in data when overwriting an object', done => {
        const testPutObjectRequest2 = new DummyRequest({
            bucketName,
            namespace,
            objectKey: objectName,
            headers: {},
            url: `/${bucketName}/${objectName}`,
        }, Buffer.from('I am another body', 'utf8'));

        bucketPut(authInfo, testPutBucketRequest, log, () => {
            objectPut(authInfo, testPutObjectRequest,
                undefined, log, () => {
                    objectPut(authInfo, testPutObjectRequest2, undefined,
                        log,
                    () => {
                        // orphan objects don't get deleted
                        // until the next tick
                        // in memory
                        setImmediate(() => {
                            // Data store starts at index 1
                            assert.strictEqual(ds[0], undefined);
                            assert.strictEqual(ds[1], undefined);
                            assert.deepStrictEqual(ds[2].value,
                                Buffer.from('I am another body', 'utf8'));
                            done();
                        });
                    });
                });
        });
    });

<<<<<<< HEAD
    it('should not put object with retention configuration if object lock ' +
        'is not enabled on the bucket', done => {
        const testPutObjectRequest = new DummyRequest({
            bucketName,
            namespace,
            objectKey: objectName,
            headers: {
                'x-amz-object-lock-retain-until-date': mockDate,
                'x-amz-object-lock-mode': 'GOVERNANCE',
            },
            url: `/${bucketName}/${objectName}`,
            calculatedHash: 'vnR+tLdVF79rPPfF+7YvOg==',
        }, postBody);

        bucketPut(authInfo, testPutBucketRequest, log, () => {
            objectPut(authInfo, testPutObjectRequest, undefined, log, err => {
                assert.deepStrictEqual(err, errors.InvalidRequest
                    .customizeDescription(
                        'Bucket is missing ObjectLockConfiguration'));
                done();
            });
=======
    it('should forward a 400 back to client on metadata 408 response', () => {
        metadata.putObjectMD =
            (bucketName, objName, objVal, params, log, cb) =>
                cb({ httpCode: 408 });

        bucketPut(authInfo, testPutBucketRequest, log, () => {
            objectPut(authInfo, testPutObjectRequest, undefined, log,
                err => {
                    assert.strictEqual(err.code, 400);
                });
        });
    });

    it('should forward a 502 to the client for 4xx != 408', () => {
        metadata.putObjectMD =
            (bucketName, objName, objVal, params, log, cb) =>
                cb({ httpCode: 412 });

        bucketPut(authInfo, testPutBucketRequest, log, () => {
            objectPut(authInfo, testPutObjectRequest, undefined, log,
                err => {
                    assert.strictEqual(err.code, 502);
                });
>>>>>>> dd875bac
        });
    });
});

describe('objectPut API with versioning', () => {
    beforeEach(() => {
        cleanup();
    });

    const objData = ['foo0', 'foo1', 'foo2'].map(str =>
        Buffer.from(str, 'utf8'));
    const testPutObjectRequests = objData.map(data => versioningTestUtils
        .createPutObjectRequest(bucketName, objectName, data));

    it('should delete latest version when creating new null version ' +
    'if latest version is null version', done => {
        async.series([
            callback => bucketPut(authInfo, testPutBucketRequest, log,
                callback),
            // putting null version by putting obj before versioning configured
            callback => objectPut(authInfo, testPutObjectRequests[0], undefined,
                log, err => {
                    versioningTestUtils.assertDataStoreValues(ds, [objData[0]]);
                    callback(err);
                }),
            callback => bucketPutVersioning(authInfo, suspendVersioningRequest,
                log, callback),
            // creating new null version by putting obj after ver suspended
            callback => objectPut(authInfo, testPutObjectRequests[1],
                undefined, log, err => {
                    // wait until next tick since mem backend executes
                    // deletes in the next tick
                    setImmediate(() => {
                        // old null version should be deleted
                        versioningTestUtils.assertDataStoreValues(ds,
                            [undefined, objData[1]]);
                        callback(err);
                    });
                }),
            // create another null version
            callback => objectPut(authInfo, testPutObjectRequests[2],
                undefined, log, err => {
                    setImmediate(() => {
                        // old null version should be deleted
                        versioningTestUtils.assertDataStoreValues(ds,
                            [undefined, undefined, objData[2]]);
                        callback(err);
                    });
                }),
        ], done);
    });

    describe('when null version is not the latest version', () => {
        const objData = ['foo0', 'foo1', 'foo2'].map(str =>
            Buffer.from(str, 'utf8'));
        const testPutObjectRequests = objData.map(data => versioningTestUtils
            .createPutObjectRequest(bucketName, objectName, data));
        beforeEach(done => {
            async.series([
                callback => bucketPut(authInfo, testPutBucketRequest, log,
                    callback),
                // putting null version: put obj before versioning configured
                callback => objectPut(authInfo, testPutObjectRequests[0],
                    undefined, log, callback),
                callback => bucketPutVersioning(authInfo,
                    enableVersioningRequest, log, callback),
                // put another version:
                callback => objectPut(authInfo, testPutObjectRequests[1],
                    undefined, log, callback),
                callback => bucketPutVersioning(authInfo,
                    suspendVersioningRequest, log, callback),
            ], err => {
                if (err) {
                    return done(err);
                }
                versioningTestUtils.assertDataStoreValues(ds,
                    objData.slice(0, 2));
                return done();
            });
        });

        it('should still delete null version when creating new null version',
        done => {
            objectPut(authInfo, testPutObjectRequests[2], undefined,
                log, err => {
                    assert.ifError(err, `Unexpected err: ${err}`);
                    setImmediate(() => {
                        // old null version should be deleted after putting
                        // new null version
                        versioningTestUtils.assertDataStoreValues(ds,
                            [undefined, objData[1], objData[2]]);
                        done(err);
                    });
                });
        });
    });

    it('should return BadDigest error and not leave orphans in data when ' +
    'contentMD5 and completedHash do not match', done => {
        const testPutObjectRequest = new DummyRequest({
            bucketName,
            namespace,
            objectKey: objectName,
            headers: {},
            url: `/${bucketName}/${objectName}`,
            contentMD5: 'vnR+tLdVF79rPPfF+7YvOg==',
        }, Buffer.from('I am another body', 'utf8'));

        bucketPut(authInfo, testPutBucketRequest, log, () => {
            objectPut(authInfo, testPutObjectRequest, undefined, log,
            err => {
                assert.deepStrictEqual(err, errors.BadDigest);
                // orphan objects don't get deleted
                // until the next tick
                // in memory
                setImmediate(() => {
                    // Data store starts at index 1
                    assert.strictEqual(ds[0], undefined);
                    assert.strictEqual(ds[1], undefined);
                    done();
                });
            });
        });
    });
});<|MERGE_RESOLUTION|>--- conflicted
+++ resolved
@@ -435,29 +435,6 @@
         });
     });
 
-<<<<<<< HEAD
-    it('should not put object with retention configuration if object lock ' +
-        'is not enabled on the bucket', done => {
-        const testPutObjectRequest = new DummyRequest({
-            bucketName,
-            namespace,
-            objectKey: objectName,
-            headers: {
-                'x-amz-object-lock-retain-until-date': mockDate,
-                'x-amz-object-lock-mode': 'GOVERNANCE',
-            },
-            url: `/${bucketName}/${objectName}`,
-            calculatedHash: 'vnR+tLdVF79rPPfF+7YvOg==',
-        }, postBody);
-
-        bucketPut(authInfo, testPutBucketRequest, log, () => {
-            objectPut(authInfo, testPutObjectRequest, undefined, log, err => {
-                assert.deepStrictEqual(err, errors.InvalidRequest
-                    .customizeDescription(
-                        'Bucket is missing ObjectLockConfiguration'));
-                done();
-            });
-=======
     it('should forward a 400 back to client on metadata 408 response', () => {
         metadata.putObjectMD =
             (bucketName, objName, objVal, params, log, cb) =>
@@ -481,7 +458,19 @@
                 err => {
                     assert.strictEqual(err.code, 502);
                 });
->>>>>>> dd875bac
+        });
+    });
+
+    it('should forward a 502 to the client for 4xx != 408', () => {
+        metadata.putObjectMD =
+            (bucketName, objName, objVal, params, log, cb) =>
+                cb({ httpCode: 412 });
+
+        bucketPut(authInfo, testPutBucketRequest, log, () => {
+            objectPut(authInfo, testPutObjectRequest, undefined, log,
+                err => {
+                    assert.strictEqual(err.code, 502);
+                });
         });
     });
 });
