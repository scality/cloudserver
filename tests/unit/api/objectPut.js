const assert = require('assert');
const async = require('async');
const moment = require('moment');
const { s3middleware, storage } = require('arsenal');
const sinon = require('sinon');

const { ds } = require('arsenal').storage.data.inMemory.datastore;
const { bucketPut } = require('../../../lib/api/bucketPut');
const bucketPutObjectLock = require('../../../lib/api/bucketPutObjectLock');
const bucketPutACL = require('../../../lib/api/bucketPutACL');
const bucketPutVersioning = require('../../../lib/api/bucketPutVersioning');

const { parseTagFromQuery } = s3middleware.tagging;
<<<<<<< HEAD
const { cleanup, DummyRequestLogger, makeAuthInfo, versioningTestUtils }
    = require('../helpers');
=======
const {
    cleanup, DummyRequestLogger, makeAuthInfo, versioningTestUtils,
} = require('../helpers');
>>>>>>> 1fabe3b0
const metadata = require('../metadataswitch');
const objectPut = require('../../../lib/api/objectPut');
const { objectLockTestUtils } = require('../helpers');
const DummyRequest = require('../DummyRequest');
const { maximumAllowedUploadSize } = require('../../../constants');
const mpuUtils = require('../utils/mpuUtils');
const { lastModifiedHeader } = require('../../../constants');

<<<<<<< HEAD
const { ds } = storage.data.inMemory.datastore;

const any = sinon.match.any;
=======
const { any } = sinon.match;
>>>>>>> 1fabe3b0

const log = new DummyRequestLogger();
const canonicalID = 'accessKey1';
const authInfo = makeAuthInfo(canonicalID);
const namespace = 'default';
const bucketName = 'bucketname';
const postBody = Buffer.from('I am a body', 'utf8');
const correctMD5 = 'be747eb4b75517bf6b3cf7c5fbb62f3a';
const mockDate = new Date(2050, 10, 12);
const testPutBucketRequest = new DummyRequest({
    bucketName,
    namespace,
    headers: { host: `${bucketName}.s3.amazonaws.com` },
    url: '/',
});
const testPutBucketRequestLock = new DummyRequest({
    bucketName,
    namespace,
    headers: {
        'host': `${bucketName}.s3.amazonaws.com`,
        'x-amz-bucket-object-lock-enabled': 'true',
    },
    url: '/',
});

const originalputObjectMD = metadata.putObjectMD;
const objectName = 'objectName';

let testPutObjectRequest;
const enableVersioningRequest = versioningTestUtils.createBucketPutVersioningReq(bucketName, 'Enabled');
const suspendVersioningRequest = versioningTestUtils.createBucketPutVersioningReq(bucketName, 'Suspended');

function testAuth(bucketOwner, authUser, bucketPutReq, log, cb) {
    bucketPut(bucketOwner, bucketPutReq, log, () => {
        bucketPutACL(bucketOwner, testPutBucketRequest, log, err => {
            assert.strictEqual(err, undefined);
            objectPut(authUser, testPutObjectRequest, undefined,
                log, (err, resHeaders) => {
                    assert.strictEqual(err, null);
                    assert.strictEqual(resHeaders.ETag, `"${correctMD5}"`);
                    cb();
                });
        });
    });
}

describe('parseTagFromQuery', () => {
    const invalidArgument = { status: 'InvalidArgument', statusCode: 400 };
    const invalidTag = { status: 'InvalidTag', statusCode: 400 };
    const allowedChar = '+- =._:/';
    const tests = [
        { tagging: 'key1=value1', result: { key1: 'value1' } },
        {
            tagging: `key1=${encodeURIComponent(allowedChar)}`,
            result: { key1: allowedChar },
        },
        { tagging: 'key1=value1=value2', error: invalidArgument },
        { tagging: '=value1', error: invalidArgument },
        { tagging: 'key1%=value1', error: invalidArgument },
        { tagging: `${'w'.repeat(129)}=value1`, error: invalidTag },
        { tagging: `key1=${'w'.repeat(257)}`, error: invalidTag },
        { tagging: `${'w'.repeat(129)}=value1`, error: invalidTag },
        { tagging: `key1=${'w'.repeat(257)}`, error: invalidTag },
    ];
    tests.forEach(test => {
        const behavior = test.error ? 'fail' : 'pass';
        it(`should ${behavior} if tag set: "${test.tagging}"`, done => {
            const result = parseTagFromQuery(test.tagging);
            if (test.error) {
                assert(result.is[test.error.status]);
                assert.strictEqual(result.code, test.error.statusCode);
            } else {
                assert.deepStrictEqual(result, test.result);
            }
            done();
        });
    });
});

describe('objectPut API', () => {
    beforeEach(() => {
        cleanup();
        sinon.spy(metadata, 'putObjectMD');
        testPutObjectRequest = new DummyRequest({
            bucketName,
            namespace,
            objectKey: objectName,
            headers: { host: `${bucketName}.s3.amazonaws.com` },
            url: '/',
        }, postBody);
    });

    afterEach(() => {
        sinon.restore();
        metadata.putObjectMD = originalputObjectMD;
    });

    it('should return an error if the bucket does not exist', done => {
        objectPut(authInfo, testPutObjectRequest, undefined, log, err => {
            assert.strictEqual(err.is.NoSuchBucket, true);
            done();
        });
    });

    it('should return an error if user is not authorized', done => {
        const putAuthInfo = makeAuthInfo('accessKey2');
        bucketPut(putAuthInfo, testPutBucketRequest,
            log, () => {
                objectPut(authInfo, testPutObjectRequest,
                    undefined, log, err => {
                        assert.strictEqual(err.is.AccessDenied, true);
                        done();
                    });
            });
    });

    it('should return error if the upload size exceeds the ' +
    'maximum allowed upload size for a single PUT request', done => {
        testPutObjectRequest.parsedContentLength = maximumAllowedUploadSize + 1;
        bucketPut(authInfo, testPutBucketRequest, log, () => {
            objectPut(authInfo, testPutObjectRequest, undefined, log, err => {
                assert.strictEqual(err.is.EntityTooLarge, true);
                done();
            });
        });
    });

    it('should put object if user has FULL_CONTROL grant on bucket', done => {
        const bucketOwner = makeAuthInfo('accessKey2');
        const authUser = makeAuthInfo('accessKey3');
        testPutBucketRequest.headers['x-amz-grant-full-control'] = `id=${authUser.getCanonicalID()}`;
        testAuth(bucketOwner, authUser, testPutBucketRequest, log, done);
    });

    it('should put object if user has WRITE grant on bucket', done => {
        const bucketOwner = makeAuthInfo('accessKey2');
        const authUser = makeAuthInfo('accessKey3');
        testPutBucketRequest.headers['x-amz-grant-write'] = `id=${authUser.getCanonicalID()}`;

        testAuth(bucketOwner, authUser, testPutBucketRequest, log, done);
    });

    it('should put object in bucket with public-read-write acl', done => {
        const bucketOwner = makeAuthInfo('accessKey2');
        const authUser = makeAuthInfo('accessKey3');
        testPutBucketRequest.headers['x-amz-acl'] = 'public-read-write';

        testAuth(bucketOwner, authUser, testPutBucketRequest, log, done);
    });

    it('should successfully put an object', done => {
        const testPutObjectRequest = new DummyRequest({
            bucketName,
            namespace,
            objectKey: objectName,
            headers: {},
            url: `/${bucketName}/${objectName}`,
            calculatedHash: 'vnR+tLdVF79rPPfF+7YvOg==',
        }, postBody);

        bucketPut(authInfo, testPutBucketRequest, log, () => {
            objectPut(authInfo, testPutObjectRequest, undefined, log,
                (err, resHeaders) => {
                    assert.strictEqual(resHeaders.ETag, `"${correctMD5}"`);
                    metadata.getObjectMD(bucketName, objectName,
                        {}, log, (err, md) => {
                            assert(md);
                            assert
                                .strictEqual(md['content-md5'], correctMD5);
                            done();
                        });
                });
        });
    });

    const mockModes = ['GOVERNANCE', 'COMPLIANCE'];
    mockModes.forEach(mockMode => {
        it(`should put an object with valid date & ${mockMode} mode`, done => {
            const testPutObjectRequest = new DummyRequest({
                bucketName,
                namespace,
                objectKey: objectName,
                headers: {
                    'x-amz-object-lock-retain-until-date': mockDate,
                    'x-amz-object-lock-mode': mockMode,
                },
                url: `/${bucketName}/${objectName}`,
                calculatedHash: 'vnR+tLdVF79rPPfF+7YvOg==',
            }, postBody);
            bucketPut(authInfo, testPutBucketRequestLock, log, () => {
                objectPut(authInfo, testPutObjectRequest, undefined, log,
                    (err, headers) => {
                        assert.ifError(err);
                        assert.strictEqual(headers.ETag, `"${correctMD5}"`);
                        metadata.getObjectMD(bucketName, objectName, {}, log,
                            (err, md) => {
                                const mode = md.retentionMode;
                                const retainUntilDate = md.retentionDate;
                                assert.ifError(err);
                                assert(md);
                                assert.strictEqual(mode, mockMode);
                                assert.strictEqual(retainUntilDate, mockDate);
                                done();
                            });
                    });
            });
        });
    });

    const formatTime = time => time.slice(0, 20);

    const testObjectLockConfigs = [
        {
            testMode: 'COMPLIANCE',
            val: 30,
            type: 'Days',
        },
        {
            testMode: 'GOVERNANCE',
            val: 5,
            type: 'Years',
        },
    ];
    testObjectLockConfigs.forEach(config => {
        const { testMode, type, val } = config;
        it('should put an object with default retention if object does not '
            + 'have retention configuration but bucket has', done => {
            const testPutObjectRequest = new DummyRequest({
                bucketName,
                namespace,
                objectKey: objectName,
                headers: {},
                url: `/${bucketName}/${objectName}`,
                calculatedHash: 'vnR+tLdVF79rPPfF+7YvOg==',
            }, postBody);

            const testObjLockRequest = {
                bucketName,
                headers: { host: `${bucketName}.s3.amazonaws.com` },
                post: objectLockTestUtils.generateXml(testMode, val, type),
                actionImplicitDenies: false,
            };

            bucketPut(authInfo, testPutBucketRequestLock, log, () => {
                bucketPutObjectLock(authInfo, testObjLockRequest, log, () => {
                    objectPut(authInfo, testPutObjectRequest, undefined, log,
                        (err, headers) => {
                            assert.ifError(err);
                            assert.strictEqual(headers.ETag, `"${correctMD5}"`);
                            metadata.getObjectMD(bucketName, objectName, {},
                                log, (err, md) => {
                                    const mode = md.retentionMode;
                                    const retainDate = md.retentionDate;
                                    const date = moment();
                                    const days = type === 'Days' ? val : val * 365;
                                    const expectedDate = date.add(days, 'days');
                                    assert.ifError(err);
                                    assert.strictEqual(mode, testMode);
                                    assert.strictEqual(formatTime(retainDate),
                                        formatTime(expectedDate.toISOString()));
                                    done();
                                });
                        });
                });
            });
        });
    });


    it('should successfully put an object with legal hold ON', done => {
        const request = new DummyRequest({
            bucketName,
            namespace,
            objectKey: objectName,
            headers: {
                'x-amz-object-lock-legal-hold': 'ON',
            },
            url: `/${bucketName}/${objectName}`,
            calculatedHash: 'vnR+tLdVF79rPPfF+7YvOg==',
        }, postBody);

        bucketPut(authInfo, testPutBucketRequestLock, log, () => {
            objectPut(authInfo, request, undefined, log, (err, headers) => {
                assert.ifError(err);
                assert.strictEqual(headers.ETag, `"${correctMD5}"`);
                metadata.getObjectMD(bucketName, objectName, {}, log,
                    (err, md) => {
                        assert.ifError(err);
                        assert.strictEqual(md.legalHold, true);
                        done();
                    });
            });
        });
    });

    it('should successfully put an object with legal hold OFF', done => {
        const request = new DummyRequest({
            bucketName,
            namespace,
            objectKey: objectName,
            headers: {
                'x-amz-object-lock-legal-hold': 'OFF',
            },
            url: `/${bucketName}/${objectName}`,
            calculatedHash: 'vnR+tLdVF79rPPfF+7YvOg==',
        }, postBody);

        bucketPut(authInfo, testPutBucketRequestLock, log, () => {
            objectPut(authInfo, request, undefined, log, (err, headers) => {
                assert.ifError(err);
                assert.strictEqual(headers.ETag, `"${correctMD5}"`);
                metadata.getObjectMD(bucketName, objectName, {}, log,
                    (err, md) => {
                        assert.ifError(err);
                        assert(md);
                        assert.strictEqual(md.legalHold, false);
                        done();
                    });
            });
        });
    });

    it('should successfully put an object with user metadata', done => {
        const testPutObjectRequest = new DummyRequest({
            bucketName,
            namespace,
            objectKey: objectName,
            headers: {
                // Note that Node will collapse common headers into one
                // (e.g. "x-amz-meta-test: hi" and "x-amz-meta-test:
                // there" becomes "x-amz-meta-test: hi, there")
                // Here we are not going through an actual http
                // request so will not collapse properly.
                'x-amz-meta-test': 'some metadata',
                'x-amz-meta-test2': 'some more metadata',
                'x-amz-meta-test3': 'even more metadata',
            },
            url: `/${bucketName}/${objectName}`,
            calculatedHash: 'vnR+tLdVF79rPPfF+7YvOg==',
        }, postBody);

        bucketPut(authInfo, testPutBucketRequest, log, () => {
            objectPut(authInfo, testPutObjectRequest, undefined, log,
                (err, resHeaders) => {
                    assert.strictEqual(resHeaders.ETag, `"${correctMD5}"`);
                    metadata.getObjectMD(bucketName, objectName, {}, log,
                        (err, md) => {
                            assert(md);
                            assert.strictEqual(md['x-amz-meta-test'],
                                'some metadata');
                            assert.strictEqual(md['x-amz-meta-test2'],
                                'some more metadata');
                            assert.strictEqual(md['x-amz-meta-test3'],
                                'even more metadata');
                            done();
                        });
                });
        });
    });

    it('If testingMode=true and the last-modified header is given, should set last-modified accordingly', done => {
        const imposedLastModified = '2024-07-19';
        const testPutObjectRequest = new DummyRequest({
            bucketName,
            namespace,
            objectKey: objectName,
            headers: {
                [lastModifiedHeader]: imposedLastModified,
            },
            url: `/${bucketName}/${objectName}`,
            calculatedHash: 'vnR+tLdVF79rPPfF+7YvOg==',
        }, postBody);

        bucketPut(authInfo, testPutBucketRequest, log, () => {
            const config = require('../../../lib/Config');
            config.config.testingMode = true;
            objectPut(authInfo, testPutObjectRequest, undefined, log,
                (err, resHeaders) => {
                    assert.strictEqual(resHeaders.ETag, `"${correctMD5}"`);
                    metadata.getObjectMD(bucketName, objectName, {}, log,
                        (err, md) => {
                            assert(md);

                            const lastModified = md['last-modified'];
                            const lastModifiedDate = lastModified.split('T')[0];
                            // last-modified date should be the one set by the last-modified header
                            assert.strictEqual(lastModifiedDate, imposedLastModified);

                            // The header should be removed after being treated.
                            assert(md[lastModifiedHeader] === undefined);

                            config.config.testingMode = false;
                            done();
                        });
                });
        });
    });

    it('should not take into acccount the last-modified header when testingMode=false', done => {
        const imposedLastModified = '2024-07-19';

        const testPutObjectRequest = new DummyRequest({
            bucketName,
            namespace,
            objectKey: objectName,
            headers: {
                'x-amz-meta-x-scal-last-modified': imposedLastModified,
            },
            url: `/${bucketName}/${objectName}`,
            calculatedHash: 'vnR+tLdVF79rPPfF+7YvOg==',
        }, postBody);

        bucketPut(authInfo, testPutBucketRequest, log, () => {
            const config = require('../../../lib/Config');
            config.config.testingMode = false;
            objectPut(authInfo, testPutObjectRequest, undefined, log,
                (err, resHeaders) => {
                    assert.strictEqual(resHeaders.ETag, `"${correctMD5}"`);
                    metadata.getObjectMD(bucketName, objectName, {}, log,
                        (err, md) => {
                            assert(md);
                            assert.strictEqual(md['x-amz-meta-x-scal-last-modified'],
                                imposedLastModified);
                            const lastModified = md['last-modified'];
                            const lastModifiedDate = lastModified.split('T')[0];
                            const currentTs = new Date().toJSON();
                            const currentDate = currentTs.split('T')[0];
                            assert.strictEqual(lastModifiedDate, currentDate);
                            done();
                        });
                });
        });
    });

    it('should put an object with user metadata but no data', done => {
        const postBody = '';
        const correctMD5 = 'd41d8cd98f00b204e9800998ecf8427e';
        const testPutObjectRequest = new DummyRequest({
            bucketName,
            namespace,
            objectKey: objectName,
            headers: {
                'content-length': '0',
                'x-amz-meta-test': 'some metadata',
                'x-amz-meta-test2': 'some more metadata',
                'x-amz-meta-test3': 'even more metadata',
            },
            parsedContentLength: 0,
            url: `/${bucketName}/${objectName}`,
            calculatedHash: 'd41d8cd98f00b204e9800998ecf8427e',
        }, postBody);

        bucketPut(authInfo, testPutBucketRequest, log, () => {
            objectPut(authInfo, testPutObjectRequest, undefined, log,
                (err, resHeaders) => {
                    assert.strictEqual(resHeaders.ETag, `"${correctMD5}"`);
                    assert.deepStrictEqual(ds, []);
                    metadata.getObjectMD(bucketName, objectName, {}, log,
                        (err, md) => {
                            assert(md);
                            assert.strictEqual(md.location, null);
                            assert.strictEqual(md['x-amz-meta-test'],
                                'some metadata');
                            assert.strictEqual(md['x-amz-meta-test2'],
                                'some more metadata');
                            assert.strictEqual(md['x-amz-meta-test3'],
                                'even more metadata');
                            done();
                        });
                });
        });
    });

    it('should not leave orphans in data when overwriting an object', done => {
        const testPutObjectRequest2 = new DummyRequest({
            bucketName,
            namespace,
            objectKey: objectName,
            headers: {},
            url: `/${bucketName}/${objectName}`,
        }, Buffer.from('I am another body', 'utf8'));

        bucketPut(authInfo, testPutBucketRequest, log, () => {
            objectPut(authInfo, testPutObjectRequest,
                undefined, log, () => {
                    objectPut(authInfo, testPutObjectRequest2, undefined,
                        log,
                        () => {
                        // orphan objects don't get deleted
                        // until the next tick
                        // in memory
                            setImmediate(() => {
                            // Data store starts at index 1
                                assert.strictEqual(ds[0], undefined);
                                assert.strictEqual(ds[1], undefined);
                                assert.deepStrictEqual(ds[2].value,
                                    Buffer.from('I am another body', 'utf8'));
                                done();
                            });
                        });
                });
        });
    });

    it('should not leave orphans in data when overwriting an multipart upload object', done => {
        bucketPut(authInfo, testPutBucketRequest, log, () => {
            mpuUtils.createMPU(namespace, bucketName, objectName, log,
                (err, testUploadId) => {
                    objectPut(authInfo, testPutObjectRequest, undefined, log, err => {
                        assert.ifError(err);
                        sinon.assert.calledWith(metadata.putObjectMD,
                            any, any, any, sinon.match({ oldReplayId: testUploadId }), any, any);
                        done();
                    });
                });
        });
    });

    it('should not put object with retention configuration if object lock '
        + 'is not enabled on the bucket', done => {
        const testPutObjectRequest = new DummyRequest({
            bucketName,
            namespace,
            objectKey: objectName,
            headers: {
                'x-amz-object-lock-retain-until-date': mockDate,
                'x-amz-object-lock-mode': 'GOVERNANCE',
            },
            url: `/${bucketName}/${objectName}`,
            calculatedHash: 'vnR+tLdVF79rPPfF+7YvOg==',
        }, postBody);

        bucketPut(authInfo, testPutBucketRequest, log, () => {
            objectPut(authInfo, testPutObjectRequest, undefined, log, err => {
<<<<<<< HEAD
                assert.strictEqual(err.is.InvalidRequest, true);
                assert.strictEqual(err.description, 'Bucket is missing ObjectLockConfiguration');
=======
                assert.deepStrictEqual(err, errors.InvalidRequest
                    .customizeDescription(
                        'Bucket is missing ObjectLockConfiguration',
                    ));
>>>>>>> 1fabe3b0
                done();
            });
        });
    });
    it('should forward a 400 back to client on metadata 408 response', () => {
        metadata.putObjectMD = (bucketName, objName, objVal, params, log, cb) => cb({ httpCode: 408 });

        bucketPut(authInfo, testPutBucketRequest, log, () => {
            objectPut(authInfo, testPutObjectRequest, undefined, log,
                err => {
                    assert.strictEqual(err.code, 400);
                });
        });
    });

    it('should forward a 502 to the client for 4xx != 408', () => {
        metadata.putObjectMD = (bucketName, objName, objVal, params, log, cb) => cb({ httpCode: 412 });

        bucketPut(authInfo, testPutBucketRequest, log, () => {
            objectPut(authInfo, testPutObjectRequest, undefined, log,
                err => {
                    assert.strictEqual(err.code, 502);
                });
        });
    });

    it('should not put object with storage-class header not equal to STANDARD', done => {
        const testPutObjectRequest = new DummyRequest({
            bucketName,
            namespace,
            objectKey: objectName,
            headers: {
                'x-amz-storage-class': 'COLD',
            },
            url: `/${bucketName}/${objectName}`,
            calculatedHash: 'vnR+tLdVF79rPPfF+7YvOg==',
        }, postBody);

        bucketPut(authInfo, testPutBucketRequest, log, () => {
            objectPut(authInfo, testPutObjectRequest, undefined, log,
                err => {
                    assert.strictEqual(err.is.InvalidStorageClass, true);
                    done();
                });
        });
    });

    it('should pass overheadField to metadata.putObjectMD for a non-versioned request', done => {
        const testPutObjectRequest = new DummyRequest({
            bucketName,
            namespace,
            objectKey: objectName,
            headers: {},
            url: `/${bucketName}/${objectName}`,
            contentMD5: correctMD5,
        }, postBody);

        bucketPut(authInfo, testPutBucketRequest, log, () => {
            objectPut(authInfo, testPutObjectRequest, undefined, log,
                err => {
                    assert.ifError(err);
                    sinon.assert.calledWith(metadata.putObjectMD.lastCall,
                        bucketName, objectName, any, sinon.match({ overheadField: sinon.match.array }), any, any);
                    done();
                });
        });
    });

    it('should pass overheadField to metadata.putObjectMD for a versioned request', done => {
        const testPutObjectRequest = versioningTestUtils
            .createPutObjectRequest(bucketName, objectName, Buffer.from('I am another body', 'utf8'));
        bucketPut(authInfo, testPutBucketRequest, log, () => {
            bucketPutVersioning(authInfo, enableVersioningRequest, log, () => {
                objectPut(authInfo, testPutObjectRequest, undefined, log,
                    err => {
                        assert.ifError(err);
                        sinon.assert.calledWith(metadata.putObjectMD.lastCall,
                            bucketName, objectName, any, sinon.match({ overheadField: sinon.match.array }), any, any);
                        done();
                    }
                );
            });
        });
    });

    it('should pass overheadField to metadata.putObjectMD for a version-suspended request', done => {
        const testPutObjectRequest = versioningTestUtils
            .createPutObjectRequest(bucketName, objectName, Buffer.from('I am another body', 'utf8'));
        bucketPut(authInfo, testPutBucketRequest, log, () => {
            bucketPutVersioning(authInfo, suspendVersioningRequest, log, () => {
                objectPut(authInfo, testPutObjectRequest, undefined, log,
                    err => {
                        assert.ifError(err);
                        sinon.assert.calledWith(metadata.putObjectMD.lastCall,
                            bucketName, objectName, any, sinon.match({ overheadField: sinon.match.array }), any, any);
                        done();
                    }
                );
            });
        });
    });
});

describe('objectPut API with versioning', () => {
    beforeEach(() => {
        cleanup();
    });

    const objData = ['foo0', 'foo1', 'foo2'].map(str => Buffer.from(str, 'utf8'));
    const testPutObjectRequests = objData.map(data => versioningTestUtils
        .createPutObjectRequest(bucketName, objectName, data));

    it('should delete latest version when creating new null version '
    + 'if latest version is null version', done => {
        async.series([
            callback => bucketPut(authInfo, testPutBucketRequest, log,
                callback),
            // putting null version by putting obj before versioning configured
            callback => objectPut(authInfo, testPutObjectRequests[0], undefined,
                log, err => {
                    versioningTestUtils.assertDataStoreValues(ds, [objData[0]]);
                    callback(err);
                }),
            callback => bucketPutVersioning(authInfo, suspendVersioningRequest,
                log, callback),
            // creating new null version by putting obj after ver suspended
            callback => objectPut(authInfo, testPutObjectRequests[1],
                undefined, log, err => {
                    // wait until next tick since mem backend executes
                    // deletes in the next tick
                    setImmediate(() => {
                        // old null version should be deleted
                        versioningTestUtils.assertDataStoreValues(ds,
                            [undefined, objData[1]]);
                        callback(err);
                    });
                }),
            // create another null version
            callback => objectPut(authInfo, testPutObjectRequests[2],
                undefined, log, err => {
                    setImmediate(() => {
                        // old null version should be deleted
                        versioningTestUtils.assertDataStoreValues(ds,
                            [undefined, undefined, objData[2]]);
                        callback(err);
                    });
                }),
        ], done);
    });

    describe('when null version is not the latest version', () => {
        const objData = ['foo0', 'foo1', 'foo2'].map(str => Buffer.from(str, 'utf8'));
        const testPutObjectRequests = objData.map(data => versioningTestUtils
            .createPutObjectRequest(bucketName, objectName, data));
        beforeEach(done => {
            async.series([
                callback => bucketPut(authInfo, testPutBucketRequest, log,
                    callback),
                // putting null version: put obj before versioning configured
                callback => objectPut(authInfo, testPutObjectRequests[0],
                    undefined, log, callback),
                callback => bucketPutVersioning(authInfo,
                    enableVersioningRequest, log, callback),
                // put another version:
                callback => objectPut(authInfo, testPutObjectRequests[1],
                    undefined, log, callback),
                callback => bucketPutVersioning(authInfo,
                    suspendVersioningRequest, log, callback),
            ], err => {
                if (err) {
                    return done(err);
                }
                versioningTestUtils.assertDataStoreValues(ds,
                    objData.slice(0, 2));
                return done();
            });
        });

        it('should still delete null version when creating new null version',
            done => {
                objectPut(authInfo, testPutObjectRequests[2], undefined,
                    log, err => {
                        assert.ifError(err, `Unexpected err: ${err}`);
                        setImmediate(() => {
                        // old null version should be deleted after putting
                        // new null version
                            versioningTestUtils.assertDataStoreValues(ds,
                                [undefined, objData[1], objData[2]]);
                            done(err);
                        });
                    });
            });
    });

    it('should return BadDigest error and not leave orphans in data when '
    + 'contentMD5 and completedHash do not match', done => {
        const testPutObjectRequest = new DummyRequest({
            bucketName,
            namespace,
            objectKey: objectName,
            headers: {},
            url: `/${bucketName}/${objectName}`,
            contentMD5: 'vnR+tLdVF79rPPfF+7YvOg==',
        }, Buffer.from('I am another body', 'utf8'));

        bucketPut(authInfo, testPutBucketRequest, log, () => {
            objectPut(authInfo, testPutObjectRequest, undefined, log,
<<<<<<< HEAD
            err => {
                assert.strictEqual(err.is.BadDigest, true);
                // orphan objects don't get deleted
                // until the next tick
                // in memory
                setImmediate(() => {
=======
                err => {
                    assert.deepStrictEqual(err, errors.BadDigest);
                    // orphan objects don't get deleted
                    // until the next tick
                    // in memory
                    setImmediate(() => {
>>>>>>> 1fabe3b0
                    // Data store starts at index 1
                        assert.strictEqual(ds[0], undefined);
                        assert.strictEqual(ds[1], undefined);
                        done();
                    });
                });
        });
    });
});<|MERGE_RESOLUTION|>--- conflicted
+++ resolved
@@ -4,21 +4,15 @@
 const { s3middleware, storage } = require('arsenal');
 const sinon = require('sinon');
 
-const { ds } = require('arsenal').storage.data.inMemory.datastore;
 const { bucketPut } = require('../../../lib/api/bucketPut');
 const bucketPutObjectLock = require('../../../lib/api/bucketPutObjectLock');
 const bucketPutACL = require('../../../lib/api/bucketPutACL');
 const bucketPutVersioning = require('../../../lib/api/bucketPutVersioning');
 
 const { parseTagFromQuery } = s3middleware.tagging;
-<<<<<<< HEAD
-const { cleanup, DummyRequestLogger, makeAuthInfo, versioningTestUtils }
-    = require('../helpers');
-=======
 const {
     cleanup, DummyRequestLogger, makeAuthInfo, versioningTestUtils,
 } = require('../helpers');
->>>>>>> 1fabe3b0
 const metadata = require('../metadataswitch');
 const objectPut = require('../../../lib/api/objectPut');
 const { objectLockTestUtils } = require('../helpers');
@@ -27,13 +21,9 @@
 const mpuUtils = require('../utils/mpuUtils');
 const { lastModifiedHeader } = require('../../../constants');
 
-<<<<<<< HEAD
 const { ds } = storage.data.inMemory.datastore;
 
-const any = sinon.match.any;
-=======
 const { any } = sinon.match;
->>>>>>> 1fabe3b0
 
 const log = new DummyRequestLogger();
 const canonicalID = 'accessKey1';
@@ -568,15 +558,8 @@
 
         bucketPut(authInfo, testPutBucketRequest, log, () => {
             objectPut(authInfo, testPutObjectRequest, undefined, log, err => {
-<<<<<<< HEAD
                 assert.strictEqual(err.is.InvalidRequest, true);
                 assert.strictEqual(err.description, 'Bucket is missing ObjectLockConfiguration');
-=======
-                assert.deepStrictEqual(err, errors.InvalidRequest
-                    .customizeDescription(
-                        'Bucket is missing ObjectLockConfiguration',
-                    ));
->>>>>>> 1fabe3b0
                 done();
             });
         });
@@ -784,21 +767,12 @@
 
         bucketPut(authInfo, testPutBucketRequest, log, () => {
             objectPut(authInfo, testPutObjectRequest, undefined, log,
-<<<<<<< HEAD
             err => {
                 assert.strictEqual(err.is.BadDigest, true);
                 // orphan objects don't get deleted
                 // until the next tick
                 // in memory
                 setImmediate(() => {
-=======
-                err => {
-                    assert.deepStrictEqual(err, errors.BadDigest);
-                    // orphan objects don't get deleted
-                    // until the next tick
-                    // in memory
-                    setImmediate(() => {
->>>>>>> 1fabe3b0
                     // Data store starts at index 1
                         assert.strictEqual(ds[0], undefined);
                         assert.strictEqual(ds[1], undefined);
