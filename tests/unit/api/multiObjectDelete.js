const assert = require('assert');
const { errors, storage } = require('arsenal');

const { processObjectVersion, getObjMetadataAndDelete, shouldBatchGetObjectsFromMetadata }
    = require('../../../lib/api/multiObjectDelete');
const { cleanup, DummyRequestLogger, makeAuthInfo } = require('../helpers');
const DummyRequest = require('../DummyRequest');
const { bucketPut } = require('../../../lib/api/bucketPut');
const objectPut = require('../../../lib/api/objectPut');
<<<<<<< HEAD

const { metadata } = storage.metadata.inMemory.metadata;
const { ds } = storage.data.inMemory.datastore;

=======
const constants = require('../../../constants');
>>>>>>> d0daff7d
const log = new DummyRequestLogger();
const canonicalID = 'accessKey1';
const authInfo = makeAuthInfo(canonicalID);
const namespace = 'default';
const bucketName = 'bucketname';
const postBody = Buffer.from('I am a body', 'utf8');
const contentLength = 2 * postBody.length;
const objectKey1 = 'objectName1';
const objectKey2 = 'objectName2';
const testBucketPutRequest = new DummyRequest({
    bucketName,
    namespace,
    headers: {},
    url: `/${bucketName}`,
});

describe('getObjMetadataAndDelete function for multiObjectDelete', () => {
    let testPutObjectRequest1;
    let testPutObjectRequest2;
    const request = new DummyRequest({
        headers: {},
        parsedContentLength: contentLength,
    }, postBody);
    const bucket = { getVersioningConfiguration: () => null };

    beforeEach(done => {
        cleanup();
        testPutObjectRequest1 = new DummyRequest({
            bucketName,
            namespace,
            objectKey: objectKey1,
            headers: {},
            url: `/${bucketName}/${objectKey1}`,
        }, postBody);
        testPutObjectRequest2 = new DummyRequest({
            bucketName,
            namespace,
            objectKey: objectKey2,
            headers: {},
            url: `/${bucketName}/${objectKey2}`,
        }, postBody);
        bucketPut(authInfo, testBucketPutRequest, log, () => {
            objectPut(authInfo, testPutObjectRequest1,
                undefined, log, () => {
                    objectPut(authInfo, testPutObjectRequest2,
                        undefined, log, () => {
                            assert.strictEqual(metadata.keyMaps
                                .get(bucketName)
                                .has(objectKey1), true);
                            assert.strictEqual(metadata.keyMaps
                                .get(bucketName)
                                .has(objectKey2), true);
                            done();
                        });
                });
        });
    });

    it('should successfully get object metadata and then ' +
        'delete metadata and data', done => {
        getObjMetadataAndDelete(authInfo, 'foo', request, bucketName, bucket,
            true, [], [{ key: objectKey1 }, { key: objectKey2 }], log,
            (err, quietSetting, errorResults, numOfObjects,
                successfullyDeleted, totalContentLengthDeleted) => {
                assert.ifError(err);
                assert.strictEqual(quietSetting, true);
                assert.deepStrictEqual(errorResults, []);
                assert.strictEqual(numOfObjects, 2);
                assert.strictEqual(totalContentLengthDeleted, contentLength);
                assert.strictEqual(metadata.keyMaps.get(bucketName)
                    .has(objectKey1), false);
                assert.strictEqual(metadata.keyMaps.get(bucketName)
                    .has(objectKey2), false);
                // call to delete data is async so wait 20 ms to check
                // that data deleted
                setTimeout(() => {
                    // eslint-disable-next-line
                    assert.deepStrictEqual(ds, [ , , , ]);
                    done();
                }, 20);
            });
    });

    it('should return success results if no such key', done => {
        getObjMetadataAndDelete(authInfo, 'foo', request, bucketName, bucket,
            true, [], [{ key: 'madeup1' }, { key: 'madeup2' }], log,
            (err, quietSetting, errorResults, numOfObjects,
                successfullyDeleted, totalContentLengthDeleted) => {
                assert.ifError(err);
                assert.strictEqual(quietSetting, true);
                assert.deepStrictEqual(errorResults, []);
                assert.strictEqual(numOfObjects, 0);
                assert.strictEqual(totalContentLengthDeleted,
                    0);
                assert.strictEqual(metadata.keyMaps.get(bucketName)
                    .has(objectKey1), true);
                assert.strictEqual(metadata.keyMaps.get(bucketName)
                    .has(objectKey2), true);
                done();
            });
    });

    it('should return error results if err from metadata getting object' +
        'is error other than NoSuchKey', done => {
        // we fake an error by calling on an imaginary bucket
        // even though the getObjMetadataAndDelete function would
        // never be called if there was no bucket (would error out earlier
        // in API)
        getObjMetadataAndDelete(authInfo, 'foo', request, 'madeupbucket',
            bucket, true, [], [{ key: objectKey1 }, { key: objectKey2 }], log,
            (err, quietSetting, errorResults, numOfObjects,
                successfullyDeleted, totalContentLengthDeleted) => {
                assert.ifError(err);
                assert.strictEqual(quietSetting, true);
                assert.deepStrictEqual(errorResults, [
                    {
                        entry: { key: objectKey1 },
                        error: errors.NoSuchBucket,
                    },
                    {
                        entry: { key: objectKey2 },
                        error: errors.NoSuchBucket,
                    },
                ]);
                assert.strictEqual(totalContentLengthDeleted,
                    0);
                assert.strictEqual(metadata.keyMaps.get(bucketName)
                    .has(objectKey1), true);
                assert.strictEqual(metadata.keyMaps.get(bucketName)
                    .has(objectKey2), true);
                done();
            });
    });

    it('should return no error or success results if no objects in play',
        done => {
            getObjMetadataAndDelete(authInfo, 'foo', request, bucketName,
                bucket, true, [], [], log,
                (err, quietSetting, errorResults, numOfObjects,
                    successfullyDeleted, totalContentLengthDeleted) => {
                    assert.ifError(err);
                    assert.strictEqual(quietSetting, true);
                    assert.deepStrictEqual(errorResults, []);
                    assert.strictEqual(numOfObjects, 0);
                    assert.strictEqual(totalContentLengthDeleted,
                        0);
                    done();
                });
        });

    it('should pass along error results', done => {
        const errorResultsSample = [
            {
                key: 'somekey1',
                error: errors.AccessDenied,
            },
            {
                key: 'somekey2',
                error: errors.AccessDenied,
            },
        ];
        getObjMetadataAndDelete(authInfo, 'foo', request, bucketName, bucket,
            true, errorResultsSample,
            [{ key: objectKey1 }, { key: objectKey2 }], log,
            (err, quietSetting, errorResults, numOfObjects,
                successfullyDeleted, totalContentLengthDeleted) => {
                assert.ifError(err);
                assert.strictEqual(quietSetting, true);
                assert.deepStrictEqual(errorResults, errorResultsSample);
                assert.strictEqual(numOfObjects, 2);
                assert.strictEqual(totalContentLengthDeleted, contentLength);
                done();
            });
    });
});

describe('shouldBatchGetObjectsFromMetadata', () => {
    it('should return a call to the batching method if the backend supports it', done => {
        constants.supportsBatchingMethods.push('mem');
        const returnedCallback = shouldBatchGetObjectsFromMetadata(bucketName, [], log);
        returnedCallback(err => {
            assert.strictEqual(err.NotImplemented, true);
            constants.supportsBatchingMethods.splice(-1, 1);
            return done();
        });
    });
    it('should not return a call to the batching method if the backend does not support it', done => {
        const returnedCallback = shouldBatchGetObjectsFromMetadata(bucketName, [], log);
        returnedCallback((err, cache) => {
            assert.strictEqual(err, undefined);
            assert.strictEqual(cache, undefined);
            return done();
        });
    });
});

describe('processObjectVersion function helper', () => {
    const bucketName = 'bucketName';

    it('should throw error for invalid version IDs', () => {
        const ret = processObjectVersion({
            versionId: '\0',
        }, bucketName);
        assert(ret[0].is.NoSuchVersion);
    });

    it('should return "null" for null versionId', () => {
        const ret = processObjectVersion({
            versionId: 'null',
        }, bucketName);
        assert.strictEqual(ret[0], null);
        assert.strictEqual(ret[1], 'null');
    });

    it('should return null error on success', () => {
        const ret = processObjectVersion({}, bucketName);
        assert.ifError(ret[0]);
        assert.deepStrictEqual(ret[1], undefined);
    });
});<|MERGE_RESOLUTION|>--- conflicted
+++ resolved
@@ -7,14 +7,11 @@
 const DummyRequest = require('../DummyRequest');
 const { bucketPut } = require('../../../lib/api/bucketPut');
 const objectPut = require('../../../lib/api/objectPut');
-<<<<<<< HEAD
 
 const { metadata } = storage.metadata.inMemory.metadata;
 const { ds } = storage.data.inMemory.datastore;
 
-=======
 const constants = require('../../../constants');
->>>>>>> d0daff7d
 const log = new DummyRequestLogger();
 const canonicalID = 'accessKey1';
 const authInfo = makeAuthInfo(canonicalID);
