--- conflicted
+++ resolved
@@ -187,13 +187,8 @@
             + 'GOVERNANCE mode is enabled', done => {
             objectPutRetention(authInfo, putObjRetRequestGovernance, log, err => {
                 assert.ifError(err);
-<<<<<<< HEAD
-                return objectPutRetention(authInfo, putObjRetRequestGovernance, log, err => {
+                return objectPutRetention(authInfo, putObjRetRequestGovernanceShorter, log, err => {
                     assert.strictEqual(err.is.AccessDenied, true);
-=======
-                return objectPutRetention(authInfo, putObjRetRequestGovernanceShorter, log, err => {
-                    assert.deepStrictEqual(err, errors.AccessDenied);
->>>>>>> 101b13ab
                     done();
                 });
             });
