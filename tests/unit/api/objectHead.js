const assert = require('assert');

const { bucketPut } = require('../../../lib/api/bucketPut');
const { cleanup, DummyRequestLogger, makeAuthInfo } = require('../helpers');
const objectPut = require('../../../lib/api/objectPut');
const objectHead = require('../../../lib/api/objectHead');
const DummyRequest = require('../DummyRequest');
const changeObjectLock = require('../../utilities/objectLock-util');

const log = new DummyRequestLogger();
const canonicalID = 'accessKey1';
const authInfo = makeAuthInfo(canonicalID);
const namespace = 'default';
const bucketName = 'bucketname';
const postBody = Buffer.from('I am a body', 'utf8');
const correctMD5 = 'be747eb4b75517bf6b3cf7c5fbb62f3a';
const incorrectMD5 = 'fkjwelfjlslfksdfsdfsdfsdfsdfsdj';
const objectName = 'objectName';
<<<<<<< HEAD
const laterDate = new Date();
laterDate.setMinutes(laterDate.getMinutes() + 30);
const earlierDate = new Date();
earlierDate.setMinutes(earlierDate.getMinutes() - 30);
=======
const date = new Date();

const laterDate = new Date(date);
laterDate.setMinutes(date.getMinutes() + 30);
const earlierDate = new Date(date);
earlierDate.setMinutes(date.getMinutes() - 30);

>>>>>>> f2628666
const testPutBucketRequest = {
    bucketName,
    namespace,
    headers: {},
    url: `/${bucketName}`,
};
const userMetadataKey = 'x-amz-meta-test';
const userMetadataValue = 'some metadata';

let testPutObjectRequest;

describe('objectHead API', () => {
    beforeEach(() => {
        cleanup();
        testPutObjectRequest = new DummyRequest({
            bucketName,
            namespace,
            objectKey: objectName,
            headers: { 'x-amz-meta-test': userMetadataValue },
            url: `/${bucketName}/${objectName}`,
            calculatedHash: correctMD5,
        }, postBody);
    });

    it('should return NotModified if request header ' +
       'includes "if-modified-since" and object ' +
       'not modified since specified time', done => {
        const testGetRequest = {
            bucketName,
            namespace,
            objectKey: objectName,
            headers: { 'if-modified-since': laterDate },
            url: `/${bucketName}/${objectName}`,
        };

        bucketPut(authInfo, testPutBucketRequest, log, () => {
            objectPut(authInfo, testPutObjectRequest, undefined, log,
                (err, resHeaders) => {
                    assert.strictEqual(resHeaders.ETag, `"${correctMD5}"`);
                    objectHead(authInfo, testGetRequest, log, err => {
                        assert.strictEqual(err.is.NotModified, true);
                        done();
                    });
                });
        });
    });

    it('should return PreconditionFailed if request header ' +
       'includes "if-unmodified-since" and object has ' +
       'been modified since specified time', done => {
        const testGetRequest = {
            bucketName,
            namespace,
            objectKey: objectName,
            headers: { 'if-unmodified-since': earlierDate },
            url: `/${bucketName}/${objectName}`,
        };

        bucketPut(authInfo, testPutBucketRequest, log, () => {
            objectPut(authInfo, testPutObjectRequest, undefined, log,
                (err, resHeaders) => {
                    assert.ifError(err);
                    assert.strictEqual(resHeaders.ETag, `"${correctMD5}"`);
                    objectHead(authInfo, testGetRequest, log, err => {
                        assert.strictEqual(err.is.PreconditionFailed, true);
                        done();
                    });
                });
        });
    });

    it('should return PreconditionFailed if request header ' +
       'includes "if-match" and ETag of object ' +
       'does not match specified ETag', done => {
        const testGetRequest = {
            bucketName,
            namespace,
            objectKey: objectName,
            headers: { 'if-match': incorrectMD5 },
            url: `/${bucketName}/${objectName}`,
        };

        bucketPut(authInfo, testPutBucketRequest, log, () => {
            objectPut(authInfo, testPutObjectRequest, undefined, log,
                (err, resHeaders) => {
                    assert.strictEqual(resHeaders.ETag, `"${correctMD5}"`);
                    objectHead(authInfo, testGetRequest, log, err => {
                        assert.strictEqual(err.is.PreconditionFailed, true);
                        done();
                    });
                });
        });
    });

    it('should return NotModified if request header ' +
       'includes "if-none-match" and ETag of object does ' +
       'match specified ETag', done => {
        const testGetRequest = {
            bucketName,
            namespace,
            objectKey: objectName,
            headers: { 'if-none-match': correctMD5 },
            url: `/${bucketName}/${objectName}`,
        };

        bucketPut(authInfo, testPutBucketRequest, log, () => {
            objectPut(authInfo, testPutObjectRequest, undefined, log,
                (err, resHeaders) => {
                    assert.strictEqual(resHeaders.ETag, `"${correctMD5}"`);
                    objectHead(authInfo, testGetRequest, log, err => {
                        assert.strictEqual(err.is.NotModified, true);
                        done();
                    });
                });
        });
    });

    it('should return Accept-Ranges header if request includes "Range" ' +
       'header with specified range bytes of an object', done => {
        const testGetRequest = {
            bucketName,
            namespace,
            objectKey: objectName,
            headers: { range: 'bytes=1-9' },
            url: `/${bucketName}/${objectName}`,
        };

        bucketPut(authInfo, testPutBucketRequest, log, () => {
            objectPut(authInfo, testPutObjectRequest, undefined, log, err => {
                assert.strictEqual(err, null, `Error copying: ${err}`);
                objectHead(authInfo, testGetRequest, log, (err, res) => {
                    assert.strictEqual(res['accept-ranges'], 'bytes');
                    done();
                });
            });
        });
    });

    it('should return InvalidRequest error when both the Range header and ' +
       'the partNumber query parameter specified', done => {
        const testGetRequest = {
            bucketName,
            namespace,
            objectKey: objectName,
            headers: { range: 'bytes=1-9' },
            url: `/${bucketName}/${objectName}`,
            query: {
                partNumber: '1',
            },
        };

        bucketPut(authInfo, testPutBucketRequest, log, () => {
            objectPut(authInfo, testPutObjectRequest, undefined, log, err => {
                assert.strictEqual(err, null, `Error objectPut: ${err}`);
                objectHead(authInfo, testGetRequest, log, err => {
<<<<<<< HEAD
                    assert.strictEqual(err.is.InvalidRequest, true);
                    assert.strictEqual(err.description,
                        'Cannot specify both Range header and ' +
                        'partNumber query parameter.');
=======
                    assert.deepStrictEqual(err, customizedInvalidRequestError);
                    assert.deepStrictEqual(err.is.InvalidRequest, true);
>>>>>>> f2628666
                    done();
                });
            });
        });
    });

    it('should return InvalidArgument error if partNumber is nan', done => {
        const testGetRequest = {
            bucketName,
            namespace,
            objectKey: objectName,
            headers: {},
            url: `/${bucketName}/${objectName}`,
            query: {
                partNumber: 'nan',
            },
        };

        bucketPut(authInfo, testPutBucketRequest, log, () => {
            objectPut(authInfo, testPutObjectRequest, undefined, log, err => {
                assert.strictEqual(err, null, `Error objectPut: ${err}`);
                objectHead(authInfo, testGetRequest, log, err => {
<<<<<<< HEAD
                    assert.strictEqual(err.is.InvalidArgument, true);
                    assert.strictEqual(err.description, 'Part number must be a number.');
=======
                    assert.deepStrictEqual(err, customizedInvalidArgumentError);
                    assert.deepStrictEqual(err.is.InvalidArgument, true);
>>>>>>> f2628666
                    done();
                });
            });
        });
    });

    it('should not return Accept-Ranges header if request does not include ' +
       '"Range" header with specified range bytes of an object', done => {
        const testGetRequest = {
            bucketName,
            namespace,
            objectKey: objectName,
            headers: {},
            url: `/${bucketName}/${objectName}`,
        };

        bucketPut(authInfo, testPutBucketRequest, log, () => {
            objectPut(authInfo, testPutObjectRequest, undefined, log, err => {
                assert.strictEqual(err, null, `Error objectPut: ${err}`);
                objectHead(authInfo, testGetRequest, log, (err, res) => {
                    assert.strictEqual(res['accept-ranges'], undefined);
                    done();
                });
            });
        });
    });

    it('should get the object metadata', done => {
        const testGetRequest = {
            bucketName,
            namespace,
            objectKey: objectName,
            headers: {},
            url: `/${bucketName}/${objectName}`,
        };

        bucketPut(authInfo, testPutBucketRequest, log, () => {
            objectPut(authInfo, testPutObjectRequest, undefined, log,
                (err, resHeaders) => {
                    assert.strictEqual(resHeaders.ETag, `"${correctMD5}"`);
                    objectHead(authInfo, testGetRequest, log, (err, res) => {
                        assert.strictEqual(res[userMetadataKey],
                            userMetadataValue);
                        assert
                        .strictEqual(res.ETag, `"${correctMD5}"`);
                        done();
                    });
                });
        });
    });

    it('should get the object metadata with object lock', done => {
        const testPutBucketRequestLock = {
            bucketName,
            namespace,
            headers: { 'x-amz-bucket-object-lock-enabled': 'true' },
            url: `/${bucketName}`,
        };
        const testPutObjectRequestLock = new DummyRequest({
            bucketName,
            namespace,
            objectKey: objectName,
            headers: {
                'x-amz-object-lock-retain-until-date': '2050-10-10',
                'x-amz-object-lock-mode': 'GOVERNANCE',
                'x-amz-object-lock-legal-hold': 'ON',
            },
            url: `/${bucketName}/${objectName}`,
            calculatedHash: correctMD5,
        }, postBody);
        const testGetRequest = {
            bucketName,
            namespace,
            objectKey: objectName,
            headers: {},
            url: `/${bucketName}/${objectName}`,
        };

        bucketPut(authInfo, testPutBucketRequestLock, log, () => {
            objectPut(authInfo, testPutObjectRequestLock, undefined, log,
                (err, resHeaders) => {
                    assert.ifError(err);
                    assert.strictEqual(resHeaders.ETag, `"${correctMD5}"`);
                    objectHead(authInfo, testGetRequest, log, (err, res) => {
                        assert.ifError(err);
                        const expectedDate = testPutObjectRequestLock
                        .headers['x-amz-object-lock-retain-until-date'];
                        const expectedMode = testPutObjectRequestLock
                        .headers['x-amz-object-lock-mode'];
                        assert.ifError(err);
                        assert.strictEqual(
                            res['x-amz-object-lock-retain-until-date'],
                            expectedDate);
                        assert.strictEqual(res['x-amz-object-lock-mode'],
                            expectedMode);
                        assert.strictEqual(res['x-amz-object-lock-legal-hold'],
                            'ON');
                        changeObjectLock([{
                            bucket: bucketName,
                            key: objectName,
                            versionId: res['x-amz-version-id'],
                        }], '', done);
                    });
                });
        });
    });
});<|MERGE_RESOLUTION|>--- conflicted
+++ resolved
@@ -16,20 +16,10 @@
 const correctMD5 = 'be747eb4b75517bf6b3cf7c5fbb62f3a';
 const incorrectMD5 = 'fkjwelfjlslfksdfsdfsdfsdfsdfsdj';
 const objectName = 'objectName';
-<<<<<<< HEAD
 const laterDate = new Date();
 laterDate.setMinutes(laterDate.getMinutes() + 30);
 const earlierDate = new Date();
 earlierDate.setMinutes(earlierDate.getMinutes() - 30);
-=======
-const date = new Date();
-
-const laterDate = new Date(date);
-laterDate.setMinutes(date.getMinutes() + 30);
-const earlierDate = new Date(date);
-earlierDate.setMinutes(date.getMinutes() - 30);
-
->>>>>>> f2628666
 const testPutBucketRequest = {
     bucketName,
     namespace,
@@ -185,15 +175,10 @@
             objectPut(authInfo, testPutObjectRequest, undefined, log, err => {
                 assert.strictEqual(err, null, `Error objectPut: ${err}`);
                 objectHead(authInfo, testGetRequest, log, err => {
-<<<<<<< HEAD
                     assert.strictEqual(err.is.InvalidRequest, true);
                     assert.strictEqual(err.description,
                         'Cannot specify both Range header and ' +
                         'partNumber query parameter.');
-=======
-                    assert.deepStrictEqual(err, customizedInvalidRequestError);
-                    assert.deepStrictEqual(err.is.InvalidRequest, true);
->>>>>>> f2628666
                     done();
                 });
             });
@@ -216,13 +201,8 @@
             objectPut(authInfo, testPutObjectRequest, undefined, log, err => {
                 assert.strictEqual(err, null, `Error objectPut: ${err}`);
                 objectHead(authInfo, testGetRequest, log, err => {
-<<<<<<< HEAD
                     assert.strictEqual(err.is.InvalidArgument, true);
                     assert.strictEqual(err.description, 'Part number must be a number.');
-=======
-                    assert.deepStrictEqual(err, customizedInvalidArgumentError);
-                    assert.deepStrictEqual(err.is.InvalidArgument, true);
->>>>>>> f2628666
                     done();
                 });
             });
