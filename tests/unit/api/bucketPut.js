--- conflicted
+++ resolved
@@ -82,12 +82,7 @@
             if (testCheck.isError) {
                 assert.notEqual(checkLocation.error, null,
                   'Expected failure but got success');
-<<<<<<< HEAD
-                assert.strictEqual(
-                    checkLocation.error.is.InvalidLocationConstraint, true);
-=======
-                assert.strictEqual(checkLocation.error.is.InvalidLocationConstraint, true);
->>>>>>> f2628666
+                assert(checkLocation.error.is.InvalidLocationConstraint);
             } else {
                 assert.ifError(checkLocation.error);
                 assert.strictEqual(checkLocation.locationConstraint,
