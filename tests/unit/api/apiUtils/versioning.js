const assert = require('assert');

const { versioning } = require('arsenal');
const { config } = require('../../../../lib/Config');
const INF_VID = versioning.VersionID.getInfVid(config.replicationGroupId);
const { scaledMsPerDay } = config.getTimeOptions();
const sinon = require('sinon');

const { processVersioningState, getMasterState,
<<<<<<< HEAD
        preprocessingVersioningDelete,
        overwritingVersioning } =
=======
        getVersionSpecificMetadataOptions,
        preprocessingVersioningDelete } =
>>>>>>> e56d4e37
      require('../../../../lib/api/apiUtils/object/versioning');

describe('versioning helpers', () => {
    describe('getMasterState+processVersioningState', () => {
        [
            {
                description: 'no prior version exists',
                objMD: null,
                versioningEnabledExpectedRes: {
                    options: {
                        versioning: true,
                    },
                },
                versioningSuspendedExpectedRes: {
                    options: {
                        isNull: true,
                        versionId: '',
                    },
                    delOptions: {
                        deleteData: true,
                        versionId: 'null',
                    },
                },
                versioningEnabledCompatExpectedRes: {
                    options: {
                        versioning: true,
                    },
                },
                versioningSuspendedCompatExpectedRes: {
                    options: {
                        isNull: true,
                        versionId: '',
                    },
                    delOptions: {
                        deleteData: true,
                        versionId: 'null',
                    },
                },
            },
            {
                description: 'prior non-null object version exists',
                objMD: {
                    versionId: 'v1',
                },
                versioningEnabledExpectedRes: {
                    options: {
                        versioning: true,
                    },
                },
                versioningSuspendedExpectedRes: {
                    options: {
                        isNull: true,
                        versionId: '',
                    },
                    delOptions: {
                        deleteData: true,
                        versionId: 'null',
                    },
                },
                versioningEnabledCompatExpectedRes: {
                    options: {
                        versioning: true,
                    },
                },
                versioningSuspendedCompatExpectedRes: {
                    options: {
                        isNull: true,
                        versionId: '',
                    },
                    delOptions: {
                        deleteData: true,
                        versionId: 'null',
                    },
                },
            },
            {
                description: 'prior MPU object non-null version exists',
                objMD: {
                    versionId: 'v1',
                    uploadId: 'fooUploadId',
                },
                versioningEnabledExpectedRes: {
                    options: {
                        versioning: true,
                    },
                },
                versioningSuspendedExpectedRes: {
                    options: {
                        isNull: true,
                        versionId: '',
                    },
                    delOptions: {
                        deleteData: true,
                        versionId: 'null',
                    },
                },
                versioningEnabledCompatExpectedRes: {
                    options: {
                        versioning: true,
                    },
                },
                versioningSuspendedCompatExpectedRes: {
                    options: {
                        isNull: true,
                        versionId: '',
                    },
                    delOptions: {
                        deleteData: true,
                        versionId: 'null',
                    },
                },
            },
            {
                description: 'prior legacy null object version exists',
                objMD: {
                    versionId: 'vnull',
                    isNull: true,
                },
                versioningEnabledExpectedRes: {
                    options: {
                        versioning: true,
                    },
                    // instruct to first copy the null version onto a
                    // newly created null key with version ID in its metadata
                    nullVersionId: 'vnull',
                    // delete possibly existing null versioned key
                    // that is identical to the null master
                    delOptions: {
                        versionId: 'vnull',
                    },
                },
                versioningSuspendedExpectedRes: {
                    options: {
                        isNull: true,
                        versionId: '',
                    },
                    delOptions: {
                        versionId: 'vnull',
                    },
                },
                versioningEnabledCompatExpectedRes: {
                    options: {
                        versioning: true,
                        extraMD: {
                            nullVersionId: 'vnull',
                        },
                    },
                    // instruct to first copy the null version onto a
                    // newly created version key preserving the version ID
                    nullVersionId: 'vnull',
                },
                versioningSuspendedCompatExpectedRes: {
                    options: {
                        isNull: true,
                        versionId: '',
                    },
                    delOptions: {
                        versionId: 'vnull',
                    },
                },
            },
            {
                description: 'prior non-legacy null object version exists',
                objMD: {
                    versionId: 'vnull',
                    isNull: true,
                    isNull2: true, // flag marking that it's a non-legacy null version
                },
                versioningEnabledExpectedRes: {
                    options: {
                        versioning: true,
                    },
                    // instruct to first copy the null version onto a
                    // newly created null key with version ID in its metadata
                    nullVersionId: 'vnull',
                },
                versioningSuspendedExpectedRes: {
                    options: {
                        isNull: true,
                        versionId: '',
                    },
                },
                versioningEnabledCompatExpectedRes: {
                    options: {
                        versioning: true,
                        extraMD: {
                            nullVersionId: 'vnull',
                        },
                    },
                    // instruct to first copy the null version onto a
                    // newly created version key preserving the version ID
                    nullVersionId: 'vnull',
                },
                versioningSuspendedCompatExpectedRes: {
                    options: {
                        isNull: true,
                        versionId: '',
                    },
                },
            },
            {
                description: 'prior MPU object legacy null version exists',
                objMD: {
                    versionId: 'vnull',
                    isNull: true,
                    uploadId: 'fooUploadId',
                },
                versioningEnabledExpectedRes: {
                    options: {
                        versioning: true,
                    },
                    // instruct to first copy the null version onto a
                    // newly created null key with version ID in its metadata
                    nullVersionId: 'vnull',
                    // delete possibly existing null versioned key
                    // that is identical to the null master
                    delOptions: {
                        versionId: 'vnull',
                    },
                },
                versioningSuspendedExpectedRes: {
                    options: {
                        isNull: true,
                        versionId: '',
                    },
                    delOptions: {
                        versionId: 'vnull',
                    },
                },
                versioningEnabledCompatExpectedRes: {
                    options: {
                        versioning: true,
                        extraMD: {
                            nullVersionId: 'vnull',
                            nullUploadId: 'fooUploadId',
                        },
                    },
                    // instruct to first copy the null version onto a
                    // newly created version key preserving the version ID
                    nullVersionId: 'vnull',
                },
                versioningSuspendedCompatExpectedRes: {
                    options: {
                        isNull: true,
                        versionId: '',
                    },
                    delOptions: {
                        versionId: 'vnull',
                    },
                },
            },
            {
                description: 'prior MPU object non-legacy null version exists',
                objMD: {
                    versionId: 'vnull',
                    isNull: true,
                    isNull2: true, // flag marking that it's a non-legacy null version
                    uploadId: 'fooUploadId',
                },
                versioningEnabledExpectedRes: {
                    options: {
                        versioning: true,
                    },
                    // instruct to first copy the null version onto a
                    // newly created null key with version ID in its metadata
                    nullVersionId: 'vnull',
                },
                versioningSuspendedExpectedRes: {
                    options: {
                        isNull: true,
                        versionId: '',
                    },
                },
                versioningEnabledCompatExpectedRes: {
                    options: {
                        versioning: true,
                        extraMD: {
                            nullVersionId: 'vnull',
                            nullUploadId: 'fooUploadId',
                        },
                    },
                    // instruct to first copy the null version onto a
                    // newly created version key preserving the version ID
                    nullVersionId: 'vnull',
                },
                versioningSuspendedCompatExpectedRes: {
                    options: {
                        isNull: true,
                        versionId: '',
                    },
                },
            },
            {
                description: 'prior object exists, put before versioning was first enabled',
                objMD: {},
                versioningEnabledExpectedRes: {
                    options: {
                        versioning: true,
                    },
                    // instruct to first copy the null version onto a
                    // newly created null key as the oldest version
                    nullVersionId: INF_VID,
                },
                versioningSuspendedExpectedRes: {
                    options: {
                        isNull: true,
                        versionId: '',
                    },
                },
                versioningEnabledCompatExpectedRes: {
                    options: {
                        versioning: true,
                        extraMD: {
                            nullVersionId: INF_VID,
                        },
                    },
                    // instruct to first copy the null version onto a
                    // newly created version key as the oldest version
                    nullVersionId: INF_VID,
                },
                versioningSuspendedCompatExpectedRes: {
                    options: {
                        isNull: true,
                        versionId: '',
                    },
                },
            },
            {
                description: 'prior MPU object exists, put before versioning was first enabled',
                objMD: {
                    uploadId: 'fooUploadId',
                },
                versioningEnabledExpectedRes: {
                    options: {
                        versioning: true,
                    },
                    // instruct to first copy the null version onto a
                    // newly created null key as the oldest version
                    nullVersionId: INF_VID,
                },
                versioningSuspendedExpectedRes: {
                    options: {
                        isNull: true,
                        versionId: '',
                    },
                },
                versioningEnabledCompatExpectedRes: {
                    options: {
                        versioning: true,
                        extraMD: {
                            nullVersionId: INF_VID,
                            nullUploadId: 'fooUploadId',
                        },
                    },
                    // instruct to first copy the null version onto a
                    // newly created version key as the oldest version
                    nullVersionId: INF_VID,
                },
                versioningSuspendedCompatExpectedRes: {
                    options: {
                        isNull: true,
                        versionId: '',
                    },
                },
            },
            {
                description: 'prior non-null object version exists with ref to null version',
                objMD: {
                    versionId: 'v1',
                    nullVersionId: 'vnull',
                },
                versioningEnabledExpectedRes: {
                    options: {
                        versioning: true,
                        extraMD: {
                            nullVersionId: 'vnull',
                        },
                    },
                },
                versioningSuspendedExpectedRes: {
                    options: {
                        isNull: true,
                        versionId: '',
                    },
                    // backward-compat: delete old null version key
                    delOptions: {
                        versionId: 'vnull',
                        deleteData: true,
                    },
                },
                versioningEnabledCompatExpectedRes: {
                    options: {
                        versioning: true,
                        extraMD: {
                            nullVersionId: 'vnull',
                        },
                    },
                },
                versioningSuspendedCompatExpectedRes: {
                    options: {
                        isNull: true,
                        versionId: '',
                    },
                    // backward-compat: delete old null version key
                    delOptions: {
                        versionId: 'vnull',
                        deleteData: true,
                    },
                },
            },
            {
                description: 'prior MPU object non-null version exists with ref to null version',
                objMD: {
                    versionId: 'v1',
                    uploadId: 'fooUploadId',
                    nullVersionId: 'vnull',
                },
                versioningEnabledExpectedRes: {
                    options: {
                        versioning: true,
                        extraMD: {
                            nullVersionId: 'vnull',
                        },
                    },
                },
                versioningSuspendedExpectedRes: {
                    options: {
                        isNull: true,
                        versionId: '',
                    },
                    // backward-compat: delete old null version key
                    delOptions: {
                        versionId: 'vnull',
                        deleteData: true,
                    },
                },
                versioningEnabledCompatExpectedRes: {
                    options: {
                        versioning: true,
                        extraMD: {
                            nullVersionId: 'vnull',
                        },
                    },
                },
                versioningSuspendedCompatExpectedRes: {
                    options: {
                        isNull: true,
                        versionId: '',
                    },
                    // backward-compat: delete old null version key
                    delOptions: {
                        versionId: 'vnull',
                        deleteData: true,
                    },
                },
            },
            {
                description: 'prior object non-null version exists with ref to MPU null version',
                objMD: {
                    versionId: 'v1',
                    nullVersionId: 'vnull',
                    nullUploadId: 'nullFooUploadId',
                },
                versioningEnabledExpectedRes: {
                    options: {
                        versioning: true,
                        extraMD: {
                            nullVersionId: 'vnull',
                            nullUploadId: 'nullFooUploadId',
                        },
                    },
                },
                versioningSuspendedExpectedRes: {
                    options: {
                        isNull: true,
                        versionId: '',
                    },
                    // backward-compat: delete old null version key
                    delOptions: {
                        versionId: 'vnull',
                        replayId: 'nullFooUploadId',
                        deleteData: true,
                    },
                },
                versioningEnabledCompatExpectedRes: {
                    options: {
                        versioning: true,
                        extraMD: {
                            nullVersionId: 'vnull',
                            nullUploadId: 'nullFooUploadId',
                        },
                    },
                },
                versioningSuspendedCompatExpectedRes: {
                    options: {
                        isNull: true,
                        versionId: '',
                    },
                    // backward-compat: delete old null version key
                    delOptions: {
                        versionId: 'vnull',
                        replayId: 'nullFooUploadId',
                        deleteData: true,
                    },
                },
            },
        ].forEach(testCase =>
            [false, true].forEach(nullVersionCompatMode =>
                ['Enabled', 'Suspended'].forEach(versioningStatus => it(
                `${testCase.description}${nullVersionCompatMode ? ' (null compat)' : ''}` +
                `, versioning Status=${versioningStatus}`,
                () => {
                    const mst = getMasterState(testCase.objMD);
                    const res = processVersioningState(mst, versioningStatus, nullVersionCompatMode);
                    const resultName = `versioning${versioningStatus}` +
                          `${nullVersionCompatMode ? 'Compat' : ''}ExpectedRes`;
                    const expectedRes = testCase[resultName];
                    assert.deepStrictEqual(res, expectedRes);
                }))));
    });

    describe('getVersionSpecificMetadataOptions', () => {
        [
            {
                description: 'object put before versioning was first enabled',
                objMD: {},
                expectedRes: {},
                expectedResCompat: {},
            },
            {
                description: 'non-null object version',
                objMD: {
                    versionId: 'v1',
                },
                expectedRes: {
                    versionId: 'v1',
                    isNull: false,
                },
                expectedResCompat: {
                    versionId: 'v1',
                },
            },
            {
                description: 'legacy null object version',
                objMD: {
                    versionId: 'vnull',
                    isNull: true,
                },
                expectedRes: {
                    versionId: 'vnull',
                },
                expectedResCompat: {
                    versionId: 'vnull',
                },
            },
            {
                description: 'null object version in null key',
                objMD: {
                    versionId: 'vnull',
                    isNull: true,
                    isNull2: true,
                },
                expectedRes: {
                    versionId: 'vnull',
                    isNull: true,
                },
                expectedResCompat: {
                    versionId: 'vnull',
                    isNull: true,
                },
            },
        ].forEach(testCase =>
            [false, true].forEach(nullVersionCompatMode =>
                it(`${testCase.description}${nullVersionCompatMode ? ' (null compat)' : ''}`,
                () => {
                    const options = getVersionSpecificMetadataOptions(
                        testCase.objMD, nullVersionCompatMode);
                    const expectedResAttr = nullVersionCompatMode ?
                          'expectedResCompat' : 'expectedRes';
                    assert.deepStrictEqual(options, testCase[expectedResAttr]);
                })));
    });

    describe('preprocessingVersioningDelete', () => {
        [
            {
                description: 'no reqVersionId: no delete action',
                objMD: {
                    versionId: 'v1',
                },
                expectedRes: {},
                expectedResCompat: {},
            },
            {
                description: 'delete non-null object version',
                objMD: {
                    versionId: 'v1',
                },
                reqVersionId: 'v1',
                expectedRes: {
                    deleteData: true,
                    versionId: 'v1',
                    isNull: false,
                },
                expectedResCompat: {
                    deleteData: true,
                    versionId: 'v1',
                },
            },
            {
                description: 'delete legacy null object version',
                objMD: {
                    versionId: 'vnull',
                    isNull: true,
                },
                reqVersionId: 'null',
                expectedRes: {
                    deleteData: true,
                    versionId: 'vnull',
                },
                expectedResCompat: {
                    deleteData: true,
                    versionId: 'vnull',
                },
            },
            {
                description: 'delete null object version in null key',
                objMD: {
                    versionId: 'vnull',
                    isNull: true,
                    isNull2: true,
                },
                reqVersionId: 'null',
                expectedRes: {
                    deleteData: true,
                    versionId: 'vnull',
                    isNull: true,
                },
                expectedResCompat: {
                    deleteData: true,
                    versionId: 'vnull',
                    isNull: true,
                },
            },
            {
                description: 'delete object put before versioning was first enabled',
                objMD: {},
                reqVersionId: 'null',
                expectedRes: {
                    deleteData: true,
                    // no 'isNull' parameter, as there is no 'versionId', the code will
                    // not use the version-specific DELETE route but a regular DELETE
                },
                expectedResCompat: {
                    deleteData: true,
                },
            },
        ].forEach(testCase =>
            [false, true].forEach(nullVersionCompatMode =>
                it(`${testCase.description}${nullVersionCompatMode ? ' (null compat)' : ''}`,
                () => {
                    const mockBucketMD = {
                        getVersioningConfiguration: () => ({ Status: 'Enabled' }),
                    };
                    const options = preprocessingVersioningDelete(
                        'foobucket', mockBucketMD, testCase.objMD, testCase.reqVersionId,
                        nullVersionCompatMode);
                    const expectedResAttr = nullVersionCompatMode ?
                          'expectedResCompat' : 'expectedRes';
                    assert.deepStrictEqual(options, testCase[expectedResAttr]);
                })));
    });

    describe('overwritingVersioning', () => {
        const days = 3;
        const archiveInfo = {
            'archiveID': '126783123678',
        };
        const now = Date.now();
        let clock;

        beforeEach(() => {
            clock = sinon.useFakeTimers(now);
        });

        afterEach(() => {
            clock.restore();
        });

        [
            {
                description: 'Should update archive with restore infos',
                    objMD: {
                    'versionId': '2345678',
                    'creation-time': now,
                    'last-modified': now,
                    'originOp': 's3:PutObject',
                    'x-amz-storage-class': 'cold-location',
                    'archive': {
                        'restoreRequestedDays': days,
                        'restoreRequestedAt': now,
                        archiveInfo
                    }
                },
                expectedRes: {
                    'creationTime': now,
                    'lastModifiedDate': now,
                    'updateMicroVersionId': true,
                    'originOp': 's3:ObjectRestore:Completed',
                    'taggingCopy': undefined,
                    'amzStorageClass': 'cold-location',
                    'archive': {
                        archiveInfo,
                        'restoreRequestedDays': 3,
                        'restoreRequestedAt': now,
                        'restoreCompletedAt': new Date(now),
                        'restoreWillExpireAt': new Date(now + (days * scaledMsPerDay)),
                    }
                }
            },
            {
                description: 'Should keep user mds and tags',
                hasUserMD: true,
                objMD: {
                    'versionId': '2345678',
                    'creation-time': now,
                    'last-modified': now,
                    'originOp': 's3:PutObject',
                    'x-amz-meta-test': 'test',
                    'x-amz-meta-test2': 'test2',
                    'tags': { 'testtag': 'testtag', 'testtag2': 'testtag2' },
                    'x-amz-storage-class': 'cold-location',
                    'archive': {
                        'restoreRequestedDays': days,
                        'restoreRequestedAt': now,
                        archiveInfo
                    }
                },
                expectedRes: {
                    'creationTime': now,
                    'lastModifiedDate': now,
                    'updateMicroVersionId': true,
                    'originOp': 's3:ObjectRestore:Completed',
                    'metaHeaders': {
                        'x-amz-meta-test': 'test',
                        'x-amz-meta-test2': 'test2',
                    },
                    'taggingCopy': { 'testtag': 'testtag', 'testtag2': 'testtag2' },
                    'amzStorageClass': 'cold-location',
                    'archive': {
                        archiveInfo,
                        'restoreRequestedDays': days,
                        'restoreRequestedAt': now,
                        'restoreCompletedAt': new Date(now),
                        'restoreWillExpireAt': new Date(now + (days * scaledMsPerDay)),
                    }
                },
            },
            {
                description: 'Should not fail with a nullVersionId',
                objMD: {
                    'creation-time': now,
                    'last-modified': now,
                    'originOp': 's3:PutObject',
                    'nullVersionId': 'vnull',
                    'isNull': true,
                    'x-amz-storage-class': 'cold-location',
                    'archive': {
                        'restoreRequestedDays': days,
                        'restoreRequestedAt': now,
                        archiveInfo
                    }
                },
                expectedRes: {
                    'creationTime': now,
                    'lastModifiedDate': now,
                    'updateMicroVersionId': true,
                    'originOp': 's3:ObjectRestore:Completed',
                    'amzStorageClass': 'cold-location',
                    'taggingCopy': undefined,
                    'archive': {
                        archiveInfo,
                        'restoreRequestedDays': 3,
                        'restoreRequestedAt': now,
                        'restoreCompletedAt': new Date(now),
                        'restoreWillExpireAt': new Date(now + (days * scaledMsPerDay)),
                    }
                }
            },
            {
                description: 'Should not keep x-amz-meta-scal-s3-restore-attempt user MD',
                hasUserMD: true,
                objMD: {
                    'versionId': '2345678',
                    'creation-time': now,
                    'last-modified': now,
                    'originOp': 's3:PutObject',
                    'x-amz-meta-test': 'test',
                    'x-amz-meta-scal-s3-restore-attempt': 14,
                    'x-amz-storage-class': 'cold-location',
                    'archive': {
                        'restoreRequestedDays': days,
                        'restoreRequestedAt': now,
                        archiveInfo
                    }
                },
                expectedRes: {
                    'creationTime': now,
                    'lastModifiedDate': now,
                    'updateMicroVersionId': true,
                    'originOp': 's3:ObjectRestore:Completed',
                    'metaHeaders': {
                        'x-amz-meta-test': 'test',
                    },
                    'taggingCopy': undefined,
                    'amzStorageClass': 'cold-location',
                    'archive': {
                        archiveInfo,
                        'restoreRequestedDays': 3,
                        'restoreRequestedAt': now,
                        'restoreCompletedAt': new Date(now),
                        'restoreWillExpireAt': new Date(now + (days * scaledMsPerDay)),
                    }
                }
            },
            {
                description: 'Should keep replication infos',
                objMD: {
                'versionId': '2345678',
                'creation-time': now,
                'last-modified': now,
                'originOp': 's3:PutObject',
                'x-amz-storage-class': 'cold-location',
                'replicationInfo': {
                    'status': 'COMPLETED',
                    'backends': [
                        {
                            'site': 'azure-blob',
                            'status': 'COMPLETED',
                            'dataStoreVersionId': ''
                        }
                    ],
                    'content': [
                            'DATA',
                            'METADATA'
                    ],
                    'destination': 'arn:aws:s3:::replicate-cold',
                    'storageClass': 'azure-blob',
                    'role': 'arn:aws:iam::root:role/s3-replication-role',
                    'storageType': 'azure',
                    'dataStoreVersionId': '',
                },
                archive: {
                    'restoreRequestedDays': days,
                    'restoreRequestedAt': now,
                    archiveInfo
                    }
                },
                expectedRes: {
                    'creationTime': now,
                    'lastModifiedDate': now,
                    'updateMicroVersionId': true,
                    'originOp': 's3:ObjectRestore:Completed',
                    'amzStorageClass': 'cold-location',
                    'replicationInfo': {
                        'status': 'COMPLETED',
                        'backends': [
                            {
                                'site': 'azure-blob',
                                'status': 'COMPLETED',
                                'dataStoreVersionId': ''
                            }
                        ],
                        'content': [
                                'DATA',
                                'METADATA'
                        ],
                        'destination': 'arn:aws:s3:::replicate-cold',
                        'storageClass': 'azure-blob',
                        'role': 'arn:aws:iam::root:role/s3-replication-role',
                        'storageType': 'azure',
                        'dataStoreVersionId': '',
                    },
                    'taggingCopy': undefined,
                    archive: {
                        archiveInfo,
                        'restoreRequestedDays': 3,
                        'restoreRequestedAt': now,
                        'restoreCompletedAt': new Date(now),
                        'restoreWillExpireAt': new Date(now + (days * scaledMsPerDay)),
                    }
                }
            },
            {
                description: 'Should keep legalHold',
                objMD: {
                'versionId': '2345678',
                'creation-time': now,
                'last-modified': now,
                'originOp': 's3:PutObject',
                'legalHold': true,
                'x-amz-storage-class': 'cold-location',
                'archive': {
                    'restoreRequestedDays': days,
                    'restoreRequestedAt': now,
                    archiveInfo
                    }
                },
                expectedRes: {
                    'creationTime': now,
                    'lastModifiedDate': now,
                    'updateMicroVersionId': true,
                    'originOp': 's3:ObjectRestore:Completed',
                    'legalHold': true,
                    'amzStorageClass': 'cold-location',
                    'taggingCopy': undefined,
                    'archive': {
                        archiveInfo,
                        'restoreRequestedDays': 3,
                        'restoreRequestedAt': now,
                        'restoreCompletedAt': new Date(now),
                        'restoreWillExpireAt': new Date(now + (days * scaledMsPerDay)),
                    }
                }
            },
            {
                description: 'Should keep ACLs',
                objMD: {
                'versionId': '2345678',
                'creation-time': now,
                'last-modified': now,
                'originOp': 's3:PutObject',
                'x-amz-storage-class': 'cold-location',
                'acl': {
                    'Canned': '',
                    'FULL_CONTROL': [
                            '872c04772893deae2b48365752362cd92672eb80eb3deea50d89e834a10ce185'
                    ],
                    'WRITE_ACP': [],
                    'READ': [
                            'http://acs.amazonaws.com/groups/global/AllUsers'
                    ],
                    'READ_ACP': []
                },
                'archive': {
                    'restoreRequestedDays': days,
                    'restoreRequestedAt': now,
                    archiveInfo
                    }
                },
                expectedRes: {
                    'creationTime': now,
                    'lastModifiedDate': now,
                    'updateMicroVersionId': true,
                    'originOp': 's3:ObjectRestore:Completed',
                    'acl': {
                        'Canned': '',
                        'FULL_CONTROL': [
                                '872c04772893deae2b48365752362cd92672eb80eb3deea50d89e834a10ce185'
                        ],
                        'WRITE_ACP': [],
                        'READ': [
                                'http://acs.amazonaws.com/groups/global/AllUsers'
                        ],
                        'READ_ACP': []
                    },
                    'taggingCopy': undefined,
                    'amzStorageClass': 'cold-location',
                    'archive': {
                        archiveInfo,
                        'restoreRequestedDays': 3,
                        'restoreRequestedAt': now,
                        'restoreCompletedAt': new Date(now),
                        'restoreWillExpireAt': new Date(now + (days * scaledMsPerDay)),
                    }
                }
            },
        ].forEach(testCase => {
            it(testCase.description, () => {
                const metadataStoreParams = {};
                if (testCase.hasUserMD) {
                    metadataStoreParams.metaHeaders = {};
                }
                const options = overwritingVersioning(testCase.objMD, metadataStoreParams);
                assert.deepStrictEqual(options.versionId, testCase.objMD.versionId);
                assert.deepStrictEqual(metadataStoreParams, testCase.expectedRes);

                if (testCase.objMD.isNull) {
                    assert.deepStrictEqual(options.extraMD.nullVersionId, 'vnull');
                    assert.deepStrictEqual(options.isNull, true);
                }
            });
        });
    });
});<|MERGE_RESOLUTION|>--- conflicted
+++ resolved
@@ -7,13 +7,9 @@
 const sinon = require('sinon');
 
 const { processVersioningState, getMasterState,
-<<<<<<< HEAD
+        getVersionSpecificMetadataOptions,
         preprocessingVersioningDelete,
         overwritingVersioning } =
-=======
-        getVersionSpecificMetadataOptions,
-        preprocessingVersioningDelete } =
->>>>>>> e56d4e37
       require('../../../../lib/api/apiUtils/object/versioning');
 
 describe('versioning helpers', () => {
