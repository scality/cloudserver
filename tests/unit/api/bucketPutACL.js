--- conflicted
+++ resolved
@@ -430,17 +430,11 @@
                 actionImplicitDenies: false,
             };
 
-<<<<<<< HEAD
         bucketPutACL(authInfo, testACLRequest, log, err => {
             assert.strictEqual(err.is.MalformedACLError, true);
             done();
-=======
-            bucketPutACL(authInfo, testACLRequest, log, err => {
-                assert.deepStrictEqual(err, errors.MalformedACLError);
-                done();
-            });
->>>>>>> 1fabe3b0
-        });
+        });
+    });
 
     it('should return an error if multiple AccessControlList section', done => {
         const testACLRequest = {
