const assert = require('assert');
const BucketInfo = require('arsenal').models.BucketInfo;
const constants = require('../../../constants');
const { isBucketAuthorized }
    = require('../../../lib/api/apiUtils/authorization/permissionChecks');
const { DummyRequestLogger, makeAuthInfo } = require('../helpers');

<<<<<<< HEAD
const ownerCanonicalId = 'ownerCanonicalId';
const lifecycleServiceAccountId = '0123456789abcdef/lifecycle';
const unknownServiceAccountId = '0123456789abcdef/unknown';
=======
>>>>>>> 6a2cc000
const creationDate = new Date().toJSON();
const accessKey = 'accessKey1';
const altAccessKey = 'accessKey2';
const authInfo = makeAuthInfo(accessKey);
const userAuthInfo = makeAuthInfo(accessKey, 'user');
const ownerCanonicalId = authInfo.getCanonicalID();
const altAcctAuthInfo = makeAuthInfo(altAccessKey);
const accountToVet = altAcctAuthInfo.getCanonicalID();

const bucket = new BucketInfo('niftyBucket', ownerCanonicalId,
    authInfo.getAccountDisplayName(), creationDate);
const log = new DummyRequestLogger();

describe('bucket authorization for bucketGet, bucketHead, ' +
    'objectGet, and objectHead', () => {
    // Reset the bucket ACLs
    afterEach(() => {
        bucket.setFullAcl({
            Canned: 'private',
            FULL_CONTROL: [],
            WRITE: [],
            WRITE_ACP: [],
            READ: [],
            READ_ACP: [],
        });
    });
    const requestTypes = ['bucketGet', 'bucketHead', 'objectGet', 'objectHead'];

    const trueArray = [true, true, true, true];
    // An account can have the ability to do objectHead or objectGet even
    // if the account has no rights to the bucket holding the object.
    // So isBucketAuthorized should return true for 'objectGet' and 'objectHead'
    // requests but false for 'bucketGet' and 'bucketHead'
    const falseArrayBucketTrueArrayObject = [false, false, true, true];

    const orders = [
        {
            it: 'should allow access to bucket owner', canned: '',
            id: ownerCanonicalId, response: trueArray, auth: authInfo,
        },
        {
            it: 'should allow access to user in bucket owner account', canned: '',
            id: ownerCanonicalId, response: trueArray, auth: userAuthInfo,
        },
        {
            it: 'should allow access to lifecycle service account',
            canned: '', id: lifecycleServiceAccountId, response: trueArray,
        },
        {
            it: 'should allow public-user access for unknown ' +
                'service account and private canned ACL',
            canned: '', id: unknownServiceAccountId,
            response: falseArrayBucketTrueArrayObject,
        },
        {
            it: 'should allow access to anyone if canned public-read ACL',
            canned: 'public-read', id: accountToVet, response: trueArray,
            auth: altAcctAuthInfo,
        },
        {
            it: 'should allow access to anyone if canned public-read-write ACL',
            canned: 'public-read-write', id: accountToVet, response: trueArray,
            auth: altAcctAuthInfo,
        },
        {
            it: 'should not allow request on the bucket (bucketGet, bucketHead)'
            + ' but should allow request on the object (objectGet, objectHead)'
            + ' to public user if authenticated-read  ACL',
            canned: 'authenticated-read', id: constants.publicId,
            response: falseArrayBucketTrueArrayObject, auth: altAcctAuthInfo,
        },
        {
            it: 'should allow access to any authenticated user if authenticated'
            + '-read ACL', canned: 'authenticated-read', id: accountToVet,
            response: trueArray, auth: altAcctAuthInfo,
        },
        {
            it: 'should not allow request on the bucket (bucketGet, bucketHead)'
            + ' but should allow request on the object (objectGet, objectHead)'
            + ' to public user if private canned ACL',
            canned: '', id: accountToVet,
            response: falseArrayBucketTrueArrayObject, auth: altAcctAuthInfo,
        },
        {
            it: 'should not allow request on the bucket (bucketGet, bucketHead)'
            + ' but should allow request on the object (objectGet, objectHead)'
            + ' to just any user if private canned ACL',
            canned: '', id: accountToVet,
            response: falseArrayBucketTrueArrayObject, auth: altAcctAuthInfo,
        },
        {
            it: 'should allow access to user if account was granted'
            + ' FULL_CONTROL',
            canned: '', id: accountToVet, response: trueArray,
            aclParam: ['FULL_CONTROL', accountToVet], auth: altAcctAuthInfo,
        },
        {
            it: 'should not allow access to just any user if private'
            + ' canned ACL',
            canned: '', id: accountToVet, response: trueArray,
            aclParam: ['READ', accountToVet], auth: altAcctAuthInfo,
        },
    ];

    orders.forEach(value => {
        it(value.it, done => {
            if (value.aclParam) {
                bucket.setSpecificAcl(value.aclParam[1], value.aclParam[0]);
            }
            bucket.setCannedAcl(value.canned);
            const results = requestTypes.map(type =>
                isBucketAuthorized(bucket, type, value.id, value.auth, log));
            assert.deepStrictEqual(results, value.response);
            done();
        });
    });
});

describe('bucket authorization for bucketGetACL', () => {
    // Reset the bucket ACLs
    afterEach(() => {
        bucket.setFullAcl({
            Canned: 'private',
            FULL_CONTROL: [],
            WRITE: [],
            WRITE_ACP: [],
            READ: [],
            READ_ACP: [],
        });
    });

    it('should allow access to bucket owner', () => {
        const result = isBucketAuthorized(bucket, 'bucketGetACL',
            ownerCanonicalId, authInfo);
        assert.strictEqual(result, true);
    });

    it('should allow access to user in bucket owner account', () => {
        const result = isBucketAuthorized(bucket, 'bucketGetACL',
            ownerCanonicalId, userAuthInfo);
        assert.strictEqual(result, true);
    });

    const orders = [
        {
            it: 'log group only if canned log-delivery-write acl',
            id: constants.logId, canned: 'log-delivery-write', auth: null,
        },
        {
            it: 'account only if account was granted FULL_CONTROL right',
            id: accountToVet, aclParam: ['FULL_CONTROL', accountToVet],
            auth: altAcctAuthInfo,
        },
        {
            it: 'account only if account was granted READ_ACP right',
            id: accountToVet, aclParam: ['READ_ACP', accountToVet],
            auth: altAcctAuthInfo,
        },
    ];
    orders.forEach(value => {
        it(`should allow access to ${value.it}`, done => {
            const noAuthResult = isBucketAuthorized(bucket, 'bucketGetACL',
                                                    value.id);
            assert.strictEqual(noAuthResult, false);
            if (value.aclParam) {
                bucket.setSpecificAcl(value.aclParam[1], value.aclParam[0]);
            } else if (value.canned) {
                bucket.setCannedAcl(value.canned);
            }
            const authorizedResult = isBucketAuthorized(bucket, 'bucketGetACL',
                value.id, value.auth);
            assert.strictEqual(authorizedResult, true);
            done();
        });
    });
});

describe('bucket authorization for bucketPutACL', () => {
    // Reset the bucket ACLs
    afterEach(() => {
        bucket.setFullAcl({
            Canned: 'private',
            FULL_CONTROL: [],
            WRITE: [],
            WRITE_ACP: [],
            READ: [],
            READ_ACP: [],
        });
    });

    it('should allow access to bucket owner', () => {
        const result = isBucketAuthorized(bucket, 'bucketPutACL',
            ownerCanonicalId, authInfo);
        assert.strictEqual(result, true);
    });

    it('should allow access to user in bucket owner account', () => {
        const result = isBucketAuthorized(bucket, 'bucketPutACL',
            ownerCanonicalId, userAuthInfo);
        assert.strictEqual(result, true);
    });

    const orders = ['FULL_CONTROL', 'WRITE_ACP'];
    orders.forEach(value => {
        it('should allow access to account if ' +
           `account was granted ${value} right`, done => {
            const noAuthResult = isBucketAuthorized(bucket, 'bucketPutACL',
                accountToVet, altAcctAuthInfo);
            assert.strictEqual(noAuthResult, false);
            bucket.setSpecificAcl(accountToVet, value);
            const authorizedResult = isBucketAuthorized(bucket, 'bucketPutACL',
                accountToVet, altAcctAuthInfo);
            assert.strictEqual(authorizedResult, true);
            done();
        });
    });
});

describe('bucket authorization for bucketOwnerAction', () => {
    // Reset the bucket ACLs
    afterEach(() => {
        bucket.setFullAcl({
            Canned: 'private',
            FULL_CONTROL: [],
            WRITE: [],
            WRITE_ACP: [],
            READ: [],
            READ_ACP: [],
        });
    });

    it('should allow access to bucket owner', () => {
        const result = isBucketAuthorized(bucket, 'bucketDeleteCors',
            ownerCanonicalId, authInfo);
        assert.strictEqual(result, true);
    });

    it('should allow access to user in bucket owner account', () => {
        const result = isBucketAuthorized(bucket, 'bucketDeleteCors',
            ownerCanonicalId, userAuthInfo);
        assert.strictEqual(result, true);
    });

    const orders = [
        {
            it: 'other account (even if other account has FULL_CONTROL rights'
            + ' in bucket)', id: accountToVet, canned: '',
            aclParam: ['FULL_CONTROL', accountToVet], auth: altAcctAuthInfo,
        },
        {
            it: 'public user (even if bucket is public read write)',
            id: constants.publicId, canned: 'public-read-write', auth: altAcctAuthInfo,
        },
    ];
    orders.forEach(value => {
        it(`should not allow access to ${value.it}`, done => {
            if (value.aclParam) {
                bucket.setSpecificAcl(value.aclParam[1], value.aclParam[0]);
            }
            bucket.setCannedAcl(value.canned);
            const result = isBucketAuthorized(bucket, 'bucketDeleteCors',
                value.id, value.auth);
            assert.strictEqual(result, false);
            done();
        });
    });
});

describe('bucket authorization for bucketDelete', () => {
    // Reset the bucket ACLs
    afterEach(() => {
        bucket.setFullAcl({
            Canned: 'private',
            FULL_CONTROL: [],
            WRITE: [],
            WRITE_ACP: [],
            READ: [],
            READ_ACP: [],
        });
    });

    it('should allow access to bucket owner', () => {
        const result = isBucketAuthorized(bucket, 'bucketDelete',
            ownerCanonicalId, authInfo);
        assert.strictEqual(result, true);
    });

    it('should allow access to user in bucket owner account', () => {
        const result = isBucketAuthorized(bucket, 'bucketDelete',
            ownerCanonicalId, userAuthInfo);
        assert.strictEqual(result, true);
    });

    const orders = [
        {
            it: 'other account (even if other account has FULL_CONTROL rights '
            + 'in bucket)', id: accountToVet, canned: '',
            aclParam: ['FULL_CONTROL', accountToVet], auth: altAcctAuthInfo,
        },
        {
            it: 'public user (even if bucket is public read write)',
            id: constants.publicId, canned: 'public-read-write', auth: null,
        },
    ];
    orders.forEach(value => {
        it(`should not allow access to ${value.it}`, done => {
            if (value.aclParam) {
                bucket.setSpecificAcl(value.aclParam[1], value.aclParam[0]);
            }
            bucket.setCannedAcl(value.canned);
            const result = isBucketAuthorized(bucket, 'bucketDelete', value.id, value.auth);
            assert.strictEqual(result, false);
            done();
        });
    });
});

describe('bucket authorization for objectDelete and objectPut', () => {
    // Reset the bucket ACLs
    afterEach(() => {
        bucket.setFullAcl({
            Canned: 'private',
            FULL_CONTROL: [],
            WRITE: [],
            WRITE_ACP: [],
            READ: [],
            READ_ACP: [],
        });
    });

    const requestTypes = ['objectDelete', 'objectPut'];

    it('should allow access to bucket owner', () => {
        const results = requestTypes.map(type =>
            isBucketAuthorized(bucket, type, ownerCanonicalId, authInfo));
        assert.deepStrictEqual(results, [true, true]);
    });

<<<<<<< HEAD
    it('should allow access to lifecycle service account', () => {
        // NOTE objectPut is not needed for lifecycle but still
        // allowed, we would want more fine-grained implementation of
        // ACLs for service accounts later.
        const results = requestTypes.map(type =>
            isBucketAuthorized(bucket, type, lifecycleServiceAccountId));
        assert.deepStrictEqual(results, [true, true]);
    });

    it('should deny access to unknown service account', () => {
        const results = requestTypes.map(type =>
            isBucketAuthorized(bucket, type, unknownServiceAccountId));
        assert.deepStrictEqual(results, [false, false]);
=======
    it('should allow access to user in bucket owner account', () => {
        const results = requestTypes.map(type =>
            isBucketAuthorized(bucket, type, ownerCanonicalId, userAuthInfo));
        assert.strictEqual(results, [true, true]);
>>>>>>> 6a2cc000
    });

    const orders = [
        {
            it: 'anyone if canned public-read-write ACL',
            canned: 'public-read-write', id: constants.publicId,
            response: [true, true],
        },
        {
            it: 'user if account was granted FULL_CONTROL', canned: '',
            id: accountToVet, response: [false, false],
            aclParam: ['FULL_CONTROL', accountToVet], auth: altAcctAuthInfo,
        },
        {
            it: 'user if account was granted WRITE right', canned: '',
            id: accountToVet, response: [false, false],
            aclParam: ['WRITE', accountToVet], auth: altAcctAuthInfo,
        },
    ];
    orders.forEach(value => {
        it(`should allow access to ${value.it}`, done => {
            bucket.setCannedAcl(value.canned);
            const noAuthResults = requestTypes.map(type =>
                isBucketAuthorized(bucket, type, value.id, value.auth));
            assert.deepStrictEqual(noAuthResults, value.response);
            if (value.aclParam) {
                bucket.setSpecificAcl(value.aclParam[1], value.aclParam[0]);
            }
            const authResults = requestTypes.map(type =>
                isBucketAuthorized(bucket, type, accountToVet, altAcctAuthInfo));
            assert.deepStrictEqual(authResults, [true, true]);
            done();
        });
    });
});

describe('bucket authorization for objectPutACL and objectGetACL', () => {
    it('should allow access to anyone since checks ' +
        'are done at object level', done => {
        const requestTypes = ['objectPutACL', 'objectGetACL'];
        const results = requestTypes.map(type =>
            isBucketAuthorized(bucket, type, accountToVet, altAcctAuthInfo));
        assert.deepStrictEqual(results, [true, true]);
        const publicUserResults = requestTypes.map(type =>
            isBucketAuthorized(bucket, type, constants.publicId));
        assert.deepStrictEqual(publicUserResults, [true, true]);
        done();
    });
});<|MERGE_RESOLUTION|>--- conflicted
+++ resolved
@@ -5,12 +5,8 @@
     = require('../../../lib/api/apiUtils/authorization/permissionChecks');
 const { DummyRequestLogger, makeAuthInfo } = require('../helpers');
 
-<<<<<<< HEAD
-const ownerCanonicalId = 'ownerCanonicalId';
 const lifecycleServiceAccountId = '0123456789abcdef/lifecycle';
 const unknownServiceAccountId = '0123456789abcdef/unknown';
-=======
->>>>>>> 6a2cc000
 const creationDate = new Date().toJSON();
 const accessKey = 'accessKey1';
 const altAccessKey = 'accessKey2';
@@ -349,7 +345,6 @@
         assert.deepStrictEqual(results, [true, true]);
     });
 
-<<<<<<< HEAD
     it('should allow access to lifecycle service account', () => {
         // NOTE objectPut is not needed for lifecycle but still
         // allowed, we would want more fine-grained implementation of
@@ -363,12 +358,12 @@
         const results = requestTypes.map(type =>
             isBucketAuthorized(bucket, type, unknownServiceAccountId));
         assert.deepStrictEqual(results, [false, false]);
-=======
+    });
+
     it('should allow access to user in bucket owner account', () => {
         const results = requestTypes.map(type =>
             isBucketAuthorized(bucket, type, ownerCanonicalId, userAuthInfo));
         assert.strictEqual(results, [true, true]);
->>>>>>> 6a2cc000
     });
 
     const orders = [
