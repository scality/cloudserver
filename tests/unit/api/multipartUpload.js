--- conflicted
+++ resolved
@@ -1850,27 +1850,6 @@
             });
         });
     });
-<<<<<<< HEAD
-});
-
-describe('multipart upload with object lock', () => {
-    before(done => {
-        cleanup();
-        bucketPut(authInfo, lockEnabledBucketRequest, log, done);
-    });
-
-    after(cleanup);
-
-    it('mpu object should contain retention info when mpu initiated with ' +
-    'object retention', done => {
-        let versionId;
-        async.waterfall([
-            next => initiateMultipartUpload(authInfo, retentionInitiateRequest,
-                log, next),
-            (result, corsHeaders, next) => parseString(result, next),
-            (json, next) => {
-                const partBody = Buffer.from('foobar', 'utf8');
-=======
 
     it('should finish deleting metadata on completeMultipartUpload retry',
     done => {
@@ -1883,78 +1862,14 @@
             (result, corsHeaders, next) => parseString(result, next),
             (json, next) => {
                 const partBody = objData[2];
->>>>>>> 60d55c0a
                 const testUploadId =
                     json.InitiateMultipartUploadResult.UploadId[0];
                 const partRequest = _createPutPartRequest(testUploadId, 1,
                     partBody);
-<<<<<<< HEAD
-                partRequest.bucketName = lockedBucket;
-                partRequest.headers = { host: `${lockedBucket}.s3.amazonaws.com` };
-=======
->>>>>>> 60d55c0a
                 objectPutPart(authInfo, partRequest, undefined, log,
                     (err, eTag) => next(err, eTag, testUploadId));
             },
             (eTag, testUploadId, next) => {
-<<<<<<< HEAD
-                const parts = [{ partNumber: 1, eTag }];
-                const completeRequest = _createCompleteMpuRequest(testUploadId,
-                    parts);
-                completeRequest.bucketName = lockedBucket;
-                completeRequest.headers = { host: `${lockedBucket}.s3.amazonaws.com` };
-                completeMultipartUpload(authInfo, completeRequest, log, next);
-            },
-            (xml, headers, next) => {
-                versionId = headers['x-amz-version-id'];
-                getObjectRetention(authInfo, getObjectLockInfoRequest, log, next);
-            },
-            (result, corsHeaders, next) => parseString(result, next),
-        ], (err, json) => {
-            assert.ifError(err);
-            assert.deepStrictEqual(json.Retention, expectedRetentionConfig);
-            changeObjectLock(
-                [{ bucket: lockedBucket, key: objectKey, versionId }], '', done);
-        });
-    });
-
-    it('mpu object should contain legal hold info when mpu initiated with ' +
-    'legal hold', done => {
-        let versionId;
-        async.waterfall([
-            next => initiateMultipartUpload(authInfo, legalHoldInitiateRequest,
-                log, next),
-            (result, corsHeaders, next) => parseString(result, next),
-            (json, next) => {
-                const partBody = Buffer.from('foobar', 'utf8');
-                const testUploadId =
-                    json.InitiateMultipartUploadResult.UploadId[0];
-                const partRequest = _createPutPartRequest(testUploadId, 1,
-                    partBody);
-                partRequest.bucketName = lockedBucket;
-                partRequest.headers = { host: `${lockedBucket}.s3.amazonaws.com` };
-                objectPutPart(authInfo, partRequest, undefined, log,
-                    (err, eTag) => next(err, eTag, testUploadId));
-            },
-            (eTag, testUploadId, next) => {
-                const parts = [{ partNumber: 1, eTag }];
-                const completeRequest = _createCompleteMpuRequest(testUploadId,
-                    parts);
-                completeRequest.bucketName = lockedBucket;
-                completeRequest.headers = { host: `${lockedBucket}.s3.amazonaws.com` };
-                completeMultipartUpload(authInfo, completeRequest, log, next);
-            },
-            (xml, headers, next) => {
-                versionId = headers['x-amz-version-id'];
-                getObjectLegalHold(authInfo, getObjectLockInfoRequest, log, next);
-            },
-            (result, corsHeaders, next) => parseString(result, next),
-        ], (err, json) => {
-            assert.ifError(err);
-            assert.deepStrictEqual(json.LegalHold, expectedLegalHold);
-            changeObjectLock(
-                [{ bucket: lockedBucket, key: objectKey, versionId }], '', done);
-=======
                 origDeleteObject = metadataBackend.deleteObject;
                 metadataBackend.deleteObject = (
                     bucketName, objName, params, log, cb) => {
@@ -2003,7 +1918,93 @@
                             `found "${key}"`);
             }
             done();
->>>>>>> 60d55c0a
+        });
+    });
+});
+
+describe('multipart upload with object lock', () => {
+    before(done => {
+        cleanup();
+        bucketPut(authInfo, lockEnabledBucketRequest, log, done);
+    });
+
+    after(cleanup);
+
+    it('mpu object should contain retention info when mpu initiated with ' +
+    'object retention', done => {
+        let versionId;
+        async.waterfall([
+            next => initiateMultipartUpload(authInfo, retentionInitiateRequest,
+                log, next),
+            (result, corsHeaders, next) => parseString(result, next),
+            (json, next) => {
+                const partBody = Buffer.from('foobar', 'utf8');
+                const testUploadId =
+                    json.InitiateMultipartUploadResult.UploadId[0];
+                const partRequest = _createPutPartRequest(testUploadId, 1,
+                    partBody);
+                partRequest.bucketName = lockedBucket;
+                partRequest.headers = { host: `${lockedBucket}.s3.amazonaws.com` };
+                objectPutPart(authInfo, partRequest, undefined, log,
+                    (err, eTag) => next(err, eTag, testUploadId));
+            },
+            (eTag, testUploadId, next) => {
+                const parts = [{ partNumber: 1, eTag }];
+                const completeRequest = _createCompleteMpuRequest(testUploadId,
+                    parts);
+                completeRequest.bucketName = lockedBucket;
+                completeRequest.headers = { host: `${lockedBucket}.s3.amazonaws.com` };
+                completeMultipartUpload(authInfo, completeRequest, log, next);
+            },
+            (xml, headers, next) => {
+                versionId = headers['x-amz-version-id'];
+                getObjectRetention(authInfo, getObjectLockInfoRequest, log, next);
+            },
+            (result, corsHeaders, next) => parseString(result, next),
+        ], (err, json) => {
+            assert.ifError(err);
+            assert.deepStrictEqual(json.Retention, expectedRetentionConfig);
+            changeObjectLock(
+                [{ bucket: lockedBucket, key: objectKey, versionId }], '', done);
+        });
+    });
+
+    it('mpu object should contain legal hold info when mpu initiated with ' +
+    'legal hold', done => {
+        let versionId;
+        async.waterfall([
+            next => initiateMultipartUpload(authInfo, legalHoldInitiateRequest,
+                log, next),
+            (result, corsHeaders, next) => parseString(result, next),
+            (json, next) => {
+                const partBody = Buffer.from('foobar', 'utf8');
+                const testUploadId =
+                    json.InitiateMultipartUploadResult.UploadId[0];
+                const partRequest = _createPutPartRequest(testUploadId, 1,
+                    partBody);
+                partRequest.bucketName = lockedBucket;
+                partRequest.headers = { host: `${lockedBucket}.s3.amazonaws.com` };
+                objectPutPart(authInfo, partRequest, undefined, log,
+                    (err, eTag) => next(err, eTag, testUploadId));
+            },
+            (eTag, testUploadId, next) => {
+                const parts = [{ partNumber: 1, eTag }];
+                const completeRequest = _createCompleteMpuRequest(testUploadId,
+                    parts);
+                completeRequest.bucketName = lockedBucket;
+                completeRequest.headers = { host: `${lockedBucket}.s3.amazonaws.com` };
+                completeMultipartUpload(authInfo, completeRequest, log, next);
+            },
+            (xml, headers, next) => {
+                versionId = headers['x-amz-version-id'];
+                getObjectLegalHold(authInfo, getObjectLockInfoRequest, log, next);
+            },
+            (result, corsHeaders, next) => parseString(result, next),
+        ], (err, json) => {
+            assert.ifError(err);
+            assert.deepStrictEqual(json.LegalHold, expectedLegalHold);
+            changeObjectLock(
+                [{ bucket: lockedBucket, key: objectKey, versionId }], '', done);
         });
     });
 });