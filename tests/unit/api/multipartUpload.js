const { errors } = require('arsenal');

const assert = require('assert');
const async = require('async');
const crypto = require('crypto');
const moment = require('moment');
const sinon = require('sinon');
const { parseString } = require('xml2js');

const { bucketPut } = require('../../../lib/api/bucketPut');
const bucketPutPolicy = require('../../../lib/api/bucketPutPolicy');
const bucketPutVersioning = require('../../../lib/api/bucketPutVersioning');
const objectPut = require('../../../lib/api/objectPut');
const completeMultipartUpload
    = require('../../../lib/api/completeMultipartUpload');
const constants = require('../../../constants');
const { cleanup, DummyRequestLogger, makeAuthInfo, versioningTestUtils }
    = require('../helpers');

const { ds } = require('arsenal').storage.data.inMemory.datastore;
const { metadata } = require('arsenal').storage.metadata.inMemory.metadata;

const getObjectLegalHold = require('../../../lib/api/objectGetLegalHold');
const getObjectRetention = require('../../../lib/api/objectGetRetention');
const initiateMultipartUpload
    = require('../../../lib/api/initiateMultipartUpload');
const metadataBackend = require('arsenal').storage.metadata.inMemory.metastore;
const multipartDelete = require('../../../lib/api/multipartDelete');
const objectPutPart = require('../../../lib/api/objectPutPart');
const DummyRequest = require('../DummyRequest');
const changeObjectLock = require('../../utilities/objectLock-util');
const metadataswitch = require('../metadataswitch');


const log = new DummyRequestLogger();

const splitter = constants.splitter;
const canonicalID = 'accessKey1';
const authInfo = makeAuthInfo(canonicalID);
const namespace = 'default';
const bucketName = 'bucketname';
const lockedBucket = 'objectlockenabledbucket';
const mpuBucket = `${constants.mpuBucketPrefix}${bucketName}`;
const postBody = Buffer.from('I am a body', 'utf8');
const futureDate = moment().add(1, 'Days').toISOString();
const objectKey = 'testObject';
const bucketPutRequest = {
    bucketName,
    namespace,
    headers: { host: `${bucketName}.s3.amazonaws.com` },
    url: '/',
    post: '<CreateBucketConfiguration ' +
    'xmlns="http://s3.amazonaws.com/doc/2006-03-01/">' +
    '<LocationConstraint>scality-internal-mem</LocationConstraint>' +
    '</CreateBucketConfiguration >',
    actionImplicitDenies: false,
};
const lockEnabledBucketRequest = Object.assign({}, bucketPutRequest);
lockEnabledBucketRequest.bucketName = lockedBucket;
lockEnabledBucketRequest.headers = {
    'host': `${lockedBucket}.s3.amazonaws.com`,
    'x-amz-bucket-object-lock-enabled': 'true',
};
const initiateRequest = {
    bucketName,
    namespace,
    objectKey,
    headers: { host: `${bucketName}.s3.amazonaws.com` },
    url: `/${objectKey}?uploads`,
    actionImplicitDenies: false,
};
const retentionInitiateRequest = Object.assign({}, initiateRequest);
retentionInitiateRequest.bucketName = lockedBucket;
retentionInitiateRequest.headers = {
    'x-amz-object-lock-mode': 'GOVERNANCE',
    'x-amz-object-lock-retain-until-date': futureDate,
    'host': `${lockedBucket}.s3.amazonaws.com`,
};
const legalHoldInitiateRequest = Object.assign({}, initiateRequest);
legalHoldInitiateRequest.bucketName = lockedBucket;
legalHoldInitiateRequest.headers = {
    'x-amz-object-lock-legal-hold': 'ON',
    'host': `${lockedBucket}.s3.amazonaws.com`,
};

const getObjectLockInfoRequest = {
    bucketName: lockedBucket,
    namespace,
    objectKey,
    headers: { host: `${lockedBucket}.s3.amazonaws.com` },
    actionImplicitDenies: false,
};
const expectedRetentionConfig = {
    $: { xmlns: 'http://s3.amazonaws.com/doc/2006-03-01/' },
    Mode: ['GOVERNANCE'],
    RetainUntilDate: [futureDate],
};
const expectedLegalHold = {
    Status: ['ON'],
};

function _createPutPartRequest(uploadId, partNumber, partBody) {
    const md5Hash = crypto.createHash('md5').update(partBody);
    const calculatedHash = md5Hash.digest('hex');
    return new DummyRequest({
        bucketName,
        namespace,
        objectKey,
        headers: { host: `${bucketName}.s3.amazonaws.com` },
        url: `/${objectKey}?partNumber=${partNumber}&uploadId=${uploadId}`,
        query: {
            partNumber,
            uploadId,
        },
        calculatedHash,
        actionImplicitDenies: false,
    }, partBody);
}

function _createCompleteMpuRequest(uploadId, parts) {
    const completeBody = [];
    completeBody.push('<CompleteMultipartUpload>');
    parts.forEach(part => {
        completeBody.push('<Part>' +
            `<PartNumber>${part.partNumber}</PartNumber>` +
            `<ETag>"${part.eTag}"</ETag>` +
            '</Part>');
    });
    completeBody.push('</CompleteMultipartUpload>');
    return {
        bucketName,
        namespace,
        objectKey,
        parsedHost: 's3.amazonaws.com',
        url: `/${objectKey}?uploadId=${uploadId}`,
        headers: { host: `${bucketName}.s3.amazonaws.com` },
        query: { uploadId },
        post: completeBody,
        actionImplicitDenies: false,
    };
}


describe('Multipart Upload API', () => {
    beforeEach(() => {
        cleanup();
    });

    it('mpuBucketPrefix should be a defined constant', () => {
        assert(constants.mpuBucketPrefix,
            'Expected mpuBucketPrefix to be defined');
    });

    it('should initiate a multipart upload', done => {
        bucketPut(authInfo, bucketPutRequest, log, err => {
            assert.ifError(err);
            initiateMultipartUpload(authInfo, initiateRequest,
                log, (err, result) => {
                    assert.ifError(err);
                    parseString(result, (err, json) => {
                        assert.strictEqual(json.InitiateMultipartUploadResult
                            .Bucket[0], bucketName);
                        assert.strictEqual(json.InitiateMultipartUploadResult
                            .Key[0], objectKey);
                        assert(json.InitiateMultipartUploadResult.UploadId[0]);
                        assert(metadata.buckets.get(mpuBucket)._name,
                            mpuBucket);
                        const mpuKeys = metadata.keyMaps.get(mpuBucket);
                        assert.strictEqual(mpuKeys.size, 1);
                        assert(mpuKeys.keys().next().value
                            .startsWith(`overview${splitter}${objectKey}`));
                        done();
                    });
                });
        });
    });

    it('should return an error on an initiate multipart upload call if ' +
        'no destination bucket', done => {
        initiateMultipartUpload(authInfo, initiateRequest,
            log, err => {
                assert(err.is.NoSuchBucket);
                done();
            });
    });

    it('should upload a part', done => {
        async.waterfall([
            next => bucketPut(authInfo, bucketPutRequest, log, next),
            (corsHeaders, next) => initiateMultipartUpload(authInfo,
                initiateRequest, log, next),
            (result, corsHeaders, next) => {
                const mpuKeys = metadata.keyMaps.get(mpuBucket);
                assert.strictEqual(mpuKeys.size, 1);
                assert(mpuKeys.keys().next().value
                    .startsWith(`overview${splitter}${objectKey}`));
                parseString(result, next);
            },
        ],
        (err, json) => {
            // Need to build request in here since do not have uploadId
            // until here
            assert.ifError(err);
            const testUploadId = json.InitiateMultipartUploadResult.UploadId[0];
            const md5Hash = crypto.createHash('md5');
            const bufferBody = Buffer.from(postBody);
            md5Hash.update(bufferBody);
            const calculatedHash = md5Hash.digest('hex');
            const partRequest = new DummyRequest({
                bucketName,
                objectKey,
                namespace,
                url: `/${objectKey}?partNumber=1&uploadId=${testUploadId}`,
                headers: { host: `${bucketName}.s3.amazonaws.com` },
                query: {
                    partNumber: '1',
                    uploadId: testUploadId,
                },
                calculatedHash,
            }, postBody);
            objectPutPart(authInfo, partRequest, undefined, log, err => {
                assert.ifError(err);
                const keysInMPUkeyMap = [];
                metadata.keyMaps.get(mpuBucket).forEach((val, key) => {
                    keysInMPUkeyMap.push(key);
                });
                const sortedKeyMap = keysInMPUkeyMap.sort(a => {
                    if (a.slice(0, 8) === 'overview') {
                        return -1;
                    }
                    return 0;
                });
                const overviewEntry = sortedKeyMap[0];
                const partKey = sortedKeyMap[1];
                const partEntryArray = partKey.split(splitter);
                const partUploadId = partEntryArray[0];
                const firstPartNumber = partEntryArray[1];
                const partETag = metadata.keyMaps.get(mpuBucket)
                                                 .get(partKey)['content-md5'];
                assert.strictEqual(keysInMPUkeyMap.length, 2);
                assert.strictEqual(metadata.keyMaps.get(mpuBucket)
                                                   .get(overviewEntry).key,
                                   objectKey);
                assert.strictEqual(partUploadId, testUploadId);
                assert.strictEqual(firstPartNumber, '00001');
                assert.strictEqual(partETag, calculatedHash);
                done();
            });
        });
    });

    it('should upload a part even if the client sent a base 64 ETag ' +
    '(and the stored ETag in metadata should be hex)', done => {
        async.waterfall([
            next => bucketPut(authInfo, bucketPutRequest, log, next),
            (corsHeaders, next) => initiateMultipartUpload(authInfo,
                initiateRequest, log, next),
            (result, corsHeaders, next) => parseString(result, next),
        ],
        (err, json) => {
            // Need to build request in here since do not have uploadId
            // until here
            assert.ifError(err);
            const testUploadId = json.InitiateMultipartUploadResult.UploadId[0];
            const md5Hash = crypto.createHash('md5');
            const bufferBody = Buffer.from(postBody);
            const calculatedHash = md5Hash.update(bufferBody).digest('hex');
            const partRequest = new DummyRequest({
                bucketName,
                namespace,
                objectKey,
                headers: { host: `${bucketName}.s3.amazonaws.com` },
                url: `/${objectKey}?partNumber=1&uploadId=${testUploadId}`,
                query: {
                    partNumber: '1',
                    uploadId: testUploadId,
                },
                calculatedHash,
            }, postBody);
            objectPutPart(authInfo, partRequest, undefined, log, err => {
                assert.ifError(err);
                const keysInMPUkeyMap = [];
                metadata.keyMaps.get(mpuBucket).forEach((val, key) => {
                    keysInMPUkeyMap.push(key);
                });
                const sortedKeyMap = keysInMPUkeyMap.sort(a => {
                    if (a.slice(0, 8) === 'overview') {
                        return -1;
                    }
                    return 0;
                });
                const partKey = sortedKeyMap[1];
                const partETag = metadata.keyMaps.get(mpuBucket)
                                                 .get(partKey)['content-md5'];
                assert.strictEqual(keysInMPUkeyMap.length, 2);
                assert.strictEqual(partETag, calculatedHash);
                done();
            });
        });
    });

    it('should return an error if too many parts', done => {
        async.waterfall([
            next => bucketPut(authInfo, bucketPutRequest, log, next),
            (corsHeaders, next) => initiateMultipartUpload(authInfo,
                initiateRequest, log, next),
            (result, corsHeaders, next) => parseString(result, next),
        ],
        (err, json) => {
            // Need to build request in here since do not have uploadId
            // until here
            assert.ifError(err);
            const testUploadId = json.InitiateMultipartUploadResult.UploadId[0];
            const md5Hash = crypto.createHash('md5');
            const bufferBody = Buffer.from(postBody);
            md5Hash.update(bufferBody);
            const calculatedHash = md5Hash.digest('hex');
            const partRequest = new DummyRequest({
                bucketName,
                namespace,
                objectKey,
                headers: { host: `${bucketName}.s3.amazonaws.com` },
                url: `/${objectKey}?partNumber=1&uploadId=${testUploadId}`,
                query: {
                    partNumber: '10001',
                    uploadId: testUploadId,
                },
                calculatedHash,
            }, postBody);
            objectPutPart(authInfo, partRequest, undefined, log,
                (err, result) => {
                    assert(err.is.TooManyParts);
                    assert.strictEqual(result, undefined);
                    done();
                });
        });
    });

    it('should return an error if part number is not an integer', done => {
        async.waterfall([
            next => bucketPut(authInfo, bucketPutRequest, log, next),
            (corsHeaders, next) => initiateMultipartUpload(authInfo,
                initiateRequest, log, next),
            (result, corsHeaders, next) => parseString(result, next),
        ],
        (err, json) => {
            // Need to build request in here since do not have uploadId
            // until here
            assert.ifError(err);
            const testUploadId = json.InitiateMultipartUploadResult.UploadId[0];
            const md5Hash = crypto.createHash('md5');
            const bufferBody = Buffer.from(postBody);
            md5Hash.update(bufferBody);
            const calculatedHash = md5Hash.digest('hex');
            const partRequest = new DummyRequest({
                bucketName,
                objectKey,
                namespace,
                url: `/${objectKey}?partNumber=1&uploadId=${testUploadId}`,
                headers: { host: `${bucketName}.s3.amazonaws.com` },
                query: {
                    partNumber: 'I am not an integer',
                    uploadId: testUploadId,
                },
                calculatedHash,
            }, postBody);
            objectPutPart(authInfo, partRequest, undefined, log,
                (err, result) => {
                    assert(err.is.InvalidArgument);
                    assert.strictEqual(result, undefined);
                    done();
                });
        });
    });

    it('should return an error if content-length is too large', done => {
        // Note this is only faking a large file
        // by setting a large content-length.  It is not actually putting a
        // large file.  Functional tests will test actual large data.
        async.waterfall([
            next => bucketPut(authInfo, bucketPutRequest, log, next),
            (corsHeaders, next) => initiateMultipartUpload(authInfo,
                initiateRequest, log, next),
            (result, corsHeaders, next) => parseString(result, next),
        ],
        (err, json) => {
            // Need to build request in here since do not have uploadId
            // until here
            assert.ifError(err);
            const testUploadId = json.InitiateMultipartUploadResult.UploadId[0];
            const md5Hash = crypto.createHash('md5');
            const bufferBody = Buffer.from(postBody);
            md5Hash.update(bufferBody);
            const calculatedHash = md5Hash.digest('hex');
            const partRequest = new DummyRequest({
                bucketName,
                namespace,
                objectKey,
                headers: {
                    'host': `${bucketName}.s3.amazonaws.com`,
                    'content-length': '5368709121',
                },
                url: `/${objectKey}?partNumber=1&uploadId=${testUploadId}`,
                query: {
                    partNumber: '1',
                    uploadId: testUploadId,
                },
                calculatedHash,
                parsedContentLength: 5368709121,
            }, postBody);
            objectPutPart(authInfo, partRequest, undefined,
                log, (err, result) => {
                    assert(err.is.EntityTooLarge);
                    assert.strictEqual(result, undefined);
                    done();
                });
        });
    });

    it('should upload two parts', done => {
        async.waterfall([
            next => bucketPut(authInfo, bucketPutRequest, log, next),
            (corsHeaders, next) => initiateMultipartUpload(authInfo,
                initiateRequest, log, next),
            (result, corsHeaders, next) => parseString(result, next),
        ],
        (err, json) => {
            // Need to build request in here since do not have uploadId
            // until here
            assert.ifError(err);
            const testUploadId = json.InitiateMultipartUploadResult.UploadId[0];
            const md5Hash = crypto.createHash('md5');
            const bufferBody = Buffer.from(postBody);
            md5Hash.update(bufferBody);
            const calculatedHash = md5Hash.digest('hex');
            const partRequest1 = new DummyRequest({
                bucketName,
                namespace,
                objectKey,
                url: `/${objectKey}?partNumber=1&uploadId=${testUploadId}`,
                headers: { host: `${bucketName}.s3.amazonaws.com` },
                query: {
                    partNumber: '1',
                    uploadId: testUploadId,
                },
                calculatedHash,
            }, postBody);
            objectPutPart(authInfo, partRequest1, undefined, log, () => {
                const postBody2 = Buffer.from('I am a second part', 'utf8');
                const md5Hash2 = crypto.createHash('md5');
                const bufferBody2 = Buffer.from(postBody2);
                md5Hash2.update(bufferBody2);
                const secondCalculatedMD5 = md5Hash2.digest('hex');
                const partRequest2 = new DummyRequest({
                    bucketName,
                    namespace,
                    objectKey,
                    url: `/${objectKey}?partNumber=` +
                        `1&uploadId=${testUploadId}`,
                    headers: { host: `${bucketName}.s3.amazonaws.com` },
                    query: {
                        partNumber: '2',
                        uploadId: testUploadId,
                    },
                    calculatedHash: secondCalculatedMD5,
                }, postBody2);
                objectPutPart(authInfo, partRequest2, undefined, log, err => {
                    assert.ifError(err);

                    const keysInMPUkeyMap = [];
                    metadata.keyMaps.get(mpuBucket).forEach((val, key) => {
                        keysInMPUkeyMap.push(key);
                    });
                    const sortedKeyMap = keysInMPUkeyMap.sort(a => {
                        if (a.slice(0, 8) === 'overview') {
                            return -1;
                        }
                        return 0;
                    });
                    const overviewEntry = sortedKeyMap[0];
                    const partKey = sortedKeyMap[2];
                    const secondPartEntryArray = partKey.split(splitter);
                    const partUploadId = secondPartEntryArray[0];
                    const secondPartETag = metadata.keyMaps.get(mpuBucket)
                                                   .get(partKey)['content-md5'];
                    const secondPartNumber = secondPartEntryArray[1];
                    assert.strictEqual(keysInMPUkeyMap.length, 3);
                    assert.strictEqual(metadata
                        .keyMaps.get(mpuBucket).get(overviewEntry).key,
                        objectKey);
                    assert.strictEqual(partUploadId, testUploadId);
                    assert.strictEqual(secondPartNumber, '00002');
                    assert.strictEqual(secondPartETag, secondCalculatedMD5);
                    done();
                });
            });
        });
    });

    it('should complete a multipart upload', done => {
        const partBody = Buffer.from('I am a part\n', 'utf8');
        initiateRequest.headers['x-amz-meta-stuff'] =
            'I am some user metadata';
        async.waterfall([
            next => bucketPut(authInfo, bucketPutRequest, log, next),
            (corsHeaders, next) => initiateMultipartUpload(authInfo,
                initiateRequest, log, next),
            (result, corsHeaders, next) => parseString(result, next),
        ],
        (err, json) => {
            // Need to build request in here since do not have uploadId
            // until here
            assert.ifError(err);
            const testUploadId =
                json.InitiateMultipartUploadResult.UploadId[0];
            const md5Hash = crypto.createHash('md5').update(partBody);
            const calculatedHash = md5Hash.digest('hex');
            const partRequest = new DummyRequest({
                bucketName,
                namespace,
                objectKey,
                headers: { host: `${bucketName}.s3.amazonaws.com` },
                url: `/${objectKey}?partNumber=1&uploadId=${testUploadId}`,
                query: {
                    partNumber: '1',
                    uploadId: testUploadId,
                },
                // Note that the body of the post set in the request here does
                // not really matter in this test.
                // The put is not going through the route so the md5 is being
                // calculated above and manually being set in the request below.
                // What is being tested is that the calculatedHash being sent
                // to the API for the part is stored and then used to
                // calculate the final ETag upon completion
                // of the multipart upload.
                calculatedHash,
            }, partBody);
            objectPutPart(authInfo, partRequest, undefined, log, () => {
                const completeBody = '<CompleteMultipartUpload>' +
                    '<Part>' +
                    '<PartNumber>1</PartNumber>' +
                    `<ETag>"${calculatedHash}"</ETag>` +
                    '</Part>' +
                    '</CompleteMultipartUpload>';
                const completeRequest = {
                    bucketName,
                    namespace,
                    objectKey,
                    parsedHost: 's3.amazonaws.com',
                    url: `/${objectKey}?uploadId=${testUploadId}`,
                    headers: { host: `${bucketName}.s3.amazonaws.com` },
                    query: { uploadId: testUploadId },
                    post: completeBody,
                    actionImplicitDenies: false,
                };
                const awsVerifiedETag =
                    '"953e9e776f285afc0bfcf1ab4668299d-1"';
                completeMultipartUpload(authInfo,
                    completeRequest, log, (err, result) => {
                        assert.ifError(err);
                        parseString(result, (err, json) => {
                            assert.ifError(err);
                            assert.strictEqual(
                                json.CompleteMultipartUploadResult.Location[0],
                                `http://${bucketName}.s3.amazonaws.com`
                                + `/${objectKey}`);
                            assert.strictEqual(
                                json.CompleteMultipartUploadResult.Bucket[0],
                                bucketName);
                            assert.strictEqual(
                                json.CompleteMultipartUploadResult.Key[0],
                                objectKey);
                            assert.strictEqual(
                                json.CompleteMultipartUploadResult.ETag[0],
                                awsVerifiedETag);
                            const MD = metadata.keyMaps.get(bucketName)
                                                       .get(objectKey);
                            assert(MD);
                            assert.strictEqual(MD['x-amz-meta-stuff'],
                                'I am some user metadata');
                            assert.strictEqual(MD.uploadId, testUploadId);
                            done();
                        });
                    });
            });
        });
    });

    it('should complete a multipart upload even if etag is sent ' +
        'in post body without quotes (a la Cyberduck)', done => {
        const partBody = Buffer.from('I am a part\n', 'utf8');
        initiateRequest.headers['x-amz-meta-stuff'] =
            'I am some user metadata';
        async.waterfall([
            function waterfall1(next) {
                bucketPut(authInfo, bucketPutRequest, log, next);
            },
            function waterfall2(corsHeaders, next) {
                initiateMultipartUpload(
                    authInfo, initiateRequest, log, next);
            },
            function waterfall3(result, corsHeaders, next) {
                parseString(result, next);
            },
        ],
        (err, json) => {
            // Need to build request in here since do not have uploadId
            // until here
            assert.ifError(err);
            const testUploadId =
                json.InitiateMultipartUploadResult.UploadId[0];
            const md5Hash = crypto.createHash('md5').update(partBody);
            const calculatedHash = md5Hash.digest('hex');
            const partRequest = new DummyRequest({
                bucketName,
                namespace,
                objectKey,
                headers: { host: `${bucketName}.s3.amazonaws.com` },
                url: `/${objectKey}?partNumber=1&uploadId=${testUploadId}`,
                query: {
                    partNumber: '1',
                    uploadId: testUploadId,
                },
                calculatedHash,
            }, partBody);
            objectPutPart(authInfo, partRequest, undefined, log, () => {
                const completeBody = '<CompleteMultipartUpload>' +
                    '<Part>' +
                    '<PartNumber>1</PartNumber>' +
                    // ETag without quotes
                    `<ETag>${calculatedHash}</ETag>` +
                    '</Part>' +
                    '</CompleteMultipartUpload>';
                const completeRequest = {
                    bucketName,
                    namespace,
                    objectKey,
                    parsedHost: 's3.amazonaws.com',
                    url: `/${objectKey}?uploadId=${testUploadId}`,
                    headers: { host: `${bucketName}.s3.amazonaws.com` },
                    query: { uploadId: testUploadId },
                    post: completeBody,
                    actionImplicitDenies: false,
                };
                const awsVerifiedETag =
                    '"953e9e776f285afc0bfcf1ab4668299d-1"';
                completeMultipartUpload(authInfo,
                    completeRequest, log, (err, result) => {
                        assert.ifError(err);
                        parseString(result, (err, json) => {
                            assert.ifError(err);
                            assert.strictEqual(
                                json.CompleteMultipartUploadResult.Location[0],
                                `http://${bucketName}.s3.amazonaws.com`
                                + `/${objectKey}`);
                            assert.strictEqual(
                                json.CompleteMultipartUploadResult.Bucket[0],
                                bucketName);
                            assert.strictEqual(
                                json.CompleteMultipartUploadResult.Key[0],
                                objectKey);
                            assert.strictEqual(
                                json.CompleteMultipartUploadResult.ETag[0],
                                awsVerifiedETag);
                            const MD = metadata.keyMaps.get(bucketName)
                                                       .get(objectKey);
                            assert(MD);
                            assert.strictEqual(MD['x-amz-meta-stuff'],
                                               'I am some user metadata');
                            done();
                        });
                    });
            });
        });
    });

    it('should return an error if a complete multipart upload' +
    ' request contains malformed xml', done => {
        async.waterfall([
            next => bucketPut(authInfo, bucketPutRequest, log, next),
            (corsHeaders, next) => initiateMultipartUpload(authInfo,
                initiateRequest, log, next),
            (result, corsHeaders, next) => parseString(result, next),
        ],
        (err, json) => {
            // Need to build request in here since do not have uploadId
            // until here
            const testUploadId = json.InitiateMultipartUploadResult.UploadId[0];
            const md5Hash = crypto.createHash('md5');
            const bufferBody = Buffer.from(postBody);
            md5Hash.update(bufferBody);
            const calculatedHash = md5Hash.digest('hex');
            const partRequest = new DummyRequest({
                bucketName,
                namespace,
                objectKey,
                url: `/${objectKey}?partNumber=1&uploadId=${testUploadId}`,
                headers: { host: `${bucketName}.s3.amazonaws.com` },
                query: {
                    partNumber: '1',
                    uploadId: testUploadId,
                },
                calculatedHash,
            }, postBody);
            objectPutPart(authInfo, partRequest, undefined, log, () => {
                const completeBody = 'Malformed xml';
                const completeRequest = {
                    bucketName,
                    objectKey,
                    namespace,
                    url: `/${objectKey}?uploadId=${testUploadId}`,
                    headers: { host: `${bucketName}.s3.amazonaws.com` },
                    query: { uploadId: testUploadId },
                    post: completeBody,
                    calculatedHash,
                    actionImplicitDenies: false,
                };
                completeMultipartUpload(authInfo,
                    completeRequest, log, err => {
                        assert.deepStrictEqual(err, errors.MalformedXML);
                        assert.strictEqual(metadata.keyMaps.get(mpuBucket).size,
                                           2);
                        done();
                    });
            });
        });
    });

    it('should return an error if the complete ' +
    'multipart upload request contains xml that ' +
    'does not conform to the AWS spec', done => {
        async.waterfall([
            next => bucketPut(authInfo, bucketPutRequest, log, next),
            (corsHeaders, next) => initiateMultipartUpload(authInfo,
                initiateRequest, log, next),
            (result, corsHeaders, next) => parseString(result, next),
        ],
        (err, json) => {
            // Need to build request in here since do not have uploadId
            // until here
            const testUploadId = json.InitiateMultipartUploadResult.UploadId[0];
            const md5Hash = crypto.createHash('md5');
            const bufferBody = Buffer.from(postBody);
            md5Hash.update(bufferBody);
            const calculatedHash = md5Hash.digest('hex');
            const partRequest = new DummyRequest({
                bucketName,
                namespace,
                objectKey,
                url: `/${objectKey}?partNumber=1&uploadId=${testUploadId}`,
                headers: { host: `${bucketName}.s3.amazonaws.com` },
                query: {
                    partNumber: '1',
                    uploadId: testUploadId,
                },
                calculatedHash,
            }, postBody);
            objectPutPart(authInfo, partRequest, undefined, log, () => {
                // XML is missing any part listing so does
                // not conform to the AWS spec
                const completeBody = '<CompleteMultipartUpload>' +
                    '</CompleteMultipartUpload>';
                const completeRequest = {
                    bucketName,
                    namespace,
                    objectKey,
                    url: `/${objectKey}?uploadId=${testUploadId}`,
                    headers: { host: `${bucketName}.s3.amazonaws.com` },
                    query: { uploadId: testUploadId },
                    post: completeBody,
                    calculatedHash,
                    actionImplicitDenies: false,
                };
                completeMultipartUpload(authInfo, completeRequest, log, err => {
                    assert(err.is.MalformedXML);
                    done();
                });
            });
        });
    });

    it('should return an error if the complete ' +
    'multipart upload request contains xml with ' +
    'a part list that is not in numerical order', done => {
        async.waterfall([
            next => bucketPut(authInfo, bucketPutRequest, log, next),
            (corsHeaders, next) => initiateMultipartUpload(authInfo,
                initiateRequest, log, next),
            (result, corsHeaders, next) => parseString(result, next),
        ],
        (err, json) => {
            // Need to build request in here since do not have uploadId
            // until here
            const testUploadId = json.InitiateMultipartUploadResult.UploadId[0];
            const md5Hash = crypto.createHash('md5');
            const fullSizedPart = crypto.randomBytes(5 * 1024 * 1024);
            const bufferBody = Buffer.from(fullSizedPart);
            md5Hash.update(bufferBody);
            const calculatedHash = md5Hash.digest('hex');
            const partRequest1 = new DummyRequest({
                bucketName,
                namespace,
                objectKey,
                headers: { host: `${bucketName}.s3.amazonaws.com` },
                url: `/${objectKey}?partNumber=1&uploadId=${testUploadId}`,
                query: {
                    partNumber: '1',
                    uploadId: testUploadId,
                },
                calculatedHash,
            }, fullSizedPart);
            const partRequest2 = new DummyRequest({
                bucketName,
                namespace,
                objectKey,
                headers: { host: `${bucketName}.s3.amazonaws.com` },
                url: `/${objectKey}?partNumber=1&uploadId=${testUploadId}`,
                query: {
                    partNumber: '2',
                    uploadId: testUploadId,
                },
                calculatedHash,
            }, fullSizedPart);
            objectPutPart(authInfo, partRequest1, undefined, log, () => {
                objectPutPart(authInfo, partRequest2, undefined, log, () => {
                    const completeBody = '<CompleteMultipartUpload>' +
                        '<Part>' +
                        '<PartNumber>2</PartNumber>' +
                        `<ETag>"${calculatedHash}"</ETag>` +
                        '</Part>' +
                        '<Part>' +
                        '<PartNumber>1</PartNumber>' +
                        `<ETag>"${calculatedHash}"</ETag>` +
                        '</Part>' +
                        '</CompleteMultipartUpload>';
                    const completeRequest = {
                        bucketName,
                        namespace,
                        objectKey,
                        url: `/${objectKey}?uploadId=${testUploadId}`,
                        headers: { host: `${bucketName}.s3.amazonaws.com` },
                        query: { uploadId: testUploadId },
                        post: completeBody,
                        calculatedHash,
                        actionImplicitDenies: false,
                    };
                    completeMultipartUpload(authInfo,
                        completeRequest, log, err => {
                            assert(err.is.InvalidPartOrder);
                            assert.strictEqual(metadata.keyMaps
                                                       .get(mpuBucket).size, 3);
                            done();
                        });
                });
            });
        });
    });

    it('should return InvalidPart error if the complete ' +
    'multipart upload request contains xml with a missing part', done => {
        async.waterfall([
            next => bucketPut(authInfo, bucketPutRequest, log, next),
            (corsHeaders, next) => initiateMultipartUpload(authInfo,
                initiateRequest, log, next),
            (result, corsHeaders, next) => parseString(result, next),
        ],
        (err, json) => {
            // Need to build request in here since do not have uploadId
            // until here
            const testUploadId = json.InitiateMultipartUploadResult.UploadId[0];
            const md5Hash = crypto.createHash('md5');
            const fullSizedPart = crypto.randomBytes(5 * 1024 * 1024);
            const bufferBody = Buffer.from(fullSizedPart);
            md5Hash.update(bufferBody);
            const calculatedHash = md5Hash.digest('hex');
            const partRequest = new DummyRequest({
                bucketName,
                namespace,
                objectKey,
                headers: { host: `${bucketName}.s3.amazonaws.com` },
                url: `/${objectKey}?partNumber=1&uploadId=${testUploadId}`,
                query: {
                    partNumber: '1',
                    uploadId: testUploadId,
                },
                calculatedHash,
            }, fullSizedPart);
            objectPutPart(authInfo, partRequest, undefined, log, () => {
                const completeBody = '<CompleteMultipartUpload>' +
                    '<Part>' +
                    '<PartNumber>99999</PartNumber>' +
                    `<ETag>"${calculatedHash}"</ETag>` +
                    '</Part>' +
                    '</CompleteMultipartUpload>';
                const completeRequest = {
                    bucketName,
                    namespace,
                    objectKey,
                    url: `/${objectKey}?uploadId=${testUploadId}`,
                    headers: { host: `${bucketName}.s3.amazonaws.com` },
                    query: { uploadId: testUploadId },
                    post: completeBody,
                    calculatedHash,
                    actionImplicitDenies: false,
                };
                completeMultipartUpload(authInfo, completeRequest, log, err => {
                    assert(err.is.InvalidPart);
                    assert.strictEqual(metadata.keyMaps.get(mpuBucket).size, 2);
                    done();
                });
            });
        });
    });

    it('should return an error if the complete multipart upload request '
    + 'contains xml with a part ETag that does not match the md5 for '
    + 'the part that was actually sent', done => {
        async.waterfall([
            next => bucketPut(authInfo, bucketPutRequest, log, next),
            (corsHeaders, next) => initiateMultipartUpload(authInfo,
                initiateRequest, log, next),
            (result, corsHeaders, next) => parseString(result, next),
        ],
        (err, json) => {
            // Need to build request in here since do not have uploadId
            // until here
            const testUploadId = json.InitiateMultipartUploadResult.UploadId[0];
            const wrongMD5 = '3858f62230ac3c915f300c664312c11f-9';
            const fullSizedPart = crypto.randomBytes(5 * 1024 * 1024);
            const partRequest1 = new DummyRequest({
                bucketName,
                namespace,
                objectKey,
                url: `/${objectKey}?partNumber=1&uploadId=${testUploadId}`,
                headers: { host: `${bucketName}.s3.amazonaws.com` },
                query: {
                    partNumber: '1',
                    uploadId: testUploadId,
                },
            }, fullSizedPart);
            const partRequest2 = new DummyRequest({
                bucketName,
                namespace,
                objectKey,
                url: `/${objectKey}?partNumber=1&uploadId=${testUploadId}`,
                headers: { host: `${bucketName}.s3.amazonaws.com` },
                query: {
                    partNumber: '2',
                    uploadId: testUploadId,
                },
            }, postBody);
            objectPutPart(authInfo, partRequest1, undefined, log, err => {
                assert.deepStrictEqual(err, null);
                const calculatedHash = partRequest1.calculatedHash;
                objectPutPart(authInfo, partRequest2, undefined, log, err => {
                    assert.deepStrictEqual(err, null);
                    const completeBody = '<CompleteMultipartUpload>' +
                        '<Part>' +
                        '<PartNumber>1</PartNumber>' +
                        `<ETag>"${calculatedHash}"</ETag>` +
                        '</Part>' +
                        '<Part>' +
                        '<PartNumber>2</PartNumber>' +
                        `<ETag>${wrongMD5}</ETag>` +
                        '</Part>' +
                        '</CompleteMultipartUpload>';
                    const completeRequest = {
                        bucketName,
                        namespace,
                        objectKey,
                        url: `/${objectKey}?uploadId=${testUploadId}`,
                        headers: { host: `${bucketName}.s3.amazonaws.com` },
                        query: { uploadId: testUploadId },
                        post: completeBody,
                        calculatedHash,
                        actionImplicitDenies: false,
                    };
                    assert.strictEqual(metadata.keyMaps.get(mpuBucket).size, 3);
                    completeMultipartUpload(authInfo,
                        completeRequest, log, err => {
                            assert(err.is.InvalidPart);
                            done();
                        });
                });
            });
        });
    });

    it('should return an error if there is a part ' +
    'other than the last part that is less than 5MB ' +
    'in size', done => {
        async.waterfall([
            next => bucketPut(authInfo, bucketPutRequest, log, next),
            (corsHeaders, next) => initiateMultipartUpload(authInfo,
                initiateRequest, log, next),
            (result, corsHeaders, next) => parseString(result, next),
        ],
        (err, json) => {
            // Need to build request in here since do not have uploadId
            // until here
            const testUploadId = json.InitiateMultipartUploadResult.UploadId[0];
            const md5Hash = crypto.createHash('md5');
            const bufferBody = Buffer.from(postBody);
            md5Hash.update(bufferBody);
            const calculatedHash = md5Hash.digest('hex');
            const partRequest1 = new DummyRequest({
                bucketName,
                namespace,
                objectKey,
                headers: {
                    'host': `${bucketName}.s3.amazonaws.com`,
                    'content-length': '100',
                },
                parsedContentLength: 100,
                url: `/${objectKey}?partNumber=1&uploadId=${testUploadId}`,
                query: {
                    partNumber: '1',
                    uploadId: testUploadId,
                },
                calculatedHash,
            }, postBody);
            const partRequest2 = new DummyRequest({
                bucketName,
                namespace,
                objectKey,
                headers: {
                    'host': `${bucketName}.s3.amazonaws.com`,
                    'content-length': '200',
                },
                parsedContentLength: 200,
                url: `/${objectKey}?partNumber=1&uploadId=${testUploadId}`,
                query: {
                    partNumber: '2',
                    uploadId: testUploadId,
                },
                calculatedHash,
            }, postBody);
            objectPutPart(authInfo, partRequest1, undefined, log, () => {
                objectPutPart(authInfo, partRequest2, undefined, log, () => {
                    const completeBody = '<CompleteMultipartUpload>' +
                        '<Part>' +
                        '<PartNumber>1</PartNumber>' +
                        `<ETag>"${calculatedHash}"</ETag>` +
                        '</Part>' +
                        '<Part>' +
                        '<PartNumber>2</PartNumber>' +
                        `<ETag>"${calculatedHash}"</ETag>` +
                        '</Part>' +
                        '</CompleteMultipartUpload>';
                    const completeRequest = {
                        bucketName,
                        namespace,
                        objectKey,
                        headers: { host: `${bucketName}.s3.amazonaws.com` },
                        url: `/${objectKey}?uploadId=${testUploadId}`,
                        query: { uploadId: testUploadId },
                        post: completeBody,
                        calculatedHash,
                        actionImplicitDenies: false,
                    };
                    assert.strictEqual(metadata.keyMaps.get(mpuBucket).size, 3);
                    completeMultipartUpload(authInfo,
                        completeRequest, log, err => {
                            assert(err.is.EntityTooSmall);
                            done();
                        });
                });
            });
        });
    });

    it('should aggregate the sizes of the parts', done => {
        async.waterfall([
            next => bucketPut(authInfo, bucketPutRequest, log, next),
            (corsHeaders, next) => initiateMultipartUpload(authInfo,
                initiateRequest, log, next),
            (result, corsHeaders, next) => parseString(result, next),
        ],
        (err, json) => {
            // Need to build request in here since do not have uploadId
            // until her
            const testUploadId =
                json.InitiateMultipartUploadResult.UploadId[0];
            const md5Hash = crypto.createHash('md5');
            const bufferBody = Buffer.from(postBody);
            md5Hash.update(bufferBody);
            const calculatedHash = md5Hash.digest('hex');
            const partRequest1 = new DummyRequest({
                bucketName,
                namespace,
                objectKey,
                headers: {
                    'host': `${bucketName}.s3.amazonaws.com`,
                    'content-length': '6000000',
                },
                parsedContentLength: 6000000,
                url: `/${objectKey}?partNumber=1&uploadId=${testUploadId}`,
                query: {
                    partNumber: '1',
                    uploadId: testUploadId,
                },
                calculatedHash,
            }, postBody);
            const partRequest2 = new DummyRequest({
                bucketName,
                namespace,
                objectKey,
                headers: {
                    'host': `${bucketName}.s3.amazonaws.com`,
                    'content-length': '100',
                },
                parsedContentLength: 100,
                url: `/${objectKey}?partNumber=1&uploadId=${testUploadId}`,
                query: {
                    partNumber: '2',
                    uploadId: testUploadId,
                },
                post: postBody,
                calculatedHash,
            }, postBody);
            objectPutPart(authInfo, partRequest1, undefined, log, () => {
                objectPutPart(authInfo, partRequest2, undefined, log, () => {
                    const completeBody = '<CompleteMultipartUpload>' +
                        '<Part>' +
                        '<PartNumber>1</PartNumber>' +
                        `<ETag>"${calculatedHash}"</ETag>` +
                        '</Part>' +
                        '<Part>' +
                        '<PartNumber>2</PartNumber>' +
                        `<ETag>"${calculatedHash}"</ETag>` +
                        '</Part>' +
                        '</CompleteMultipartUpload>';
                    const completeRequest = {
                        bucketName,
                        namespace,
                        objectKey,
                        headers: { host: `${bucketName}.s3.amazonaws.com` },
                        url: `/${objectKey}?uploadId=${testUploadId}`,
                        query: { uploadId: testUploadId },
                        post: completeBody,
                        calculatedHash,
                        actionImplicitDenies: false,
                    };
                    completeMultipartUpload(authInfo,
                        completeRequest, log, (err, result) => {
                            assert.strictEqual(err, null);
                            parseString(result, err => {
                                assert.strictEqual(err, null);
                                const MD = metadata.keyMaps
                                                   .get(bucketName)
                                                   .get(objectKey);
                                assert(MD);
                                assert.strictEqual(MD['content-length'],
                                                   6000100);
                                done();
                            });
                        });
                });
            });
        });
    });

    it('should set a canned ACL for a multipart upload', done => {
        const initiateRequest = {
            bucketName,
            namespace,
            objectKey,
            headers: {
                'host': `${bucketName}.s3.amazonaws.com`,
                'x-amz-meta-stuff': 'I am some user metadata',
                'x-amz-acl': 'authenticated-read',
            },
            url: `/${objectKey}?uploads`,
            actionImplicitDenies: false,
        };

        async.waterfall([
            next => bucketPut(authInfo, bucketPutRequest, log, next),
            (corsHeaders, next) => initiateMultipartUpload(authInfo,
                initiateRequest, log, next),
            (result, corsHeaders, next) => parseString(result, next),
        ],
        (err, json) => {
            // Need to build request in here since do not have uploadId
            // until here
            const testUploadId =
                json.InitiateMultipartUploadResult.UploadId[0];
            const md5Hash = crypto.createHash('md5');
            const bufferBody = Buffer.from(postBody);
            md5Hash.update(bufferBody);
            const calculatedHash = md5Hash.digest('hex');
            const partRequest1 = new DummyRequest({
                bucketName,
                namespace,
                objectKey,
                headers: {
                    'host': `${bucketName}.s3.amazonaws.com`,
                    'content-length': 6000000,
                },
                url: `/${objectKey}?partNumber=1&uploadId=${testUploadId}`,
                query: {
                    partNumber: '1',
                    uploadId: testUploadId,
                },
                calculatedHash,
            }, postBody);
            const partRequest2 = new DummyRequest({
                bucketName,
                namespace,
                objectKey,
                headers: {
                    'host': `${bucketName}.s3.amazonaws.com`,
                    'content-length': 100,
                },
                url: `/${objectKey}?partNumber=1&uploadId=${testUploadId}`,
                query: {
                    partNumber: '2',
                    uploadId: testUploadId,
                },
                calculatedHash,
            }, postBody);
            objectPutPart(authInfo, partRequest1, undefined, log, () => {
                objectPutPart(authInfo, partRequest2, undefined, log, () => {
                    const completeBody = '<CompleteMultipartUpload>' +
                        '<Part>' +
                        '<PartNumber>1</PartNumber>' +
                        `<ETag>"${calculatedHash}"</ETag>` +
                        '</Part>' +
                        '<Part>' +
                        '<PartNumber>2</PartNumber>' +
                        `<ETag>"${calculatedHash}"</ETag>` +
                        '</Part>' +
                        '</CompleteMultipartUpload>';
                    const completeRequest = {
                        bucketName,
                        namespace,
                        objectKey,
                        headers: { host: `${bucketName}.s3.amazonaws.com` },
                        url: `/${objectKey}?uploadId=${testUploadId}`,
                        query: { uploadId: testUploadId },
                        post: completeBody,
                        calculatedHash,
                        actionImplicitDenies: false,
                    };
                    completeMultipartUpload(authInfo,
                        completeRequest, log, (err, result) => {
                            assert.strictEqual(err, null);
                            parseString(result, err => {
                                assert.strictEqual(err, null);
                                const MD = metadata.keyMaps
                                                   .get(bucketName)
                                                   .get(objectKey);
                                assert(MD);
                                assert.strictEqual(MD.acl.Canned,
                                                   'authenticated-read');
                                done();
                            });
                        });
                });
            });
        });
    });

    it('should set specific ACL grants for a multipart upload', done => {
        const granteeId = '79a59df900b949e55d96a1e698fbace' +
            'dfd6e09d98eacf8f8d5218e7cd47ef2be';
        const granteeEmail = 'sampleAccount1@sampling.com';
        const initiateRequest = {
            bucketName,
            namespace,
            objectKey,
            headers: {
                'host': `${bucketName}.s3.amazonaws.com`,
                'x-amz-meta-stuff': 'I am some user metadata',
                'x-amz-grant-read': `emailAddress="${granteeEmail}"`,
            },
            url: `/${objectKey}?uploads`,
            actionImplicitDenies: false,
        };

        async.waterfall([
            next => bucketPut(authInfo, bucketPutRequest, log, next),
            (corsHeaders, next) => initiateMultipartUpload(authInfo,
                initiateRequest, log, next),
            (result, corsHeaders, next) => parseString(result, next),
        ],
        (err, json) => {
            // Need to build request in here since do not have uploadId
            // until here
            const testUploadId = json.InitiateMultipartUploadResult.UploadId[0];
            const md5Hash = crypto.createHash('md5');
            const bufferBody = Buffer.from(postBody);
            md5Hash.update(bufferBody);
            const calculatedHash = md5Hash.digest('hex');
            const partRequest1 = new DummyRequest({
                bucketName,
                namespace,
                objectKey,
                headers: {
                    'host': `${bucketName}.s3.amazonaws.com`,
                    'content-length': 6000000,
                },
                url: `/${objectKey}?partNumber=1&uploadId=${testUploadId}`,
                query: {
                    partNumber: '1',
                    uploadId: testUploadId,
                },
                calculatedHash,
            }, postBody);
            const partRequest2 = new DummyRequest({
                bucketName,
                namespace,
                objectKey,
                headers: {
                    'host': `${bucketName}.s3.amazonaws.com`,
                    'content-length': 100,
                },
                url: `/${objectKey}?partNumber=1&uploadId=${testUploadId}`,
                query: {
                    partNumber: '2',
                    uploadId: testUploadId,
                },
                post: postBody,
                calculatedHash,
            }, postBody);
            objectPutPart(authInfo, partRequest1, undefined, log, () => {
                objectPutPart(authInfo, partRequest2, undefined, log, () => {
                    const completeBody = '<CompleteMultipartUpload>' +
                        '<Part>' +
                        '<PartNumber>1</PartNumber>' +
                        `<ETag>"${calculatedHash}"</ETag>` +
                        '</Part>' +
                        '<Part>' +
                        '<PartNumber>2</PartNumber>' +
                        `<ETag>"${calculatedHash}"</ETag>` +
                        '</Part>' +
                        '</CompleteMultipartUpload>';
                    const completeRequest = {
                        bucketName,
                        namespace,
                        objectKey,
                        headers: { host: `${bucketName}.s3.amazonaws.com` },
                        url: `/${objectKey}?uploadId=${testUploadId}`,
                        query: { uploadId: testUploadId },
                        post: completeBody,
                        calculatedHash,
                        actionImplicitDenies: false,
                    };
                    completeMultipartUpload(authInfo,
                        completeRequest, log, (err, result) => {
                            assert.strictEqual(err, null);
                            parseString(result, err => {
                                assert.strictEqual(err, null);
                                const MD = metadata.keyMaps
                                                   .get(bucketName)
                                                   .get(objectKey);
                                assert(MD);
                                assert.strictEqual(MD.acl.READ[0], granteeId);
                                done();
                            });
                        });
                });
            });
        });
    });

    it('should abort/delete a multipart upload', done => {
        async.waterfall([
            next => bucketPut(authInfo, bucketPutRequest, log, next),
            (corsHeaders, next) => initiateMultipartUpload(authInfo,
                initiateRequest, log, next),
            (result, corsHeaders, next) => parseString(result, next),
        ],
        (err, json) => {
            // Need to build request in here since do not have uploadId
            // until here
            const testUploadId = json.InitiateMultipartUploadResult.UploadId[0];
            const bufferMD5 = Buffer.from(postBody, 'base64');
            const calculatedHash = bufferMD5.toString('hex');
            const partRequest = new DummyRequest({
                bucketName,
                namespace,
                objectKey,
                url: `/${objectKey}?partNumber=1&uploadId=${testUploadId}`,
                headers: { host: `${bucketName}.s3.amazonaws.com` },
                query: {
                    partNumber: '1',
                    uploadId: testUploadId,
                },
                calculatedHash,
            }, postBody);
            objectPutPart(authInfo, partRequest, undefined, log, () => {
                const deleteRequest = {
                    bucketName,
                    namespace,
                    objectKey,
                    url: `/${objectKey}?uploadId=${testUploadId}`,
                    headers: { host: `${bucketName}.s3.amazonaws.com` },
                    query: { uploadId: testUploadId },
                    actionImplicitDenies: false,
                };
                assert.strictEqual(metadata.keyMaps.get(mpuBucket).size, 2);
                multipartDelete(authInfo, deleteRequest, log, err => {
                    assert.strictEqual(err, null);
                    assert.strictEqual(metadata.keyMaps.get(mpuBucket).size, 0);
                    done();
                });
            });
        });
    });

    it('should return no error if attempt to abort/delete ' +
        'a multipart upload that does not exist and not using ' +
        'legacyAWSBehavior', done => {
        async.waterfall([
            next => bucketPut(authInfo, bucketPutRequest, log, next),
            (corsHeaders, next) => initiateMultipartUpload(authInfo,
                initiateRequest, log, next),
            (result, corsHeaders, next) => {
                const mpuKeys = metadata.keyMaps.get(mpuBucket);
                assert.strictEqual(mpuKeys.size, 1);
                parseString(result, next);
            },
        ],
        (err, json) => {
            // Need to build request in here since do not have uploadId
            // until here
            const testUploadId = json.InitiateMultipartUploadResult.UploadId[0];
            const bufferMD5 = Buffer.from(postBody, 'base64');
            const calculatedHash = bufferMD5.toString('hex');
            const partRequest = new DummyRequest({
                bucketName,
                namespace,
                objectKey,
                headers: { host: `${bucketName}.s3.amazonaws.com` },
                url: `/${objectKey}?partNumber=1&uploadId=${testUploadId}`,
                query: {
                    partNumber: '1',
                    uploadId: testUploadId,
                },
                calculatedHash,
            }, postBody);
            objectPutPart(authInfo, partRequest, undefined, log, () => {
                const deleteRequest = {
                    bucketName,
                    namespace,
                    objectKey,
                    url: `/${objectKey}?uploadId=${testUploadId}`,
                    headers: { host: `${bucketName}.s3.amazonaws.com` },
                    query: { uploadId: 'non-existent-upload-id' },
                    actionImplicitDenies: false,
                };
                assert.strictEqual(metadata.keyMaps.get(mpuBucket).size, 2);
                multipartDelete(authInfo, deleteRequest, log, err => {
                    assert.strictEqual(err, null,
                        `Expected no err but got ${err}`);
                    done();
                });
            });
        });
    });

    it('should not leave orphans in data when overwriting an object with a MPU',
    done => {
        const fullSizedPart = crypto.randomBytes(5 * 1024 * 1024);
        const partBody = Buffer.from('I am a part\n', 'utf8');
        async.waterfall([
            next => bucketPut(authInfo, bucketPutRequest, log, next),
            (corsHeaders, next) => initiateMultipartUpload(authInfo,
                initiateRequest, log, next),
            (result, corsHeaders, next) => parseString(result, next),
            (json, next) => {
                const testUploadId =
                          json.InitiateMultipartUploadResult.UploadId[0];
                const partRequest = new DummyRequest({
                    bucketName,
                    namespace,
                    objectKey,
                    headers: { host: `${bucketName}.s3.amazonaws.com` },
                    url: `/${objectKey}?partNumber=1&uploadId=${testUploadId}`,
                    query: {
                        partNumber: '1',
                        uploadId: testUploadId,
                    },
                }, fullSizedPart);
                objectPutPart(authInfo, partRequest, undefined, log, (err,
                    partCalculatedHash) => {
                    assert.deepStrictEqual(err, null);
                    next(null, testUploadId, partCalculatedHash);
                });
            },
            (testUploadId, part1CalculatedHash, next) => {
                const part2Request = new DummyRequest({
                    bucketName,
                    namespace,
                    objectKey,
                    headers: { host: `${bucketName}.s3.amazonaws.com` },
                    url: `/${objectKey}?partNumber=1&uploadId=${testUploadId}`,
                    query: {
                        partNumber: '2',
                        uploadId: testUploadId,
                    },
                }, partBody);
                objectPutPart(authInfo, part2Request, undefined, log, (err,
                    part2CalculatedHash) => {
                    assert.deepStrictEqual(err, null);
                    next(null, testUploadId, part1CalculatedHash,
                         part2CalculatedHash);
                });
            },
            (testUploadId, part1CalculatedHash, part2CalculatedHash, next) => {
                const completeBody = '<CompleteMultipartUpload>' +
                    '<Part>' +
                    '<PartNumber>1</PartNumber>' +
                    `<ETag>"${part1CalculatedHash}"</ETag>` +
                    '</Part>' +
                    '<Part>' +
                    '<PartNumber>2</PartNumber>' +
                    `<ETag>"${part2CalculatedHash}"</ETag>` +
                    '</Part>' +
                    '</CompleteMultipartUpload>';
                const completeRequest = {
                    bucketName,
                    namespace,
                    objectKey,
                    parsedHost: 's3.amazonaws.com',
                    url: `/${objectKey}?uploadId=${testUploadId}`,
                    headers: { host: `${bucketName}.s3.amazonaws.com` },
                    query: { uploadId: testUploadId },
                    post: completeBody,
                    actionImplicitDenies: false,
                };
                completeMultipartUpload(authInfo, completeRequest, log,
                                        (err, result) => {
                                            assert.deepStrictEqual(err, null);
                                            next(null, result);
                                        });
            },
            (result, next) => {
                assert.strictEqual(ds[0], undefined);
                assert.deepStrictEqual(ds[1].value, fullSizedPart);
                assert.deepStrictEqual(ds[2].value, partBody);
                initiateMultipartUpload(authInfo, initiateRequest, log, next);
            },
            (result, corsHeaders, next) => parseString(result, next),
            (json, next) => {
                const testUploadId =
                    json.InitiateMultipartUploadResult.UploadId[0];
                const overwritePartBody =
                    Buffer.from('I am an overwrite part\n', 'utf8');
                const md5Hash = crypto.createHash('md5')
                    .update(overwritePartBody);
                const calculatedHash = md5Hash.digest('hex');
                const partRequest = new DummyRequest({
                    bucketName,
                    namespace,
                    objectKey,
                    headers: { host: `${bucketName}.s3.amazonaws.com` },
                    url: `/${objectKey}?partNumber=1&uploadId=${testUploadId}`,
                    query: {
                        partNumber: '1',
                        uploadId: testUploadId,
                    },
                    calculatedHash,
                }, overwritePartBody);
                objectPutPart(authInfo, partRequest, undefined, log, () =>
                    next(null, testUploadId, calculatedHash));
            },
            (testUploadId, calculatedHash, next) => {
                const completeBody = '<CompleteMultipartUpload>' +
                    '<Part>' +
                    '<PartNumber>1</PartNumber>' +
                    `<ETag>"${calculatedHash}"</ETag>` +
                    '</Part>' +
                    '</CompleteMultipartUpload>';
                const completeRequest = {
                    bucketName,
                    namespace,
                    objectKey,
                    parsedHost: 's3.amazonaws.com',
                    url: `/${objectKey}?uploadId=${testUploadId}`,
                    headers: { host: `${bucketName}.s3.amazonaws.com` },
                    query: { uploadId: testUploadId },
                    post: completeBody,
                    actionImplicitDenies: false,
                };
                completeMultipartUpload(authInfo, completeRequest, log, next);
            },
        ],
        err => {
            assert.deepStrictEqual(err, null);
            assert.strictEqual(ds[0], undefined);
            assert.strictEqual(ds[1], undefined);
            assert.strictEqual(ds[2], undefined);
            assert.deepStrictEqual(ds[3].value,
                Buffer.from('I am an overwrite part\n', 'utf8'));
            done();
        });
    });

    it('should not leave orphans in data when overwriting an object part',
    done => {
        const fullSizedPart = crypto.randomBytes(5 * 1024 * 1024);
        const overWritePart = Buffer.from('Overwrite content', 'utf8');
        let uploadId;

        async.waterfall([
            next => bucketPut(authInfo, bucketPutRequest, log, next),
            (corsHeaders, next) => initiateMultipartUpload(authInfo,
                initiateRequest, log, next),
            (result, corsHeaders, next) => parseString(result, next),
            (json, next) => {
                uploadId = json.InitiateMultipartUploadResult.UploadId[0];
                const requestObj = {
                    bucketName,
                    namespace,
                    objectKey,
                    headers: { host: `${bucketName}.s3.amazonaws.com` },
                    url: `/${objectKey}?partNumber=1&uploadId=${uploadId}`,
                    query: {
                        partNumber: '1',
                        uploadId,
                    },
                };
                const partRequest = new DummyRequest(requestObj, fullSizedPart);
                objectPutPart(authInfo, partRequest, undefined, log, err => {
                    assert.deepStrictEqual(err, null);
                    next(null, requestObj);
                });
            },
            (requestObj, next) => {
                assert.deepStrictEqual(ds[1].value, fullSizedPart);
                const partRequest = new DummyRequest(requestObj, overWritePart);
                objectPutPart(authInfo, partRequest, undefined, log,
                    (err, partCalculatedHash) => {
                        assert.deepStrictEqual(err, null);
                        next(null, partCalculatedHash);
                    });
            },
            (partCalculatedHash, next) => {
                const completeBody = '<CompleteMultipartUpload>' +
                    '<Part>' +
                    '<PartNumber>1</PartNumber>' +
                    `<ETag>"${partCalculatedHash}"</ETag>` +
                    '</Part>' +
                    '</CompleteMultipartUpload>';

                const completeRequest = {
                    bucketName,
                    namespace,
                    objectKey,
                    parsedHost: 's3.amazonaws.com',
                    url: `/${objectKey}?uploadId=${uploadId}`,
                    headers: { host: `${bucketName}.s3.amazonaws.com` },
                    query: { uploadId },
                    post: completeBody,
                    actionImplicitDenies: false,
                };
                completeMultipartUpload(authInfo, completeRequest, log, next);
            },
        ],
        err => {
            assert.deepStrictEqual(err, null);
            assert.strictEqual(ds[0], undefined);
            assert.deepStrictEqual(ds[1], undefined);
            assert.deepStrictEqual(ds[2].value, overWritePart);
            done();
        });
    });

    it('should leave orphaned data when overwriting an object part during completeMPU',
    done => {
        const fullSizedPart = crypto.randomBytes(5 * 1024 * 1024);
        const overWritePart = Buffer.from('Overwrite content', 'utf8');
        let uploadId;

        async.waterfall([
            next => bucketPut(authInfo, bucketPutRequest, log, next),
            (corsHeaders, next) => initiateMultipartUpload(authInfo,
                initiateRequest, log, next),
            (result, corsHeaders, next) => parseString(result, next),
            (json, next) => {
                uploadId = json.InitiateMultipartUploadResult.UploadId[0];
                const requestObj = {
                    bucketName,
                    namespace,
                    objectKey,
                    headers: { host: `${bucketName}.s3.amazonaws.com` },
                    url: `/${objectKey}?partNumber=1&uploadId=${uploadId}`,
                    query: {
                        partNumber: '1',
                        uploadId,
                    },
                };
                const partRequest = new DummyRequest(requestObj, fullSizedPart);
                objectPutPart(authInfo, partRequest, undefined, log, (err, partCalculatedHash) => {
                    assert.deepStrictEqual(err, null);
                    next(null, requestObj, partCalculatedHash);
                });
            },
            (requestObj, partCalculatedHash, next) => {
                assert.deepStrictEqual(ds[1].value, fullSizedPart);
                async.parallel([
                    done => {
                        const partRequest = new DummyRequest(requestObj, overWritePart);
                        objectPutPart(authInfo, partRequest, undefined, log, err => {
                            assert.deepStrictEqual(err, null);
                            done();
                        });
                    },
                    done => {
                        const completeBody = '<CompleteMultipartUpload>' +
                              '<Part>' +
                              '<PartNumber>1</PartNumber>' +
                              `<ETag>"${partCalculatedHash}"</ETag>` +
                              '</Part>' +
                              '</CompleteMultipartUpload>';

                        const completeRequest = {
                            bucketName,
                            namespace,
                            objectKey,
                            parsedHost: 's3.amazonaws.com',
                            url: `/${objectKey}?uploadId=${uploadId}`,
                            headers: { host: `${bucketName}.s3.amazonaws.com` },
                            query: { uploadId },
                            post: completeBody,
                            actionImplicitDenies: false,
                        };
                        completeMultipartUpload(authInfo, completeRequest, log, done);
                    },
                ], err => next(err));
            },
        ],
        err => {
            assert.deepStrictEqual(err, null);
            assert.strictEqual(ds[0], undefined);
            assert.deepStrictEqual(ds[1].value, fullSizedPart);
            assert.deepStrictEqual(ds[2].value, overWritePart);
            done();
        });
    });

    it('should throw an error on put of an object part with an invalid ' +
    'uploadId', done => {
        const testUploadId = 'invalidUploadID';
        const partRequest = new DummyRequest({
            bucketName,
            url: `/${objectKey}?partNumber=1&uploadId=${testUploadId}`,
            query: {
                partNumber: '1',
                uploadId: testUploadId,
            },
        }, postBody);

        bucketPut(authInfo, bucketPutRequest, log, () =>
          objectPutPart(authInfo, partRequest, undefined, log, err => {
              assert(err.is.NoSuchUpload);
              done();
          })
        );
    });

    it('should complete an MPU with fewer parts than were originally ' +
        'put and delete data from left out parts', done => {
        async.waterfall([
            next => bucketPut(authInfo, bucketPutRequest, log, next),
            (corsHeaders, next) => initiateMultipartUpload(authInfo,
                initiateRequest, log, next),
            (result, corsHeaders, next) => parseString(result, next),
        ],
        (err, json) => {
            // Need to build request in here since do not have uploadId
            // until here
            assert.ifError(err);
            const testUploadId = json.InitiateMultipartUploadResult.UploadId[0];
            const fullSizedPart = crypto.randomBytes(5 * 1024 * 1024);
            const partRequest1 = new DummyRequest({
                bucketName,
                namespace,
                objectKey,
                url: `/${objectKey}?partNumber=1&uploadId=${testUploadId}`,
                headers: { host: `${bucketName}.s3.amazonaws.com` },
                query: {
                    partNumber: '1',
                    uploadId: testUploadId,
                },
            }, fullSizedPart);
            const partRequest2 = new DummyRequest({
                bucketName,
                namespace,
                objectKey,
                url: `/${objectKey}?partNumber=1&uploadId=${testUploadId}`,
                headers: { host: `${bucketName}.s3.amazonaws.com` },
                query: {
                    partNumber: '2',
                    uploadId: testUploadId,
                },
            }, postBody);
            objectPutPart(authInfo, partRequest1, undefined, log, err => {
                assert.deepStrictEqual(err, null);
                const md5Hash = crypto.createHash('md5').update(fullSizedPart);
                const calculatedHash = md5Hash.digest('hex');
                objectPutPart(authInfo, partRequest2, undefined, log, err => {
                    assert.deepStrictEqual(err, null);
                    const completeBody = '<CompleteMultipartUpload>' +
                            '<Part>' +
                            '<PartNumber>1</PartNumber>' +
                            `<ETag>"${calculatedHash}"</ETag>` +
                            '</Part>' +
                            '</CompleteMultipartUpload>';
                    const completeRequest = {
                        bucketName,
                        namespace,
                        objectKey,
                        url: `/${objectKey}?uploadId=${testUploadId}`,
                        headers: { host: `${bucketName}.s3.amazonaws.com` },
                        query: { uploadId: testUploadId },
                        post: completeBody,
                        calculatedHash,
                        actionImplicitDenies: false,
                    };
                    // show that second part data is there
                    assert(ds[2]);
                    completeMultipartUpload(authInfo,
                        completeRequest, log, err => {
                            assert.strictEqual(err, null);
                            process.nextTick(() => {
                                // data has been deleted
                                assert.strictEqual(ds[2], undefined);
                                done();
                            });
                        });
                });
            });
        });
    });

    it('should not delete data locations on completeMultipartUpload retry',
    done => {
        const partBody = Buffer.from('foo', 'utf8');
        let origDeleteObject;
        async.waterfall([
            next =>
                bucketPut(authInfo, bucketPutRequest, log, err => next(err)),
            next =>
                initiateMultipartUpload(authInfo, initiateRequest, log, next),
            (result, corsHeaders, next) => parseString(result, next),
            (json, next) => {
                const testUploadId =
                    json.InitiateMultipartUploadResult.UploadId[0];
                const partRequest = _createPutPartRequest(testUploadId, 1,
                    partBody);
                objectPutPart(authInfo, partRequest, undefined, log,
                    (err, eTag) => next(err, eTag, testUploadId));
            },
            (eTag, testUploadId, next) => {
                origDeleteObject = metadataBackend.deleteObject;
                metadataBackend.deleteObject = (
                    bucketName, objName, params, log, cb) => {
                        // prevent deletions from MPU bucket only
                    if (bucketName === mpuBucket) {
                        return process.nextTick(
                            () => cb(errors.InternalError));
                    }
                    return origDeleteObject(
                        bucketName, objName, params, log, cb);
                };
                const parts = [{ partNumber: 1, eTag }];
                const completeRequest = _createCompleteMpuRequest(
                    testUploadId, parts);
                completeMultipartUpload(authInfo, completeRequest, log, err => {
                    // expect a failure here because we could not
                    // remove the overview key
                    assert(err.is.InternalError);
                    next(null, eTag, testUploadId);
                });
            },
            (eTag, testUploadId, next) => {
                // allow MPU bucket metadata deletions to happen again
                metadataBackend.deleteObject = origDeleteObject;
                // retry the completeMultipartUpload with the same
                // metadata, as an application would normally do after
                // a failure
                const parts = [{ partNumber: 1, eTag }];
                const completeRequest = _createCompleteMpuRequest(
                    testUploadId, parts);
                completeMultipartUpload(authInfo, completeRequest, log, next);
            },
        ], err => {
            assert.ifError(err);
            // check that the original data has not been deleted
            // during the replay
            assert.strictEqual(ds[0], undefined);
            assert.notStrictEqual(ds[1], undefined);
            assert.deepStrictEqual(ds[1].value, partBody);
            done();
        });
    });
});

describe('complete mpu with versioning', () => {
    const objData = ['foo0', 'foo1', 'foo2'].map(str =>
        Buffer.from(str, 'utf8'));

    const enableVersioningRequest =
        versioningTestUtils.createBucketPutVersioningReq(bucketName, 'Enabled');
    const suspendVersioningRequest = versioningTestUtils
          .createBucketPutVersioningReq(bucketName, 'Suspended');
    let testPutObjectRequests;

    beforeEach(done => {
        cleanup();
        testPutObjectRequests = objData
              .slice(0, 2)
              .map(data => versioningTestUtils.createPutObjectRequest(
                  bucketName, objectKey, data));
        bucketPut(authInfo, bucketPutRequest, log, done);
    });

    after(done => {
        cleanup();
        done();
    });

    it('should delete null version when creating new null version, ' +
    'when null version is the latest version', done => {
        async.waterfall([
            next => bucketPutVersioning(authInfo,
                suspendVersioningRequest, log, err => next(err)),
            next => initiateMultipartUpload(
                authInfo, initiateRequest, log, next),
            (result, corsHeaders, next) => parseString(result, next),
            (json, next) => {
                const partBody = objData[2];
                const testUploadId =
                    json.InitiateMultipartUploadResult.UploadId[0];
                const partRequest = _createPutPartRequest(testUploadId, 1,
                    partBody);
                objectPutPart(authInfo, partRequest, undefined, log,
                    (err, eTag) => next(err, eTag, testUploadId));
            },
            (eTag, testUploadId, next) => {
                const origPutObject = metadataBackend.putObject;
                let callCount = 0;
                metadataBackend.putObject =
                    (putBucketName, objName, objVal, params, log, cb) => {
                        if (callCount === 0) {
                            // first putObject sets the completeInProgress flag in the overview key
                            assert.strictEqual(putBucketName, `${constants.mpuBucketPrefix}${bucketName}`);
                            assert.strictEqual(
                                objName, `overview${splitter}${objectKey}${splitter}${testUploadId}`);
                            assert.strictEqual(objVal.completeInProgress, true);
                        } else {
                            assert.strictEqual(params.replayId, testUploadId);
                            metadataBackend.putObject = origPutObject;
                        }
                        origPutObject(
                            putBucketName, objName, objVal, params, log, cb);
                        callCount += 1;
                    };
                const parts = [{ partNumber: 1, eTag }];
                const completeRequest = _createCompleteMpuRequest(testUploadId,
                    parts);
                completeMultipartUpload(authInfo, completeRequest, log,
                                        err => next(err, testUploadId));
            },
            (testUploadId, next) => {
                const origPutObject = metadataBackend.putObject;
                metadataBackend.putObject =
                    (putBucketName, objName, objVal, params, log, cb) => {
                        assert.strictEqual(params.oldReplayId, testUploadId);
                        metadataBackend.putObject = origPutObject;
                        origPutObject(
                            putBucketName, objName, objVal, params, log, cb);
                    };
                // overwrite null version with a non-MPU object
                objectPut(authInfo, testPutObjectRequests[1],
                          undefined, log, err => next(err));
            },
        ], err => {
            assert.ifError(err, `Unexpected err: ${err}`);
            done();
        });
    });

    it('should delete null version when creating new null version, ' +
    'when null version is not the latest version', done => {
        async.waterfall([
            // putting null version: put obj before versioning configured
            next => objectPut(authInfo, testPutObjectRequests[0],
                undefined, log, err => next(err)),
            next => bucketPutVersioning(authInfo,
                enableVersioningRequest, log, err => next(err)),
            // put another version:
            next => objectPut(authInfo, testPutObjectRequests[1],
                undefined, log, err => next(err)),
            next => bucketPutVersioning(authInfo,
                suspendVersioningRequest, log, err => next(err)),
            next => {
                versioningTestUtils.assertDataStoreValues(
                    ds, objData.slice(0, 2));
                initiateMultipartUpload(authInfo, initiateRequest, log, next);
            },
            (result, corsHeaders, next) => parseString(result, next),
            (json, next) => {
                const partBody = objData[2];
                const testUploadId =
                    json.InitiateMultipartUploadResult.UploadId[0];
                const partRequest = _createPutPartRequest(testUploadId, 1,
                    partBody);
                objectPutPart(authInfo, partRequest, undefined, log,
                    (err, eTag) => next(err, eTag, testUploadId));
            },
            (eTag, testUploadId, next) => {
                const origPutObject = metadataBackend.putObject;
                let callCount = 0;
                metadataBackend.putObject =
                    (putBucketName, objName, objVal, params, log, cb) => {
                        if (callCount === 0) {
                            // first putObject sets the completeInProgress flag in the overview key
                            assert.strictEqual(putBucketName, `${constants.mpuBucketPrefix}${bucketName}`);
                            assert.strictEqual(
                                objName, `overview${splitter}${objectKey}${splitter}${testUploadId}`);
                            assert.strictEqual(objVal.completeInProgress, true);
                        } else {
                            assert.strictEqual(params.replayId, testUploadId);
                            metadataBackend.putObject = origPutObject;
                        }
                        origPutObject(
                            putBucketName, objName, objVal, params, log, cb);
                        callCount += 1;
                    };
                const parts = [{ partNumber: 1, eTag }];
                const completeRequest = _createCompleteMpuRequest(testUploadId,
                    parts);
                completeMultipartUpload(authInfo, completeRequest, log,
                                        err => next(err, testUploadId));
            },
            (testUploadId, next) => {
                versioningTestUtils.assertDataStoreValues(
                    ds, [undefined, objData[1], objData[2]]);

                const origPutObject = metadataBackend.putObject;
                metadataBackend.putObject =
                    (putBucketName, objName, objVal, params, log, cb) => {
                        assert.strictEqual(params.oldReplayId, testUploadId);
                        metadataBackend.putObject = origPutObject;
                        origPutObject(
                            putBucketName, objName, objVal, params, log, cb);
                    };
                // overwrite null version with a non-MPU object
                objectPut(authInfo, testPutObjectRequests[1],
                          undefined, log, err => next(err));
            },
        ], err => {
            assert.ifError(err, `Unexpected err: ${err}`);
            done();
        });
    });

    it('should finish deleting metadata on completeMultipartUpload retry',
    done => {
        let origDeleteObject;
        async.waterfall([
            next => bucketPutVersioning(authInfo,
                enableVersioningRequest, log, err => next(err)),
            next =>
                initiateMultipartUpload(authInfo, initiateRequest, log, next),
            (result, corsHeaders, next) => parseString(result, next),
            (json, next) => {
                const partBody = objData[2];
                const testUploadId =
                    json.InitiateMultipartUploadResult.UploadId[0];
                const partRequest = _createPutPartRequest(testUploadId, 1,
                    partBody);
                objectPutPart(authInfo, partRequest, undefined, log,
                    (err, eTag) => next(err, eTag, testUploadId));
            },
            (eTag, testUploadId, next) => {
                origDeleteObject = metadataBackend.deleteObject;
                metadataBackend.deleteObject = (
                    bucketName, objName, params, log, cb) => {
                        // prevent deletions from MPU bucket only
                    if (bucketName === mpuBucket) {
                        return process.nextTick(
                            () => cb(errors.InternalError));
                    }
                    return origDeleteObject(
                        bucketName, objName, params, log, cb);
                };
                const parts = [{ partNumber: 1, eTag }];
                const completeRequest = _createCompleteMpuRequest(
                    testUploadId, parts);
                completeMultipartUpload(authInfo, completeRequest, log, err => {
                    // expect a failure here because we could not
                    // remove the overview key
                    assert.strictEqual(err.is.InternalError, true);
                    next(null, eTag, testUploadId);
                });
            },
            (eTag, testUploadId, next) => {
                // allow MPU bucket metadata deletions to happen again
                metadataBackend.deleteObject = origDeleteObject;
                // retry the completeMultipartUpload with the same
                // metadata, as an application would normally do after
                // a failure
                const parts = [{ partNumber: 1, eTag }];
                const completeRequest = _createCompleteMpuRequest(
                    testUploadId, parts);
                completeMultipartUpload(authInfo, completeRequest, log, next);
            },
        ], err => {
            assert.ifError(err);
            let nbVersions = 0;
            for (const key of metadata.keyMaps.get(bucketName).keys()) {
                if (key !== objectKey && key.startsWith(objectKey)) {
                    nbVersions += 1;
                }
            }
            // There should be only one version of the object, since
            // the second call should not have created a new version
            assert.strictEqual(nbVersions, 1);
            for (const key of metadata.keyMaps.get(mpuBucket).keys()) {
                assert.fail('There should be no more keys in MPU bucket, ' +
                            `found "${key}"`);
            }
            done();
        });
    });
});

describe('multipart upload with object lock', () => {
    before(done => {
        cleanup();
        bucketPut(authInfo, lockEnabledBucketRequest, log, done);
    });

    after(cleanup);

    it('mpu object should contain retention info when mpu initiated with ' +
    'object retention', done => {
        let versionId;
        async.waterfall([
            next => initiateMultipartUpload(authInfo, retentionInitiateRequest,
                log, next),
            (result, corsHeaders, next) => parseString(result, next),
            (json, next) => {
                const partBody = Buffer.from('foobar', 'utf8');
                const testUploadId =
                    json.InitiateMultipartUploadResult.UploadId[0];
                const partRequest = _createPutPartRequest(testUploadId, 1,
                    partBody);
                partRequest.bucketName = lockedBucket;
                partRequest.headers = { host: `${lockedBucket}.s3.amazonaws.com` };
                objectPutPart(authInfo, partRequest, undefined, log,
                    (err, eTag) => next(err, eTag, testUploadId));
            },
            (eTag, testUploadId, next) => {
                const parts = [{ partNumber: 1, eTag }];
                const completeRequest = _createCompleteMpuRequest(testUploadId,
                    parts);
                completeRequest.bucketName = lockedBucket;
                completeRequest.headers = { host: `${lockedBucket}.s3.amazonaws.com` };
                completeMultipartUpload(authInfo, completeRequest, log, next);
            },
            (xml, headers, next) => {
                versionId = headers['x-amz-version-id'];
                getObjectRetention(authInfo, getObjectLockInfoRequest, log, next);
            },
            (result, corsHeaders, next) => parseString(result, next),
        ], (err, json) => {
            assert.ifError(err);
            assert.deepStrictEqual(json.Retention, expectedRetentionConfig);
            changeObjectLock(
                [{ bucket: lockedBucket, key: objectKey, versionId }], '', done);
        });
    });

    it('mpu object should contain legal hold info when mpu initiated with ' +
    'legal hold', done => {
        let versionId;
        async.waterfall([
            next => initiateMultipartUpload(authInfo, legalHoldInitiateRequest,
                log, next),
            (result, corsHeaders, next) => parseString(result, next),
            (json, next) => {
                const partBody = Buffer.from('foobar', 'utf8');
                const testUploadId =
                    json.InitiateMultipartUploadResult.UploadId[0];
                const partRequest = _createPutPartRequest(testUploadId, 1,
                    partBody);
                partRequest.bucketName = lockedBucket;
                partRequest.headers = { host: `${lockedBucket}.s3.amazonaws.com` };
                objectPutPart(authInfo, partRequest, undefined, log,
                    (err, eTag) => next(err, eTag, testUploadId));
            },
            (eTag, testUploadId, next) => {
                const parts = [{ partNumber: 1, eTag }];
                const completeRequest = _createCompleteMpuRequest(testUploadId,
                    parts);
                completeRequest.bucketName = lockedBucket;
                completeRequest.headers = { host: `${lockedBucket}.s3.amazonaws.com` };
                completeMultipartUpload(authInfo, completeRequest, log, next);
            },
            (xml, headers, next) => {
                versionId = headers['x-amz-version-id'];
                getObjectLegalHold(authInfo, getObjectLockInfoRequest, log, next);
            },
            (result, corsHeaders, next) => parseString(result, next),
        ], (err, json) => {
            assert.ifError(err);
            assert.deepStrictEqual(json.LegalHold, expectedLegalHold);
            changeObjectLock(
                [{ bucket: lockedBucket, key: objectKey, versionId }], '', done);
        });
    });
});

<<<<<<< HEAD
describe('multipart upload overheadField', () => {
    const any = sinon.match.any;

    beforeEach(() => {
        cleanup();
        sinon.spy(metadataswitch, 'putObjectMD');
    });

    after(() => {
        metadataswitch.putObjectMD.restore();
        cleanup();
    });

    it('should pass overheadField', done => {
        async.waterfall([
            next => bucketPut(authInfo, bucketPutRequest, log, next),
            (corsHeaders, next) => initiateMultipartUpload(authInfo,
                initiateRequest, log, next),
            (result, corsHeaders, next) => {
                const mpuKeys = metadata.keyMaps.get(mpuBucket);
                assert.strictEqual(mpuKeys.size, 1);
                assert(mpuKeys.keys().next().value
                    .startsWith(`overview${splitter}${objectKey}`));
                parseString(result, next);
            },
        ],
        (err, json) => {
            // Need to build request in here since do not have uploadId
            // until here
            assert.ifError(err);
            const testUploadId = json.InitiateMultipartUploadResult.UploadId[0];
            const md5Hash = crypto.createHash('md5');
            const bufferBody = Buffer.from(postBody);
            md5Hash.update(bufferBody);
            const calculatedHash = md5Hash.digest('hex');
            const partRequest = new DummyRequest({
                bucketName,
                objectKey,
                namespace,
                url: `/${objectKey}?partNumber=1&uploadId=${testUploadId}`,
                headers: { host: `${bucketName}.s3.amazonaws.com` },
                query: {
                    partNumber: '1',
                    uploadId: testUploadId,
                },
                calculatedHash,
            }, postBody);
            objectPutPart(authInfo, partRequest, undefined, log, err => {
                assert.ifError(err);
                sinon.assert.calledWith(metadataswitch.putObjectMD.lastCall,
                    any, any, any, sinon.match({ overheadField: sinon.match.array }), any, any);
                done();
            });
=======
describe('complete mpu with bucket policy', () => {
    function getPolicyRequest(policy) {
        return {
            bucketName,
            headers: {
                host: `${bucketName}.s3.amazonaws.com`,
            },
            post: JSON.stringify(policy),
            actionImplicitDenies: false,
        };
    }
    /** Additional fields are required on existing request mocks */
    const requestFix = {
        connection: { encrypted: false },
        destroy: () => {},
    };
    const initiateReqFixed = Object.assign({}, initiateRequest, requestFix);
    const partBody = Buffer.from('I am a part\n', 'utf8');
    const md5Hash = crypto.createHash('md5').update(partBody);
    const calculatedHash = md5Hash.digest('hex');
    const completeBody = '<CompleteMultipartUpload>' +
    '<Part>' +
    '<PartNumber>1</PartNumber>' +
    `<ETag>"${calculatedHash}"</ETag>` +
    '</Part>' +
    '</CompleteMultipartUpload>';

    beforeEach(done => {
        cleanup();
        bucketPut(authInfo, bucketPutRequest, log, done);
    });

    it('should complete with a deny on unrelated object as non root', done => {
        const bucketPutPolicyRequest = getPolicyRequest({
            Version: '2012-10-17',
            Statement: [
                {
                    Effect: 'Deny',
                    Principal: '*',
                    Action: ['s3:PutObject'],
                    Resource: `arn:aws:s3:::${bucketName}/unrelated_obj`,
                },
            ],
        });
        /** root user doesn't check bucket policy */
        const authNotRoot = makeAuthInfo(canonicalID, 'not-root');

        async.waterfall([
            next => bucketPutPolicy(authInfo,
                bucketPutPolicyRequest, log, next),
            (corsHeaders, next) => initiateMultipartUpload(authNotRoot,
                initiateReqFixed, log, next),
            (result, corsHeaders, next) => parseString(result, next),
            (json, next) => {
                const testUploadId =
                json.InitiateMultipartUploadResult.UploadId[0];
                const partRequest = new DummyRequest(Object.assign({
                    bucketName,
                    namespace,
                    objectKey,
                    headers: { host: `${bucketName}.s3.amazonaws.com` },
                    url: `/${objectKey}?partNumber=1&uploadId=${testUploadId}`,
                    query: {
                        partNumber: '1',
                        uploadId: testUploadId,
                    },
                    calculatedHash,
                }, requestFix), partBody);
                objectPutPart(authNotRoot, partRequest,
                    undefined, log, err => next(err, testUploadId));
            },
            (testUploadId, next) => {
                const completeRequest = new DummyRequest(Object.assign({
                    bucketName,
                    namespace,
                    objectKey,
                    parsedHost: 's3.amazonaws.com',
                    url: `/${objectKey}?uploadId=${testUploadId}`,
                    headers: { host: `${bucketName}.s3.amazonaws.com` },
                    query: { uploadId: testUploadId },
                    post: completeBody,
                    actionImplicitDenies: false,
                }, requestFix));
                completeMultipartUpload(authNotRoot, completeRequest,
                    log, next);
            },
        ],
        err => {
            assert.ifError(err);
            done();
>>>>>>> 14105663
        });
    });
});<|MERGE_RESOLUTION|>--- conflicted
+++ resolved
@@ -2217,7 +2217,6 @@
     });
 });
 
-<<<<<<< HEAD
 describe('multipart upload overheadField', () => {
     const any = sinon.match.any;
 
@@ -2271,7 +2270,10 @@
                     any, any, any, sinon.match({ overheadField: sinon.match.array }), any, any);
                 done();
             });
-=======
+        });
+    });
+});
+
 describe('complete mpu with bucket policy', () => {
     function getPolicyRequest(policy) {
         return {
@@ -2362,7 +2364,6 @@
         err => {
             assert.ifError(err);
             done();
->>>>>>> 14105663
         });
     });
 });