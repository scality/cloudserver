--- conflicted
+++ resolved
@@ -1,10 +1,7 @@
 const assert = require('assert');
 const async = require('async');
-<<<<<<< HEAD
 const { storage } = require('arsenal');
-=======
 const sinon = require('sinon');
->>>>>>> ffafe6ec
 
 const { bucketPut } = require('../../../lib/api/bucketPut');
 const bucketPutVersioning = require('../../../lib/api/bucketPutVersioning');
