--- conflicted
+++ resolved
@@ -110,7 +110,6 @@
                 });
             });
     });
-<<<<<<< HEAD
 
     it('should not copy object with storage-class header not equal to STANDARD', done => {
         const testObjectCopyRequest = _createObjectCopyRequest(destBucketName);
@@ -122,7 +121,7 @@
                     done();
                 });
             });
-=======
+    });
 });
 
 describe('non-versioned objectCopy', () => {
@@ -169,6 +168,5 @@
                     done();
                 });
         });
->>>>>>> 2acd7348
     });
 });