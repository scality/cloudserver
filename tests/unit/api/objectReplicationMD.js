--- conflicted
+++ resolved
@@ -346,7 +346,6 @@
                     return done();
                 }));
 
-<<<<<<< HEAD
         it('should not update metadata if putting object ACL', done => {
             let completedReplicationInfo;
             async.series([
@@ -360,27 +359,14 @@
                         JSON.stringify(objectMD.replicationInfo));
                     objectPutACL(authInfo, objectACLReq, log, next);
                 },
-=======
-        it("should update status to 'PENDING' and content to '['METADATA']' " +
-            'if putting object ACL', done =>
-            async.series([
-                next => putObjectAndCheckMD(keyA, newReplicationMD, next),
-                next => objectPutACL(authInfo, objectACLReq, log, next),
->>>>>>> 47919a13
             ], err => {
                 if (err) {
                     return done(err);
                 }
-<<<<<<< HEAD
                 checkObjectReplicationInfo(keyA, completedReplicationInfo);
                 return done();
             });
         });
-=======
-                checkObjectReplicationInfo(keyA, replicateMetadataOnly);
-                return done();
-            }));
->>>>>>> 47919a13
 
         it('should update metadata if putting a delete marker', done =>
             async.series([
