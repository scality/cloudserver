const assert = require('assert');
const async = require('async');

<<<<<<< HEAD
const BucketInfo = require('arsenal').models.BucketInfo;
const { cleanup, DummyRequestLogger } = require('../helpers');
const { isKeyInContents }
    = require('arsenal').storage.metadata.inMemory.bucketUtilities;
=======
const { errors, storage } = require('arsenal');

const BucketInfo = require('arsenal').models.BucketInfo;
const { cleanup, DummyRequestLogger } = require('../helpers');
const { isKeyInContents } = storage.metadata.inMemory.bucketUtilities;
>>>>>>> f2628666
const metadata = require('../metadataswitch');
const { makeid, shuffle, timeDiff } = require('../helpers');

const bucketName = 'Zaphod';
const objMD = { test: '8' };
const log = new DummyRequestLogger();

describe('bucket API for getting, putting and deleting ' +
         'objects in a bucket', () => {
    let bucket;
    before(done => {
        cleanup();
        const creationDate = new Date().toJSON();
        bucket = new BucketInfo(bucketName, 'iAmTheOwnerId',
            'iAmTheOwnerDisplayName', creationDate);
        metadata.createBucket(bucketName, bucket, log, done);
    });

    it('should be able to add an object to a bucket ' +
       'and get the object by key', done => {
        metadata.putObjectMD(bucketName, 'sampleKey', objMD, {}, log, () => {
            metadata.getObjectMD(bucketName, 'sampleKey', {}, log,
            (err, value) => {
                assert.deepStrictEqual(value, objMD);
                done();
            });
        });
    });

    it('should return an error in response ' +
       'to getObjectMD when no such key', done => {
        metadata.getObjectMD(bucketName, 'notThere', {}, log, (err, value) => {
            assert.strictEqual(err.is.NoSuchKey, true);
            assert.strictEqual(value, undefined);
            done();
        });
    });

    it('should be able to delete an object from a bucket', done => {
        metadata.putObjectMD(bucketName, 'objectToDelete', '{}', {}, log,
        () => {
            metadata.deleteObjectMD(bucketName, 'objectToDelete', {}, log,
            () => {
                metadata.getObjectMD(bucketName, 'objectToDelete', {}, log,
                    (err, value) => {
                        assert.strictEqual(err.is.NoSuchKey, true);
                        assert.strictEqual(value, undefined);
                        done();
                    });
            });
        });
    });
});


describe('bucket API for getting a subset of objects from a bucket', () => {
    /*
     * Implementation of AWS GET Bucket (List Objects) functionality
     * Rules:
     * 1) Return individual key if key does not contain the
     * delimiter (even if key begins with specified prefix).
     * 2) Return key under common prefix if key begins with
     * prefix and contains delimiter.
     * All keys that contain the same substring starting
     * with the prefix and ending with the first
     * occurrence of the delimiter will be grouped
     * together and appear once under common prefix.
     * For instance, "key2/sample" and "key2/moreSample" will be
     * grouped together under key2/ if prefix is "key" and delimiter is "/".
     * 3) If do not specify prefix, return grouped keys under
     * common prefix if they contain
     * same substring starting at beginning of the key
     * and ending before first occurrence of delimiter.
     * 4) There will be no grouping if no delimiter specified
     * as argument in getBucketListObjects.
     * 5) If marker specified, only return keys that occur
     * alphabetically AFTER the marker.
     * 6) If specify maxKeys, only return up to that max.
     * All keys grouped under common-prefix,
     * will only count as one key to reach maxKeys.
     * If not all keys returned due to reaching maxKeys,
     * is_truncated will be set to true and next_marker will
     * specify the last key returned in
     * this search so that it can serve as the marker in the next search.
     */

    // defaultLimit used in most tests to have explicit limit
    const defaultLimit = 10;

    // smallLimit used to test that truncating and nextMarker is working
    const smallLimit = 1;

    const delimiter = '/';

    let bucket;

    before(done => {
        cleanup();
        const creationDate = new Date().toJSON();
        bucket = new BucketInfo(bucketName, 'ownerid',
            'ownerdisplayname', creationDate);
        metadata.createBucket(bucketName, bucket, log, done);
    });

    it('should return individual key if key does not contain ' +
       'the delimiter even if key contains prefix', done => {
        async.waterfall([
            next =>
                metadata.putObjectMD(bucketName, 'key1', '{}', {}, log, next),
            (data, next) =>
                metadata.putObjectMD(bucketName, 'noMatchKey', '{}', {}, log,
                next),
            (data, next) =>
                metadata.putObjectMD(bucketName, 'key1/', '{}', {}, log, next),
            (data, next) =>
                metadata.listObject(bucketName, { prefix: 'key', delimiter,
                    maxKeys: defaultLimit }, log, next),
        ], (err, response) => {
            assert.strictEqual(isKeyInContents(response, 'key1'), true);
            assert.strictEqual(response.CommonPrefixes.indexOf('key1'), -1);
            assert.strictEqual(isKeyInContents(response, 'key1/'), false);
            assert(response.CommonPrefixes.indexOf('key1/') > -1);
            assert.strictEqual(isKeyInContents(response, 'noMatchKey'), false);
            assert.strictEqual(response.CommonPrefixes.indexOf('noMatchKey'),
                               -1);
            done();
        });
    });

    it('should return grouped keys under common prefix if keys start with ' +
       'given prefix and contain given delimiter', done => {
        async.waterfall([
            next =>
                metadata.putObjectMD(bucketName, 'key/one', '{}', {}, log,
                next),
            (data, next) =>
                metadata.putObjectMD(bucketName, 'key/two', '{}', {}, log,
                next),
            (data, next) =>
                metadata.putObjectMD(bucketName, 'key/three', '{}', {}, log,
                next),
            (data, next) =>
                metadata.listObject(bucketName, { prefix: 'ke', delimiter,
                    maxKeys: defaultLimit }, log, next),
        ], (err, response) => {
            assert(response.CommonPrefixes.indexOf('key/') > -1);
            assert.strictEqual(isKeyInContents(response, 'key/'), false);
            done();
        });
    });

    it('should return grouped keys if no prefix ' +
       'given and keys match before delimiter', done => {
        metadata.putObjectMD(bucketName, 'noPrefix/one', '{}', {}, log, () => {
            metadata.putObjectMD(bucketName, 'noPrefix/two', '{}', {}, log,
            () => {
                metadata.listObject(bucketName, { delimiter,
                    maxKeys: defaultLimit }, log, (err, response) => {
                        assert(response.CommonPrefixes.indexOf('noPrefix/')
                               > -1);
                        assert.strictEqual(isKeyInContents(response,
                                                           'noPrefix'), false);
                        done();
                    });
            });
        });
    });

    it('should return no grouped keys if no ' +
       'delimiter specified in getBucketListObjects', done => {
        metadata.listObject(bucketName,
            { prefix: 'key', maxKeys: defaultLimit }, log,
            (err, response) => {
                assert.strictEqual(response.CommonPrefixes.length, 0);
                done();
            });
    });

    it('should only return keys occurring alphabetically ' +
       'AFTER marker when no delimiter specified', done => {
        metadata.putObjectMD(bucketName, 'a', '{}', {}, log, () => {
            metadata.putObjectMD(bucketName, 'b', '{}', {}, log, () => {
                metadata.listObject(bucketName,
                    { marker: 'a', maxKeys: defaultLimit },
                    log, (err, response) => {
                        assert(isKeyInContents(response, 'b'));
                        assert.strictEqual(isKeyInContents(response, 'a'),
                                           false);
                        done();
                    });
            });
        });
    });

    it('should only return keys occurring alphabetically AFTER ' +
       'marker when delimiter specified', done => {
        metadata.listObject(bucketName,
            { marker: 'a', delimiter, maxKeys: defaultLimit },
            log, (err, response) => {
                assert(isKeyInContents(response, 'b'));
                assert.strictEqual(isKeyInContents(response, 'a'), false);
                done();
            });
    });

    it('should only return keys occurring alphabetically AFTER ' +
       'marker when delimiter and prefix specified', done => {
        metadata.listObject(bucketName,
            { prefix: 'b', marker: 'a', delimiter, maxKeys: defaultLimit },
            log, (err, response) => {
                assert(isKeyInContents(response, 'b'));
                assert.strictEqual(isKeyInContents(response, 'a'), false);
                done();
            });
    });
    // Next marker should be the last common prefix or contents key returned
    it('should return a NextMarker if maxKeys reached', done => {
        async.waterfall([
            next =>
                metadata.putObjectMD(bucketName, 'next/', '{}', {}, log, next),
            (data, next) =>
                metadata.putObjectMD(bucketName, 'next/rollUp', '{}', {}, log,
                    next),
            (data, next) =>
                metadata.putObjectMD(bucketName, 'next1/', '{}', {}, log, next),
            (data, next) =>
                metadata.listObject(bucketName,
                    { prefix: 'next', delimiter, maxKeys: smallLimit },
                    log, next),
        ], (err, response) => {
            assert(response.CommonPrefixes.indexOf('next/') > -1);
            assert.strictEqual(response.CommonPrefixes.indexOf('next1/'), -1);
            assert.strictEqual(response.NextMarker, 'next/');
            assert(response.IsTruncated);
            done();
        });
    });
});


describe('stress test for bucket API', function describe() {
    this.timeout(200000);

    // Test should be of at least 100,000 keys
    const numKeys = 100000;
    // We assert.strictEqual 1,000 puts per second
    const maxMilliseconds = numKeys;

    const prefixes = ['dogs', 'cats', 'tigers', 'elephants', 'monsters'];

    // testPrefix is used to test alphabetical marker so
    // must be string alphabetized before testMarker
    const testPrefix = prefixes[1];
    const testMarker = 'cz';

    // testLimit is used to test that setting a
    // limit will result in a truncated result with a nextMarker set
    const testLimit = 1000;
    const delimiter = '/';
    const oddDelimiter = '$';
    let bucket;

    before(done => {
        cleanup();
        const creationDate = new Date().toJSON();
        bucket = new BucketInfo(bucketName, 'ownerid',
            'ownerdisplayname', creationDate);
        metadata.createBucket(bucketName, bucket, log, done);
    });

    it(`should put ${numKeys} keys into bucket and retrieve bucket list ` +
       `in under ${maxMilliseconds} milliseconds`, done => {
        const data = {};
        const keys = [];

        // Create dictionary entries based on prefixes array
        for (let i = 0; i < prefixes.length; i++) {
            data[prefixes[i]] = [];
        }
        // Populate dictionary with random key extensions
        let prefix;
        for (let j = 0; j < numKeys; j++) {
            prefix = prefixes[j % prefixes.length];
            data[prefix].push(makeid(10));
        }

        // Populate keys array with all keys including prefixes
        Object.keys(data).forEach(dkey => {
            data[dkey].forEach(key => {
                keys.push(dkey + delimiter + key);
            });
        });

        // Shuffle the keys array so the keys appear in random order
        shuffle(keys);

        // Start timing
        const startTime = process.hrtime();

        async.each(keys, (item, next) => {
            metadata.putObjectMD(bucketName, item, '{}', {}, log, next);
        }, err => {
            if (err) {
                assert.strictEqual(err, undefined);
                done();
            } else {
                metadata.listObject(bucketName, { delimiter },
                    log, (err, response) => {
                    // Stop timing and calculate millisecond time difference
                        const diff = timeDiff(startTime);
                        assert(diff < maxMilliseconds);
                        prefixes.forEach(prefix => {
                            assert(response.CommonPrefixes
                                   .indexOf(prefix + delimiter) > -1);
                        });
                        done();
                    });
            }
        });
    });

    it('should return all keys as Contents if delimiter ' +
       'does not match and specify NextMarker', done => {
        metadata.listObject(bucketName,
            { delimiter: oddDelimiter, maxKeys: testLimit },
            log, (err, response) => {
                assert.strictEqual(response.CommonPrefixes.length, 0);
                assert.strictEqual(response.Contents.length, testLimit);
                assert.strictEqual(response.IsTruncated, true);
                assert.strictEqual(typeof response.NextMarker, 'string');
                done();
            });
    });

    it('should return only keys occurring ' +
       'after specified marker', done => {
        metadata.listObject(bucketName, { marker: testMarker, delimiter }, log,
            (err, res) => {
                assert.strictEqual(res.CommonPrefixes.length,
                                   prefixes.length - 1);
                assert.strictEqual(res.CommonPrefixes.indexOf(testPrefix), -1);
                assert.strictEqual(res.Contents.length, 0);
                assert.strictEqual(res.IsTruncated, false);
                assert.strictEqual(res.NextMarker, undefined);
                done();
            });
    });
});<|MERGE_RESOLUTION|>--- conflicted
+++ resolved
@@ -1,18 +1,10 @@
 const assert = require('assert');
 const async = require('async');
-
-<<<<<<< HEAD
-const BucketInfo = require('arsenal').models.BucketInfo;
-const { cleanup, DummyRequestLogger } = require('../helpers');
-const { isKeyInContents }
-    = require('arsenal').storage.metadata.inMemory.bucketUtilities;
-=======
-const { errors, storage } = require('arsenal');
+const { storage } = require('arsenal');
 
 const BucketInfo = require('arsenal').models.BucketInfo;
 const { cleanup, DummyRequestLogger } = require('../helpers');
 const { isKeyInContents } = storage.metadata.inMemory.bucketUtilities;
->>>>>>> f2628666
 const metadata = require('../metadataswitch');
 const { makeid, shuffle, timeDiff } = require('../helpers');
 
