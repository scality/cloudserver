const { auth, storage } = require('arsenal');

const http = require('http');
const https = require('https');
const querystring = require('querystring');

const conf = require('../../../../lib/Config').config;
const { GcpSigner } = storage.data.external;

const transport = conf.https ? https : http;
const ipAddress = process.env.IP ? process.env.IP : '127.0.0.1';

function _parseError(responseBody, statusCode, jsonResponse) {
    if (jsonResponse && statusCode !== 200) {
        return JSON.parse(responseBody);
    }
    if (responseBody.indexOf('<Error>') > -1) {
        const error = {};
        const codeStartIndex = responseBody.indexOf('<Code>') + 6;
        const codeEndIndex = responseBody.indexOf('</Code>');
        error.code = responseBody.slice(codeStartIndex, codeEndIndex);
        const msgStartIndex = responseBody.indexOf('<Message>') + 9;
        const msgEndIndex = responseBody.indexOf('</Message>');
        error.message = responseBody.slice(msgStartIndex, msgEndIndex);
        return error;
    }
    return null;
}

function _decodeURI(uri) {
    // do the same decoding than in S3 server
    return decodeURIComponent(uri.replace(/\+/g, ' '));
}

/** makeRequest - utility function to generate a request
 * @param {object} params - params for making request
 * @param {string} params.hostname - request hostname
 * @param {number} [params.port] - request port
 * @param {string} params.method - request method
 * @param {object} [params.queryObj] - query fields and their string values
 * @param {object} [params.headers] - headers and their string values
 * @param {string} [params.path] - URL-encoded request path
 * @param {object} [params.authCredentials] - authentication credentials
 * @param {object} params.authCredentials.accessKey - access key
 * @param {object} params.authCredentials.secretKey - secret key
 * @param {object} params.GCP - flag to setup for GCP request
 * @param {string} [params.requestBody] - request body contents
 * @param {string} [params.urlForSignature] - the url to use when signing the
 *   request
 * @param {boolean} [params.jsonResponse] - if true, response is
 *   expected to be received in JSON format (including errors)
 * @param {function} callback - with error and response parameters
 * @return {undefined} - and call callback
 */
function makeRequest(params, callback) {
    const { hostname, port, method, queryObj, headers, path,
            authCredentials, requestBody, jsonResponse,
            urlForSignature } = params;
    const options = {
        hostname,
        port,
        method,
        headers,
        path: path || '/',
        rejectUnauthorized: false,
    };
    const qs = querystring.stringify(queryObj);

    if (params.GCP && authCredentials) {
        const gcpPath = queryObj ? `${options.path}?${qs}` : options.path;
        const getAuthObject = {
            endpoint: { host: hostname },
            method,
            path: gcpPath || '/',
            headers,
        };
        const signer = new GcpSigner(getAuthObject);
        signer.addAuthorization(authCredentials, new Date());
        Object.assign(options.headers, {
            Authorization: getAuthObject.headers.Authorization,
            Date: getAuthObject.headers['x-goog-date'],
        });
    }

    const req = transport.request(options, res => {
        const body = [];
        res.on('data', chunk => {
            body.push(chunk);
        });
        res.on('error', err => {
            process.stdout.write('err receiving response');
            return callback(err);
        });
        res.on('end', () => {
            const total = body.join('');
            const data = {
                headers: res.headers,
                statusCode: res.statusCode,
                body: total,
            };
            const err = _parseError(total, res.statusCode, jsonResponse);
            if (err) {
                err.statusCode = res.statusCode;
            }
            return callback(err, data);
        });
    });
    req.on('error', err => {
        process.stdout.write('err sending request');
        return callback(err);
    });
    // generate v4 headers if authentication credentials are provided
    const savedPath = req.path;
    const encodedPath = urlForSignature || req.path;
    // decode path because signing code re-encodes it
    req.path = _decodeURI(encodedPath);
    if (authCredentials && !params.GCP) {
        auth.client.generateV4Headers(req, queryObj || '',
            authCredentials.accessKey, authCredentials.secretKey, 's3', undefined, undefined, requestBody);
    }
    // restore original URL-encoded path
<<<<<<< HEAD
    req.path = savedPath;
    req.path = queryObj ? `${options.path}?${qs}` : req.path;
=======
    req.path = encodedPath;
    if (queryObj) {
        req.path = `${options.path}?${qs}`;
    }
>>>>>>> 9988a832
    if (requestBody) {
        req.write(requestBody);
    }
    req.end();
}

/** makeS3Request - utility function to generate a request against S3
 * @param {object} params - params for making request
 * @param {string} params.method - request method
 * @param {object} [params.queryObj] - query fields and their string values
 * @param {object} [params.headers] - headers and their string values
 * @param {string} [params.bucket] - bucket name
 * @param {string} [params.objectKey] - object key name
 * @param {object} [params.authCredentials] - authentication credentials
 * @param {object} params.authCredentials.accessKey - access key
 * @param {object} params.authCredentials.secretKey - secret key
 * @param {function} callback - with error and response parameters
 * @return {undefined} - and call callback
 */
function makeS3Request(params, callback) {
    const { method, queryObj, headers, bucket, objectKey, authCredentials, requestBody }
        = params;
    const options = {
        authCredentials,
        hostname: process.env.AWS_ON_AIR ? 's3.amazonaws.com' : ipAddress,
        port: process.env.AWS_ON_AIR ? 80 : 8000,
        method,
        queryObj,
        headers: headers || {},
        path: bucket ? `/${bucket}/` : '/',
        requestBody,
    };
    if (objectKey) {
        options.path = `${options.path}${objectKey}`;
    }
    makeRequest(options, callback);
}

/** makeGcpRequest - utility function to generate a request against GCP
 * @param {object} params - params for making request
 * @param {string} params.method - request method
 * @param {object} [params.queryObj] - query fields and their string values
 * @param {object} [params.headers] - headers and their string values
 * @param {string} [params.bucket] - bucket name
 * @param {string} [params.objectKey] - object key name
 * @param {object} [params.authCredentials] - authentication credentials
 * @param {object} params.authCredentials.accessKey - access key
 * @param {object} params.authCredentials.secretKey - secret key
 * @param {function} callback - with error and response parameters
 * @return {undefined} - and call callback
 */
function makeGcpRequest(params, callback) {
    const { method, queryObj, headers, bucket, objectKey, authCredentials,
        requestBody } = params;
    const options = {
        authCredentials,
        requestBody,
        hostname: 'storage.googleapis.com',
        port: 80,
        method,
        queryObj,
        headers: headers || {},
        path: bucket ? `/${bucket}/` : '/',
        GCP: true,
    };
    if (objectKey) {
        options.path = `${options.path}${objectKey}`;
    }
    makeRequest(options, callback);
}

module.exports = {
    makeRequest,
    makeS3Request,
    makeGcpRequest,
};<|MERGE_RESOLUTION|>--- conflicted
+++ resolved
@@ -119,15 +119,10 @@
             authCredentials.accessKey, authCredentials.secretKey, 's3', undefined, undefined, requestBody);
     }
     // restore original URL-encoded path
-<<<<<<< HEAD
     req.path = savedPath;
-    req.path = queryObj ? `${options.path}?${qs}` : req.path;
-=======
-    req.path = encodedPath;
     if (queryObj) {
         req.path = `${options.path}?${qs}`;
     }
->>>>>>> 9988a832
     if (requestBody) {
         req.write(requestBody);
     }
