--- conflicted
+++ resolved
@@ -31,11 +31,6 @@
     });
 }
 
-<<<<<<< HEAD
-module.exports = {
-    gcpRequestRetry,
-    gcpClientRetry,
-=======
 // mpu test helpers
 function gcpMpuSetup(params, callback) {
     const { gcpClient, bucketNames, key, partCount, partSize } = params;
@@ -151,5 +146,4 @@
     genPutTagObj,
     genGetTagObj,
     genDelTagObj,
->>>>>>> 801052b9
 };