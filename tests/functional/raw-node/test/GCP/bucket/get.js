const assert = require('assert');
const async = require('async');
const arsenal = require('arsenal');
const { GCP } = arsenal.storage.data.external;
const { makeGcpRequest } = require('../../../utils/makeRequest');
const { gcpRequestRetry, genUniqID } = require('../../../utils/gcpUtils');
const { getRealAwsConfig } =
    require('../../../../aws-node-sdk/test/support/awsConfig');
const { listingHardLimit } = require('../../../../../../constants');

const credentialOne = 'gcpbackend';
const bucketName = `somebucket-${genUniqID()}`;
const smallSize = 20;
const bigSize = listingHardLimit + 1;
const config = getRealAwsConfig(credentialOne);
const gcpClient = new GCP(config);

function populateBucket(createdObjects, callback) {
    process.stdout.write(
        `Putting ${createdObjects.length} objects into bucket\n`);
    async.mapLimit(createdObjects, 10,
    (object, moveOn) => {
        makeGcpRequest({
            method: 'PUT',
            bucket: bucketName,
            objectKey: object,
            authCredentials: config.credentials,
        }, err => moveOn(err));
    }, err => {
        if (err) {
            process.stdout
                .write(`err putting objects ${err.code}`);
        }
        return callback(err);
    });
}

function removeObjects(createdObjects, callback) {
    process.stdout.write(
        `Deleting ${createdObjects.length} objects from bucket\n`);
    async.mapLimit(createdObjects, 10,
    (object, moveOn) => {
        makeGcpRequest({
            method: 'DELETE',
            bucket: bucketName,
            objectKey: object,
            authCredentials: config.credentials,
        }, err => moveOn(err));
    }, err => {
        if (err) {
            process.stdout
                .write(`err deleting objects ${err.code}`);
        }
        return callback(err);
    });
}

describe('GCP: GET Bucket', function testSuite() {
    this.timeout(180000);

    before(done => {
        gcpRequestRetry({
            method: 'PUT',
            bucket: bucketName,
            authCredentials: config.credentials,
        }, 0, err => {
            if (err) {
                process.stdout.write(`err in creating bucket ${err}\n`);
            }
            return done(err);
        });
    });

    after(done => {
        gcpRequestRetry({
            method: 'DELETE',
            bucket: bucketName,
            authCredentials: config.credentials,
        }, 0, err => {
            if (err) {
                process.stdout.write(`err in deleting bucket ${err}\n`);
            }
            return done(err);
        });
    });

    describe('without existing bucket', () => {
        it('should return 404 and NoSuchBucket', done => {
            const badBucketName = `nonexistingbucket-${genUniqID()}`;
            gcpClient.getBucket({
                Bucket: badBucketName,
            }, err => {
                assert(err);
                assert.strictEqual(err.statusCode, 404);
                assert.strictEqual(err.code, 'NoSuchBucket');
                return done();
            });
        });
    });

    describe('with existing bucket', () => {
        describe('with less than listingHardLimit number of objects', () => {
            const createdObjects = Array.from(
                Array(smallSize).keys()).map(i => `someObject-${i}`);

            before(done => populateBucket(createdObjects, done));

            after(done => removeObjects(createdObjects, done));

            it(`should list all ${smallSize} created objects`, done => {
                gcpClient.listObjects({
                    Bucket: bucketName,
                }, (err, res) => {
                    assert.equal(err, null, `Expected success, but got ${err}`);
                    assert.strictEqual(res.Contents.length, smallSize);
                    return done();
                });
            });

            describe('with MaxKeys at 10', () => {
                it('should list MaxKeys number of objects', done => {
                    gcpClient.listObjects({
                        Bucket: bucketName,
                        MaxKeys: 10,
                    }, (err, res) => {
                        assert.equal(err, null,
                            `Expected success, but got ${err}`);
                        assert.strictEqual(res.Contents.length, 10);
                        return done();
                    });
                });
            });
        });

        describe('with more than listingHardLimit number of objects', () => {
            const createdObjects = Array.from(
                Array(bigSize).keys()).map(i => `someObject-${i}`);

            before(done => populateBucket(createdObjects, done));

            after(done => removeObjects(createdObjects, done));

            it('should list at max 1000 of objects created', done => {
                gcpClient.listObjects({
                    Bucket: bucketName,
                }, (err, res) => {
                    assert.equal(err, null, `Expected success, but got ${err}`);
                    assert.strictEqual(res.Contents.length,
                        listingHardLimit);
                    return done();
                });
            });

            describe('with MaxKeys at 1001', () => {
<<<<<<< HEAD
                // S3C-5445
=======
                // TODO: S3C-5445
>>>>>>> c4093d5c
                // Note: this test is testing GCP behaviour, not the Cloudserver one.
                // It tests that GET https://<GCP_BUCKET_NAME>.storage.googleapis.com/?max-keys=1001
                // returns only the first 1000 objects.
                //
                // Expected behavior: the GCP XML API should not return a list longer
                // than 1000 objects, even if max-keys is greater than 1000:
                // https://cloud.google.com/storage/docs/xml-api/reference-headers#maxkeys
                //
                // Actual behavior: it returns a list longer than 1000 objects when
                // max-keys is greater than 1000
                it.skip('should list at max 1000, ignoring MaxKeys', done => {
                    gcpClient.listObjects({
                        Bucket: bucketName,
                        MaxKeys: 1001,
                    }, (err, res) => {
                        assert.equal(err, null,
                            `Expected success, but got ${err}`);
                        assert.strictEqual(res.Contents.length,
                            listingHardLimit);
                        return done();
                    });
                });
            });
        });
    });
});<|MERGE_RESOLUTION|>--- conflicted
+++ resolved
@@ -152,11 +152,7 @@
             });
 
             describe('with MaxKeys at 1001', () => {
-<<<<<<< HEAD
-                // S3C-5445
-=======
                 // TODO: S3C-5445
->>>>>>> c4093d5c
                 // Note: this test is testing GCP behaviour, not the Cloudserver one.
                 // It tests that GET https://<GCP_BUCKET_NAME>.storage.googleapis.com/?max-keys=1001
                 // returns only the first 1000 objects.
