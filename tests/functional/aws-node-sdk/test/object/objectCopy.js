const assert = require('assert');
const withV4 = require('../support/withV4');
const BucketUtility = require('../../lib/utility/bucket-util');
const changeObjectLock = require('../../../../utilities/objectLock-util');

const { taggingTests } = require('../../lib/utility/tagging');
const genMaxSizeMetaHeaders
    = require('../../lib/utility/genMaxSizeMetaHeaders');

const sourceBucketName = 'supersourcebucket8102016';
const sourceObjName = 'supersourceobject';
const destBucketName = 'destinationbucket8102016';
const destObjName = 'copycatobject';

const originalMetadata = {
    oldmetadata: 'same old',
    overwriteme: 'wipe me out with replace',
};
const originalCacheControl = 'max-age=1337';
const originalContentDisposition = 'attachment; filename="1337.txt";';
const originalContentEncoding = 'base64,aws-chunked';
const originalExpires = new Date(12345678);

const originalTagKey = 'key1';
const originalTagValue = 'value1';
const originalTagging = `${originalTagKey}=${originalTagValue}`;

const newMetadata = {
    newmetadata: 'new kid in town',
    overwriteme: 'wiped',
};
const newCacheControl = 'max-age=86400';
const newContentDisposition = 'attachment; filename="fname.ext";';
const newContentEncoding = 'gzip,aws-chunked';
const newExpires = new Date();

const newTagKey = 'key2';
const newTagValue = 'value2';
const newTagging = `${newTagKey}=${newTagValue}`;

const content = 'I am the best content ever';

const otherAccountBucketUtility = new BucketUtility('lisa', {});
const otherAccountS3 = otherAccountBucketUtility.s3;

const itSkipIfE2E = process.env.S3_END_TO_END ? it.skip : it;

function checkNoError(err) {
    assert.equal(err, null,
        `Expected success, got error ${JSON.stringify(err)}`);
}

function checkError(err, code) {
    assert.notEqual(err, null, 'Expected failure but got success');
    assert.strictEqual(err.code, code);
}

function dateFromNow(diff) {
    const d = new Date();
    d.setHours(d.getHours() + diff);
    return d.toISOString();
}

function dateConvert(d) {
    return (new Date(d)).toISOString();
}


describe('Object Copy', () => {
    withV4(sigCfg => {
        let bucketUtil;
        let s3;
        let etag;
        let etagTrim;
        let lastModified;

        before(() => {
            bucketUtil = new BucketUtility('default', sigCfg);
            s3 = bucketUtil.s3;
            return bucketUtil.empty(sourceBucketName)
            .then(() =>
                bucketUtil.empty(destBucketName)
            )
            .then(() =>
                bucketUtil.deleteMany([sourceBucketName, destBucketName])
            )
            .catch(err => {
                if (err.code !== 'NoSuchBucket') {
                    process.stdout.write(`${err}\n`);
                    throw err;
                }
            })
            .then(() => bucketUtil.createOne(sourceBucketName)
            )
            .then(() => bucketUtil.createOne(destBucketName)
            )
            .catch(err => {
                throw err;
            });
        });

        beforeEach(() => s3.putObjectPromise({
            Bucket: sourceBucketName,
            Key: sourceObjName,
            Body: content,
            Metadata: originalMetadata,
            CacheControl: originalCacheControl,
            ContentDisposition: originalContentDisposition,
            ContentEncoding: originalContentEncoding,
            Expires: originalExpires,
            Tagging: originalTagging,
        }).then(res => {
            etag = res.ETag;
            etagTrim = etag.substring(1, etag.length - 1);
            return s3.headObjectPromise({
                Bucket: sourceBucketName,
                Key: sourceObjName,
            });
        }).then(res => {
            lastModified = res.LastModified;
        }));

        afterEach(() => bucketUtil.empty(sourceBucketName)
            .then(() => bucketUtil.empty(destBucketName))
        );

        after(() => bucketUtil.deleteMany([sourceBucketName, destBucketName]));

        function requestCopy(fields, cb) {
            s3.copyObject(Object.assign({
                Bucket: destBucketName,
                Key: destObjName,
                CopySource: `${sourceBucketName}/${sourceObjName}`,
            }, fields), cb);
        }

        function successCopyCheck(error, response, copyVersionMetadata,
            destBucketName, destObjName, done) {
            checkNoError(error);
            assert.strictEqual(response.ETag, etag);
            const copyLastModified = new Date(response.LastModified)
                .toGMTString();
            s3.getObject({ Bucket: destBucketName,
                Key: destObjName }, (err, res) => {
                checkNoError(err);
                assert.strictEqual(res.Body.toString(),
                    content);
                assert.deepStrictEqual(res.Metadata,
                    copyVersionMetadata);
                assert.strictEqual(res.LastModified.toGMTString(),
                    copyLastModified);
                done();
            });
        }

        function checkSuccessTagging(key, value, cb) {
            s3.getObjectTagging({ Bucket: destBucketName, Key: destObjName },
            (err, data) => {
                checkNoError(err);
                assert.strictEqual(data.TagSet[0].Key, key);
                assert.strictEqual(data.TagSet[0].Value, value);
                cb();
            });
        }

        function checkNoTagging(cb) {
            s3.getObjectTagging({ Bucket: destBucketName, Key: destObjName },
            (err, data) => {
                checkNoError(err);
                assert.strictEqual(data.TagSet.length, 0);
                cb();
            });
        }

        it('should copy an object from a source bucket to a different ' +
            'destination bucket and copy the metadata if no metadata directve' +
            'header provided', done => {
            s3.copyObject({ Bucket: destBucketName, Key: destObjName,
                CopySource: `${sourceBucketName}/${sourceObjName}` },
                (err, res) =>
                    successCopyCheck(err, res, originalMetadata,
                        destBucketName, destObjName, done)
                );
        });

        it('should copy an object from a source bucket to a different ' +
            'destination bucket and copy the tag set if no tagging directive' +
            'header provided', done => {
            s3.copyObject({ Bucket: destBucketName, Key: destObjName,
                CopySource: `${sourceBucketName}/${sourceObjName}` },
                err => {
                    checkNoError(err);
                    checkSuccessTagging(originalTagKey, originalTagValue, done);
                });
        });

        it('should return 400 InvalidArgument if invalid tagging ' +
        'directive', done => {
            s3.copyObject({ Bucket: destBucketName, Key: destObjName,
                CopySource: `${sourceBucketName}/${sourceObjName}`,
                TaggingDirective: 'COCO' },
                err => {
                    checkError(err, 'InvalidArgument');
                    done();
                });
        });

        it('should copy an object from a source bucket to a different ' +
            'destination bucket and copy the tag set if COPY tagging ' +
            'directive header provided', done => {
            s3.copyObject({ Bucket: destBucketName, Key: destObjName,
                CopySource: `${sourceBucketName}/${sourceObjName}`,
                TaggingDirective: 'COPY' },
                err => {
                    checkNoError(err);
                    checkSuccessTagging(originalTagKey, originalTagValue, done);
                });
        });

        it('should copy an object and tag set if COPY ' +
            'included as tag directive header (and ignore any new ' +
            'tag set sent with copy request)', done => {
            s3.copyObject({ Bucket: destBucketName, Key: destObjName,
                CopySource: `${sourceBucketName}/${sourceObjName}`,
                TaggingDirective: 'COPY',
                Tagging: newTagging,
            },
                err => {
                    checkNoError(err);
                    s3.getObject({ Bucket: destBucketName,
                        Key: destObjName }, (err, res) => {
                        assert.deepStrictEqual(res.Metadata, originalMetadata);
                        done();
                    });
                });
        });

        it('should copy an object from a source to the same destination ' +
        'updating tag if REPLACE tagging directive header provided',
        done => {
            s3.copyObject({ Bucket: destBucketName, Key: destObjName,
                CopySource: `${sourceBucketName}/${sourceObjName}`,
                TaggingDirective: 'REPLACE', Tagging: newTagging },
                err => {
                    checkNoError(err);
                    checkSuccessTagging(newTagKey, newTagValue, done);
                });
        });

        it('should copy an object from a source to the same destination ' +
        'return no tag if REPLACE tagging directive header provided but ' +
        '"x-amz-tagging" header is not specified', done => {
            s3.copyObject({ Bucket: destBucketName, Key: destObjName,
                CopySource: `${sourceBucketName}/${sourceObjName}`,
                TaggingDirective: 'REPLACE' },
                err => {
                    checkNoError(err);
                    checkNoTagging(done);
                });
        });

        it('should copy an object from a source to the same destination ' +
        'return no tag if COPY tagging directive header but provided from ' +
        'an empty object', done => {
            s3.putObject({ Bucket: sourceBucketName, Key: 'emptyobject' },
            err => {
                checkNoError(err);
                s3.copyObject({ Bucket: destBucketName, Key: destObjName,
                    CopySource: `${sourceBucketName}/emptyobject`,
                    TaggingDirective: 'COPY' },
                    err => {
                        checkNoError(err);
                        checkNoTagging(done);
                    });
            });
        });

        it('should copy an object from a source to the same destination ' +
        'updating tag if REPLACE tagging directive header provided',
        done => {
            s3.copyObject({ Bucket: destBucketName, Key: destObjName,
                CopySource: `${sourceBucketName}/${sourceObjName}`,
                TaggingDirective: 'REPLACE', Tagging: newTagging },
                err => {
                    checkNoError(err);
                    checkSuccessTagging(newTagKey, newTagValue, done);
                });
        });

        describe('Copy object updating tag set', () => {
            taggingTests.forEach(taggingTest => {
                it(taggingTest.it, done => {
                    const key = encodeURIComponent(taggingTest.tag.key);
                    const value = encodeURIComponent(taggingTest.tag.value);
                    const tagging = `${key}=${value}`;
                    const params = { Bucket: destBucketName, Key: destObjName,
                        CopySource: `${sourceBucketName}/${sourceObjName}`,
                        TaggingDirective: 'REPLACE', Tagging: tagging };
                    s3.copyObject(params, err => {
                        if (taggingTest.error) {
                            checkError(err, taggingTest.error);
                            return done();
                        }
                        assert.equal(err, null, 'Expected success, ' +
                        `got error ${JSON.stringify(err)}`);
                        return checkSuccessTagging(taggingTest.tag.key,
                          taggingTest.tag.value, done);
                    });
                });
            });
        });

        it('should also copy additional headers (CacheControl, ' +
        'ContentDisposition, ContentEncoding, Expires) when copying an ' +
        'object from a source bucket to a different destination bucket',
          done => {
              s3.copyObject({ Bucket: destBucketName, Key: destObjName,
                  CopySource: `${sourceBucketName}/${sourceObjName}` },
                  err => {
                      checkNoError(err);
                      s3.getObject({ Bucket: destBucketName, Key: destObjName },
                        (err, res) => {
                            if (err) {
                                done(err);
                            }
                            assert.strictEqual(res.CacheControl,
                              originalCacheControl);
                            assert.strictEqual(res.ContentDisposition,
                              originalContentDisposition);
                            // Should remove V4 streaming value 'aws-chunked'
                            // to be compatible with AWS behavior
                            assert.strictEqual(res.ContentEncoding,
                              'base64,'
                            );
                            assert.strictEqual(res.Expires.toGMTString(),
                                originalExpires.toGMTString());
                            done();
                        });
                  });
          });

        it('should copy an object from a source bucket to a different ' +
            'key in the same bucket',
            done => {
                s3.copyObject({ Bucket: sourceBucketName, Key: destObjName,
                    CopySource: `${sourceBucketName}/${sourceObjName}` },
                    (err, res) =>
                        successCopyCheck(err, res, originalMetadata,
                            sourceBucketName, destObjName, done)
                    );
            });

<<<<<<< HEAD
        // TODO: S3C-3482, figure out why this test fails in Integration builds
=======
        // TODO: see S3C-3482, figure out why this test fails in Integration builds
>>>>>>> 828dfd47
        itSkipIfE2E('should not return error if copying object w/ > ' +
        '2KB user-defined md and COPY directive',
            done => {
                const metadata = genMaxSizeMetaHeaders();
                const params = {
                    Bucket: destBucketName,
                    Key: destObjName,
                    CopySource: `${sourceBucketName}/${sourceObjName}`,
                    MetadataDirective: 'COPY',
                    Metadata: metadata,
                };
                s3.copyObject(params, err => {
                    assert.strictEqual(err, null, `Unexpected err: ${err}`);
                    // add one more byte to be over the limit
                    metadata.header0 = `${metadata.header0}${'0'}`;
                    s3.copyObject(params, err => {
                        assert.strictEqual(err, null, `Unexpected err: ${err}`);
                        done();
                    });
                });
            });

<<<<<<< HEAD
        // TODO: S3C-3482, figure out why this test fails in Integration builds
=======
        // TODO: see S3C-3482, figure out why this test fails in Integration builds
>>>>>>> 828dfd47
        itSkipIfE2E('should return error if copying object w/ > 2KB ' +
        'user-defined md and REPLACE directive',
            done => {
                const metadata = genMaxSizeMetaHeaders();
                const params = {
                    Bucket: destBucketName,
                    Key: destObjName,
                    CopySource: `${sourceBucketName}/${sourceObjName}`,
                    MetadataDirective: 'REPLACE',
                    Metadata: metadata,
                };
                s3.copyObject(params, err => {
                    assert.strictEqual(err, null, `Unexpected err: ${err}`);
                    // add one more byte to be over the limit
                    metadata.header0 = `${metadata.header0}${'0'}`;
                    s3.copyObject(params, err => {
                        assert(err, 'Expected err but did not find one');
                        assert.strictEqual(err.code, 'MetadataTooLarge');
                        assert.strictEqual(err.statusCode, 400);
                        done();
                    });
                });
            });

        it('should copy an object from a source to the same destination ' +
            '(update metadata)', done => {
            s3.copyObject({ Bucket: sourceBucketName, Key: sourceObjName,
                CopySource: `${sourceBucketName}/${sourceObjName}`,
                MetadataDirective: 'REPLACE',
                Metadata: newMetadata },
                (err, res) =>
                    successCopyCheck(err, res, newMetadata,
                        sourceBucketName, sourceObjName, done)
                );
        });

        it('should copy an object and replace the metadata if replace ' +
            'included as metadata directive header', done => {
            s3.copyObject({ Bucket: destBucketName, Key: destObjName,
                CopySource: `${sourceBucketName}/${sourceObjName}`,
                MetadataDirective: 'REPLACE',
                Metadata: newMetadata,
            },
                (err, res) =>
                    successCopyCheck(err, res, newMetadata,
                        destBucketName, destObjName, done)
                );
        });

        it('should copy an object and replace ContentType if replace ' +
            'included as a metadata directive header, and new ContentType is ' +
            'provided', done => {
            s3.copyObject({ Bucket: destBucketName, Key: destObjName,
                CopySource: `${sourceBucketName}/${sourceObjName}`,
                MetadataDirective: 'REPLACE',
                ContentType: 'image',
            }, () => {
                s3.getObject({ Bucket: destBucketName,
                    Key: destObjName }, (err, res) => {
                    if (err) {
                        return done(err);
                    }
                    assert.strictEqual(res.ContentType, 'image');
                    return done();
                });
            });
        });

        it('should copy an object and keep ContentType if replace ' +
            'included as a metadata directive header, but no new ContentType ' +
            'is provided', done => {
            s3.copyObject({ Bucket: destBucketName, Key: destObjName,
                CopySource: `${sourceBucketName}/${sourceObjName}`,
                MetadataDirective: 'REPLACE',
            }, () => {
                s3.getObject({ Bucket: destBucketName,
                    Key: destObjName }, (err, res) => {
                    if (err) {
                        return done(err);
                    }
                    assert.strictEqual(res.ContentType,
                        'application/octet-stream');
                    return done();
                });
            });
        });

        it('should also replace additional headers if replace ' +
            'included as metadata directive header and new headers are ' +
            'specified', done => {
            s3.copyObject({ Bucket: destBucketName, Key: destObjName,
                CopySource: `${sourceBucketName}/${sourceObjName}`,
                MetadataDirective: 'REPLACE',
                CacheControl: newCacheControl,
                ContentDisposition: newContentDisposition,
                ContentEncoding: newContentEncoding,
                Expires: newExpires,
            }, err => {
                checkNoError(err);
                s3.getObject({ Bucket: destBucketName,
                    Key: destObjName }, (err, res) => {
                    if (err) {
                        done(err);
                    }
                    assert.strictEqual(res.CacheControl, newCacheControl);
                    assert.strictEqual(res.ContentDisposition,
                      newContentDisposition);
                    // Should remove V4 streaming value 'aws-chunked'
                    // to be compatible with AWS behavior
                    assert.strictEqual(res.ContentEncoding, 'gzip,');
                    assert.strictEqual(res.Expires.toGMTString(),
                        newExpires.toGMTString());
                    done();
                });
            });
        });

        it('should copy an object and the metadata if copy ' +
            'included as metadata directive header (and ignore any new ' +
            'metadata sent with copy request)', done => {
            s3.copyObject({ Bucket: destBucketName, Key: destObjName,
                CopySource: `${sourceBucketName}/${sourceObjName}`,
                MetadataDirective: 'COPY',
                Metadata: newMetadata,
            },
                err => {
                    checkNoError(err);
                    s3.getObject({ Bucket: destBucketName,
                        Key: destObjName }, (err, res) => {
                        assert.deepStrictEqual(res.Metadata, originalMetadata);
                        done();
                    });
                });
        });

        it('should copy an object and its additional headers if copy ' +
            'included as metadata directive header (and ignore any new ' +
            'headers sent with copy request)', done => {
            s3.copyObject({ Bucket: destBucketName, Key: destObjName,
                CopySource: `${sourceBucketName}/${sourceObjName}`,
                MetadataDirective: 'COPY',
                Metadata: newMetadata,
                CacheControl: newCacheControl,
                ContentDisposition: newContentDisposition,
                ContentEncoding: newContentEncoding,
                Expires: newExpires,
            }, err => {
                checkNoError(err);
                s3.getObject({ Bucket: destBucketName, Key: destObjName },
                  (err, res) => {
                      if (err) {
                          done(err);
                      }
                      assert.strictEqual(res.CacheControl,
                        originalCacheControl);
                      assert.strictEqual(res.ContentDisposition,
                        originalContentDisposition);
                      assert.strictEqual(res.ContentEncoding,
                        'base64,');
                      assert.strictEqual(res.Expires.toGMTString(),
                        originalExpires.toGMTString());
                      done();
                  });
            });
        });

        it('should copy a 0 byte object to different destination', done => {
            const emptyFileETag = '"d41d8cd98f00b204e9800998ecf8427e"';
            s3.putObject({ Bucket: sourceBucketName, Key: sourceObjName,
                Body: '', Metadata: originalMetadata }, () => {
                s3.copyObject({ Bucket: destBucketName, Key: destObjName,
                    CopySource: `${sourceBucketName}/${sourceObjName}`,
                },
                    (err, res) => {
                        checkNoError(err);
                        assert.strictEqual(res.ETag, emptyFileETag);
                        s3.getObject({ Bucket: destBucketName,
                            Key: destObjName }, (err, res) => {
                            checkNoError(err);
                            assert.deepStrictEqual(res.Metadata,
                                originalMetadata);
                            assert.strictEqual(res.ETag, emptyFileETag);
                            done();
                        });
                    });
            });
        });

        it('should copy a 0 byte object to same destination', done => {
            const emptyFileETag = '"d41d8cd98f00b204e9800998ecf8427e"';
            s3.putObject({ Bucket: sourceBucketName, Key: sourceObjName,
                Body: '' }, () => {
                s3.copyObject({ Bucket: sourceBucketName, Key: sourceObjName,
                    CopySource: `${sourceBucketName}/${sourceObjName}`,
                    StorageClass: 'REDUCED_REDUNDANCY',
                },
                    (err, res) => {
                        checkNoError(err);
                        assert.strictEqual(res.ETag, emptyFileETag);
                        s3.getObject({ Bucket: sourceBucketName,
                            Key: sourceObjName }, (err, res) => {
                            assert.deepStrictEqual(res.Metadata,
                                {});
                            assert.deepStrictEqual(res.StorageClass,
                                'REDUCED_REDUNDANCY');
                            assert.strictEqual(res.ETag, emptyFileETag);
                            done();
                        });
                    });
            });
        });

        it('should copy an object to a different destination and change ' +
            'the storage class if storage class header provided', done => {
            s3.copyObject({ Bucket: destBucketName, Key: destObjName,
                CopySource: `${sourceBucketName}/${sourceObjName}`,
                StorageClass: 'REDUCED_REDUNDANCY',
            },
                err => {
                    checkNoError(err);
                    s3.getObject({ Bucket: destBucketName,
                        Key: destObjName }, (err, res) => {
                        assert.strictEqual(res.StorageClass,
                            'REDUCED_REDUNDANCY');
                        done();
                    });
                });
        });

        it('should copy an object to the same destination and change the ' +
            'storage class if the storage class header provided', done => {
            s3.copyObject({ Bucket: sourceBucketName, Key: sourceObjName,
                CopySource: `${sourceBucketName}/${sourceObjName}`,
                StorageClass: 'REDUCED_REDUNDANCY',
            },
                err => {
                    checkNoError(err);
                    s3.getObject({ Bucket: sourceBucketName,
                        Key: sourceObjName }, (err, res) => {
                        checkNoError(err);
                        assert.strictEqual(res.StorageClass,
                            'REDUCED_REDUNDANCY');
                        done();
                    });
                });
        });

        it('should copy an object to a new bucket and overwrite an already ' +
            'existing object in the destination bucket', done => {
            s3.putObject({ Bucket: destBucketName, Key: destObjName,
                Body: 'overwrite me', Metadata: originalMetadata }, () => {
                s3.copyObject({ Bucket: destBucketName, Key: destObjName,
                    CopySource: `${sourceBucketName}/${sourceObjName}`,
                    MetadataDirective: 'REPLACE',
                    Metadata: newMetadata,
                },
                    (err, res) => {
                        checkNoError(err);
                        assert.strictEqual(res.ETag, etag);
                        s3.getObject({ Bucket: destBucketName,
                            Key: destObjName }, (err, res) => {
                            assert.deepStrictEqual(res.Metadata,
                                newMetadata);
                            assert.strictEqual(res.ETag, etag);
                            assert.strictEqual(res.Body.toString(), content);
                            done();
                        });
                    });
            });
        });

        // skipping test as object level encryption is not implemented yet
        it.skip('should copy an object and change the server side encryption' +
            'option if server side encryption header provided', done => {
            s3.copyObject({ Bucket: destBucketName, Key: destObjName,
                CopySource: `${sourceBucketName}/${sourceObjName}`,
                ServerSideEncryption: 'AES256',
            },
                err => {
                    checkNoError(err);
                    s3.getObject({ Bucket: destBucketName,
                        Key: destObjName }, (err, res) => {
                        assert.strictEqual(res.ServerSideEncryption,
                            'AES256');
                        done();
                    });
                });
        });

        it('should return InvalidArgument error for obj. encryption using ' +
            'AWS-managed encryption keys', done => {
            const params = { Bucket: destBucketName, Key: 'key',
                CopySource: `${sourceBucketName}/${sourceObjName}`,
                ServerSideEncryption: 'AES256' };
            s3.copyObject(params, err => {
                assert.strictEqual(err.code, 'InvalidArgument');
                done();
            });
        });

        it('should return Not Implemented error for obj. encryption using ' +
            'customer-provided encryption keys', done => {
            const params = { Bucket: destBucketName, Key: 'key',
                CopySource: `${sourceBucketName}/${sourceObjName}`,
                SSECustomerAlgorithm: 'AES256' };
            s3.copyObject(params, err => {
                assert.strictEqual(err.code, 'NotImplemented');
                done();
            });
        });

        it('should copy an object and set the acl on the new object', done => {
            s3.copyObject({ Bucket: destBucketName, Key: destObjName,
                CopySource: `${sourceBucketName}/${sourceObjName}`,
                ACL: 'authenticated-read',
            },
                err => {
                    checkNoError(err);
                    s3.getObjectAcl({ Bucket: destBucketName,
                        Key: destObjName }, (err, res) => {
                        // With authenticated-read ACL, there are two
                        // grants:
                        // (1) FULL_CONTROL to the object owner
                        // (2) READ to the authenticated-read
                        assert.strictEqual(res.Grants.length, 2);
                        assert.strictEqual(res.Grants[0].Permission,
                            'FULL_CONTROL');
                        assert.strictEqual(res.Grants[1].Permission,
                            'READ');
                        assert.strictEqual(res.Grants[1].Grantee.URI,
                            'http://acs.amazonaws.com/groups/' +
                            'global/AuthenticatedUsers');
                        done();
                    });
                });
        });

        it('should copy an object and default the acl on the new object ' +
            'to private even if the copied object had a ' +
            'different acl', done => {
            s3.putObjectAcl({ Bucket: sourceBucketName, Key: sourceObjName,
                ACL: 'authenticated-read' }, () => {
                s3.copyObject({ Bucket: destBucketName, Key: destObjName,
                    CopySource: `${sourceBucketName}/${sourceObjName}`,
                },
                    () => {
                        s3.getObjectAcl({ Bucket: destBucketName,
                            Key: destObjName }, (err, res) => {
                            // With private ACL, there is only one grant
                            // of FULL_CONTROL to the object owner
                            assert.strictEqual(res.Grants.length, 1);
                            assert.strictEqual(res.Grants[0].Permission,
                                'FULL_CONTROL');
                            done();
                        });
                    });
            });
        });

        it('should return an error if attempt to copy with same source as' +
            'destination and do not change any metadata', done => {
            s3.copyObject({ Bucket: sourceBucketName, Key: sourceObjName,
                CopySource: `${sourceBucketName}/${sourceObjName}`,
            },
                err => {
                    checkError(err, 'InvalidRequest');
                    done();
                });
        });

        it('should return an error if attempt to copy from nonexistent bucket',
            done => {
                s3.copyObject({ Bucket: destBucketName, Key: destObjName,
                    CopySource: `nobucket453234/${sourceObjName}`,
                },
                err => {
                    checkError(err, 'NoSuchBucket');
                    done();
                });
            });

        it('should return an error if use invalid redirect location',
            done => {
                s3.copyObject({ Bucket: destBucketName, Key: destObjName,
                    CopySource: `${sourceBucketName}/${sourceObjName}`,
                    WebsiteRedirectLocation: 'google.com',
                },
                err => {
                    checkError(err, 'InvalidRedirectLocation');
                    done();
                });
            });

        it('should return an error if copy request has object lock legal ' +
            'hold header but object lock is not enabled on destination bucket',
            done => {
                s3.copyObject({ Bucket: destBucketName, Key: destObjName,
                    CopySource: `${sourceBucketName}/${sourceObjName}`,
                    ObjectLockLegalHoldStatus: 'ON',
                },
                err => {
                    checkError(err, 'InvalidRequest');
                    done();
                });
            });

        it('should return an error if copy request has retention headers ' +
            'but object lock is not enabled on destination bucket',
            done => {
                const mockDate = new Date(2050, 10, 12);
                s3.copyObject({
                    Bucket: destBucketName,
                    Key: destObjName,
                    CopySource: `${sourceBucketName}/${sourceObjName}`,
                    ObjectLockMode: 'GOVERNANCE',
                    ObjectLockRetainUntilDate: mockDate,
                },
                err => {
                    checkError(err, 'InvalidRequest');
                    done();
                });
            });

        it('should return an error if attempt to copy to nonexistent bucket',
            done => {
                s3.copyObject({ Bucket: 'nobucket453234', Key: destObjName,
                    CopySource: `${sourceBucketName}/${sourceObjName}`,
                },
                err => {
                    checkError(err, 'NoSuchBucket');
                    done();
                });
            });

        it('should return an error if attempt to copy nonexistent object',
            done => {
                s3.copyObject({ Bucket: destBucketName, Key: destObjName,
                    CopySource: `${sourceBucketName}/nokey`,
                },
                err => {
                    checkError(err, 'NoSuchKey');
                    done();
                });
            });

        it('should return an error if send invalid metadata directive header',
            done => {
                s3.copyObject({ Bucket: destBucketName, Key: destObjName,
                    CopySource: `${sourceBucketName}/${sourceObjName}`,
                    MetadataDirective: 'copyHalf',
                },
                err => {
                    checkError(err, 'InvalidArgument');
                    done();
                });
            });

        describe('copying by another account', () => {
            const otherAccountBucket = 'otheraccountbucket42342342342';
            const otherAccountKey = 'key';
            beforeEach(() => otherAccountBucketUtility
                .createOne(otherAccountBucket)
            );

            afterEach(() => otherAccountBucketUtility.empty(otherAccountBucket)
                .then(() => otherAccountBucketUtility
                .deleteOne(otherAccountBucket))
            );

            it('should not allow an account without read persmission on the ' +
                'source object to copy the object', done => {
                otherAccountS3.copyObject({ Bucket: otherAccountBucket,
                    Key: otherAccountKey,
                    CopySource: `${sourceBucketName}/${sourceObjName}`,
                },
                    err => {
                        checkError(err, 'AccessDenied');
                        done();
                    });
            });

            it('should not allow an account without write persmission on the ' +
                'destination bucket to copy the object', done => {
                otherAccountS3.putObject({ Bucket: otherAccountBucket,
                    Key: otherAccountKey, Body: '' }, () => {
                    otherAccountS3.copyObject({ Bucket: destBucketName,
                        Key: destObjName,
                        CopySource: `${otherAccountBucket}/${otherAccountKey}`,
                    },
                        err => {
                            checkError(err, 'AccessDenied');
                            done();
                        });
                });
            });

            it('should allow an account with read permission on the ' +
                'source object and write permission on the destination ' +
                'bucket to copy the object', done => {
                s3.putObjectAcl({ Bucket: sourceBucketName,
                    Key: sourceObjName, ACL: 'public-read' }, () => {
                    otherAccountS3.copyObject({ Bucket: otherAccountBucket,
                        Key: otherAccountKey,
                        CopySource: `${sourceBucketName}/${sourceObjName}`,
                    },
                        err => {
                            checkNoError(err);
                            done();
                        });
                });
            });
        });

        it('If-Match: returns no error when ETag match, with double quotes ' +
            'around ETag',
            done => {
                requestCopy({ CopySourceIfMatch: etag }, err => {
                    checkNoError(err);
                    done();
                });
            });

        it('If-Match: returns no error when one of ETags match, with double ' +
            'quotes around ETag',
            done => {
                requestCopy({ CopySourceIfMatch:
                    `non-matching,${etag}` }, err => {
                    checkNoError(err);
                    done();
                });
            });

        it('If-Match: returns no error when ETag match, without double ' +
            'quotes around ETag',
            done => {
                requestCopy({ CopySourceIfMatch: etagTrim }, err => {
                    checkNoError(err);
                    done();
                });
            });

        it('If-Match: returns no error when one of ETags match, without ' +
            'double quotes around ETag',
            done => {
                requestCopy({ CopySourceIfMatch:
                    `non-matching,${etagTrim}` }, err => {
                    checkNoError(err);
                    done();
                });
            });

        it('If-Match: returns no error when ETag match with *', done => {
            requestCopy({ CopySourceIfMatch: '*' }, err => {
                checkNoError(err);
                done();
            });
        });

        it('If-Match: returns PreconditionFailed when ETag does not match',
            done => {
                requestCopy({ CopySourceIfMatch: 'non-matching ETag' }, err => {
                    checkError(err, 'PreconditionFailed');
                    done();
                });
            });

        it('If-None-Match: returns no error when ETag does not match', done => {
            requestCopy({ CopySourceIfNoneMatch: 'non-matching' }, err => {
                checkNoError(err);
                done();
            });
        });

        it('If-None-Match: returns no error when all ETags do not match',
            done => {
                requestCopy({
                    CopySourceIfNoneMatch: 'non-matching,non-matching-either',
                }, err => {
                    checkNoError(err);
                    done();
                });
            });

        it('If-None-Match: returns PreconditionFailed when ETag match, with' +
            'double quotes around ETag',
            done => {
                requestCopy({ CopySourceIfNoneMatch: etag }, err => {
                    checkError(err, 'PreconditionFailed');
                    done();
                });
            });

        it('If-None-Match: returns PreconditionFailed when one of ETags ' +
            'match, with double quotes around ETag',
            done => {
                requestCopy({
                    CopySourceIfNoneMatch: `non-matching,${etag}`,
                }, err => {
                    checkError(err, 'PreconditionFailed');
                    done();
                });
            });

        it('If-None-Match: returns PreconditionFailed when ETag match, ' +
            'without double quotes around ETag',
            done => {
                requestCopy({ CopySourceIfNoneMatch: etagTrim }, err => {
                    checkError(err, 'PreconditionFailed');
                    done();
                });
            });

        it('If-None-Match: returns PreconditionFailed when one of ETags ' +
            'match, without double quotes around ETag',
            done => {
                requestCopy({
                    CopySourceIfNoneMatch: `non-matching,${etagTrim}`,
                }, err => {
                    checkError(err, 'PreconditionFailed');
                    done();
                });
            });

        it('If-Modified-Since: returns no error if Last modified date is ' +
            'greater',
            done => {
                requestCopy({ CopySourceIfModifiedSince: dateFromNow(-1) },
                    err => {
                        checkNoError(err);
                        done();
                    });
            });

        // Skipping this test, because real AWS does not provide error as
        // expected
        it.skip('If-Modified-Since: returns PreconditionFailed if Last ' +
            'modified date is lesser',
            done => {
                requestCopy({ CopySourceIfModifiedSince: dateFromNow(1) },
                    err => {
                        checkError(err, 'PreconditionFailed');
                        done();
                    });
            });

        it('If-Modified-Since: returns PreconditionFailed if Last modified ' +
            'date is equal',
            done => {
                requestCopy({ CopySourceIfModifiedSince:
                    dateConvert(lastModified) },
                    err => {
                        checkError(err, 'PreconditionFailed');
                        done();
                    });
            });

        it('If-Unmodified-Since: returns no error when lastModified date is ' +
            'greater',
            done => {
                requestCopy({ CopySourceIfUnmodifiedSince: dateFromNow(1) },
                err => {
                    checkNoError(err);
                    done();
                });
            });

        it('If-Unmodified-Since: returns no error when lastModified ' +
            'date is equal',
            done => {
                requestCopy({ CopySourceIfUnmodifiedSince:
                    dateConvert(lastModified) },
                    err => {
                        checkNoError(err);
                        done();
                    });
            });

        it('If-Unmodified-Since: returns PreconditionFailed when ' +
            'lastModified date is lesser',
            done => {
                requestCopy({ CopySourceIfUnmodifiedSince: dateFromNow(-1) },
                err => {
                    checkError(err, 'PreconditionFailed');
                    done();
                });
            });

        it('If-Match & If-Unmodified-Since: returns no error when match Etag ' +
            'and lastModified is greater',
            done => {
                requestCopy({
                    CopySourceIfMatch: etagTrim,
                    CopySourceIfUnmodifiedSince: dateFromNow(-1),
                }, err => {
                    checkNoError(err);
                    done();
                });
            });

        it('If-Match match & If-Unmodified-Since match', done => {
            requestCopy({
                CopySourceIfMatch: etagTrim,
                CopySourceIfUnmodifiedSince: dateFromNow(1),
            }, err => {
                checkNoError(err);
                done();
            });
        });

        it('If-Match not match & If-Unmodified-Since not match', done => {
            requestCopy({
                CopySourceIfMatch: 'non-matching',
                CopySourceIfUnmodifiedSince: dateFromNow(-1),
            }, err => {
                checkError(err, 'PreconditionFailed');
                done();
            });
        });

        it('If-Match not match & If-Unmodified-Since match', done => {
            requestCopy({
                CopySourceIfMatch: 'non-matching',
                CopySourceIfUnmodifiedSince: dateFromNow(1),
            }, err => {
                checkError(err, 'PreconditionFailed');
                done();
            });
        });

        // Skipping this test, because real AWS does not provide error as
        // expected
        it.skip('If-Match match & If-Modified-Since not match', done => {
            requestCopy({
                CopySourceIfMatch: etagTrim,
                CopySourceIfModifiedSince: dateFromNow(1),
            }, err => {
                checkNoError(err);
                done();
            });
        });

        it('If-Match match & If-Modified-Since match', done => {
            requestCopy({
                CopySourceIfMatch: etagTrim,
                CopySourceIfModifiedSince: dateFromNow(-1),
            }, err => {
                checkNoError(err);
                done();
            });
        });

        it('If-Match not match & If-Modified-Since not match', done => {
            requestCopy({
                CopySourceIfMatch: 'non-matching',
                CopySourceIfModifiedSince: dateFromNow(1),
            }, err => {
                checkError(err, 'PreconditionFailed');
                done();
            });
        });

        it('If-Match not match & If-Modified-Since match', done => {
            requestCopy({
                CopySourceIfMatch: 'non-matching',
                CopySourceIfModifiedSince: dateFromNow(-1),
            }, err => {
                checkError(err, 'PreconditionFailed');
                done();
            });
        });

        it('If-None-Match & If-Modified-Since: returns PreconditionFailed ' +
            'when Etag does not match and lastModified is greater',
            done => {
                requestCopy({
                    CopySourceIfNoneMatch: etagTrim,
                    CopySourceIfModifiedSince: dateFromNow(-1),
                }, err => {
                    checkError(err, 'PreconditionFailed');
                    done();
                });
            });

        it('If-None-Match not match & If-Modified-Since not match', done => {
            requestCopy({
                CopySourceIfNoneMatch: etagTrim,
                CopySourceIfModifiedSince: dateFromNow(1),
            }, err => {
                checkError(err, 'PreconditionFailed');
                done();
            });
        });

        it('If-None-Match match & If-Modified-Since match', done => {
            requestCopy({
                CopySourceIfNoneMatch: 'non-matching',
                CopySourceIfModifiedSince: dateFromNow(-1),
            }, err => {
                checkNoError(err);
                done();
            });
        });

        // Skipping this test, because real AWS does not provide error as
        // expected
        it.skip('If-None-Match match & If-Modified-Since not match', done => {
            requestCopy({
                CopySourceIfNoneMatch: 'non-matching',
                CopySourceIfModifiedSince: dateFromNow(1),
            }, err => {
                checkError(err, 'PreconditionFailed');
                done();
            });
        });

        it('If-None-Match match & If-Unmodified-Since match', done => {
            requestCopy({
                CopySourceIfNoneMatch: 'non-matching',
                CopySourceIfUnmodifiedSince: dateFromNow(1),
            }, err => {
                checkNoError(err);
                done();
            });
        });

        it('If-None-Match match & If-Unmodified-Since not match', done => {
            requestCopy({
                CopySourceIfNoneMatch: 'non-matching',
                CopySourceIfUnmodifiedSince: dateFromNow(-1),
            }, err => {
                checkError(err, 'PreconditionFailed');
                done();
            });
        });

        it('If-None-Match not match & If-Unmodified-Since match', done => {
            requestCopy({
                CopySourceIfNoneMatch: etagTrim,
                CopySourceIfUnmodifiedSince: dateFromNow(1),
            }, err => {
                checkError(err, 'PreconditionFailed');
                done();
            });
        });

        it('If-None-Match not match & If-Unmodified-Since not match', done => {
            requestCopy({
                CopySourceIfNoneMatch: etagTrim,
                CopySourceIfUnmodifiedSince: dateFromNow(-1),
            }, err => {
                checkError(err, 'PreconditionFailed');
                done();
            });
        });
    });
});

describe('Object Copy with object lock enabled on both destination ' +
    'bucket and source bucket', () => {
    withV4(sigCfg => {
        let bucketUtil;
        let s3;
        let versionId;

        before(() => {
            bucketUtil = new BucketUtility('default', sigCfg);
            s3 = bucketUtil.s3;
            return bucketUtil.empty(sourceBucketName)
                .then(() => bucketUtil.empty(destBucketName))
                .then(() =>
                    bucketUtil.deleteMany([sourceBucketName, destBucketName]))
                .catch(err => {
                    if (err.code !== 'NoSuchBucket') {
                        process.stdout.write(`${err}\n`);
                        throw err;
                    }
                })
                .then(() => bucketUtil.createOneWithLock(sourceBucketName))
                .then(() => bucketUtil.createOneWithLock(destBucketName))
                .catch(err => {
                    throw err;
                });
        });

        beforeEach(() => s3.putObjectPromise({
            Bucket: sourceBucketName,
            Key: sourceObjName,
            Body: content,
            Metadata: originalMetadata,
            ObjectLockMode: 'GOVERNANCE',
            ObjectLockRetainUntilDate: new Date(2050, 1, 1),
        }).then(res => {
            versionId = res.VersionId;
            s3.headObjectPromise({
                Bucket: sourceBucketName,
                Key: sourceObjName,
            });
        }));

        afterEach(() => bucketUtil.empty(sourceBucketName)
            .then(() => bucketUtil.empty(destBucketName)));

        after(() => bucketUtil.deleteMany([sourceBucketName, destBucketName]));

        it('should not copy default retention info of the destination ' +
            'bucket if legal hold header is passed with copy object request',
            done => {
                s3.copyObject({
                    Bucket: destBucketName,
                    Key: destObjName,
                    CopySource: `${sourceBucketName}/${sourceObjName}`,
                    ObjectLockLegalHoldStatus: 'ON',
                },
                err => {
                    assert.ifError(err);
                    s3.getObject({ Bucket: destBucketName, Key: destObjName },
                        (err, res) => {
                            assert.ifError(err);
                            assert.strictEqual(res.ObjectLockMode, undefined);
                            assert.strictEqual(res.ObjectLockRetainUntilDate,
                                undefined);
                            assert.strictEqual(res.ObjectLockLegalHoldStatus,
                                'ON');
                            const removeLockObjs = [
                                {
                                    bucket: sourceBucketName,
                                    key: sourceObjName,
                                    versionId,
                                }, {
                                    bucket: destBucketName,
                                    key: destObjName,
                                    versionId: res.VersionId,
                                },
                            ];
                            changeObjectLock(removeLockObjs, '', done);
                        });
                });
            });

        it('should not copy default retention info of the destination ' +
            'bucket if legal hold header is passed with copy object request',
            done => {
                s3.copyObject({
                    Bucket: destBucketName,
                    Key: destObjName,
                    CopySource: `${sourceBucketName}/${sourceObjName}`,
                    ObjectLockLegalHoldStatus: 'on',
                },
                err => {
                    assert.ifError(err);
                    s3.getObject({ Bucket: destBucketName, Key: destObjName },
                        (err, res) => {
                            assert.ifError(err);
                            assert.strictEqual(res.ObjectLockMode, undefined);
                            assert.strictEqual(res.ObjectLockRetainUntilDate,
                                undefined);
                            assert.strictEqual(res.ObjectLockLegalHoldStatus,
                                'OFF');
                            const removeLockObjs = [
                                {
                                    bucket: sourceBucketName,
                                    key: sourceObjName,
                                    versionId,
                                },
                            ];
                            changeObjectLock(removeLockObjs, '', done);
                        });
                });
            });

        it('should overwrite default retention info of the destination ' +
            'bucket if retention headers passed with copy object request',
            done => {
                s3.copyObject({
                    Bucket: destBucketName,
                    Key: destObjName,
                    CopySource: `${sourceBucketName}/${sourceObjName}`,
                    ObjectLockMode: 'COMPLIANCE',
                    ObjectLockRetainUntilDate: new Date(2055, 2, 3),
                },
                err => {
                    assert.ifError(err);
                    s3.getObject({ Bucket: destBucketName, Key: destObjName },
                        (err, res) => {
                            assert.ifError(err);
                            assert.strictEqual(res.ObjectLockMode, 'COMPLIANCE');
                            assert.strictEqual(res.ObjectLockRetainUntilDate.toGMTString(),
                                new Date(2055, 2, 3).toGMTString());
                            const removeLockObjs = [
                                {
                                    bucket: sourceBucketName,
                                    key: sourceObjName,
                                    versionId,
                                }, {
                                    bucket: destBucketName,
                                    key: destObjName,
                                    versionId: res.VersionId,
                                },
                            ];
                            changeObjectLock(removeLockObjs, '', done);
                        });
                });
            });
    });
});<|MERGE_RESOLUTION|>--- conflicted
+++ resolved
@@ -350,11 +350,7 @@
                     );
             });
 
-<<<<<<< HEAD
-        // TODO: S3C-3482, figure out why this test fails in Integration builds
-=======
         // TODO: see S3C-3482, figure out why this test fails in Integration builds
->>>>>>> 828dfd47
         itSkipIfE2E('should not return error if copying object w/ > ' +
         '2KB user-defined md and COPY directive',
             done => {
@@ -377,11 +373,7 @@
                 });
             });
 
-<<<<<<< HEAD
-        // TODO: S3C-3482, figure out why this test fails in Integration builds
-=======
         // TODO: see S3C-3482, figure out why this test fails in Integration builds
->>>>>>> 828dfd47
         itSkipIfE2E('should return error if copying object w/ > 2KB ' +
         'user-defined md and REPLACE directive',
             done => {
