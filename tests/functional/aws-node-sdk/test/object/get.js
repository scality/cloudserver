const assert = require('assert');
const async = require('async');
const crypto = require('crypto');

const withV4 = require('../support/withV4');
const BucketUtility = require('../../lib/utility/bucket-util');

const bucketName = 'buckettestgetobject';
const objectName = 'someObject';
const copyPartKey = `${objectName}-copypart`;
// Specify sample headers to check for in GET response
const cacheControl = 'max-age=86400';
const contentDisposition = 'attachment; filename="fname.ext";';
const contentEncoding = 'aws-chunked,gzip';
const contentLanguage = 'en-US';
const contentType = 'xml';
// AWS Node SDK requires Date object, ISO-8601 string, or
// a UNIX timestamp for Expires header
const expires = new Date().toISOString();
const etagTrim = 'd41d8cd98f00b204e9800998ecf8427e';
const etag = `"${etagTrim}"`;
const partSize = 1024 * 1024 * 5; // 5MB minumum required part size.

function checkNoError(err) {
    assert.equal(err, null,
        `Expected success, got error ${JSON.stringify(err)}`);
}

function checkError(err, code) {
    assert.notEqual(err, null, 'Expected failure but got success');
    assert.strictEqual(err.code, code);
}

function checkContentLength(contentLengthHeader, expectedSize) {
    assert.strictEqual(Number.parseInt(contentLengthHeader, 10), expectedSize);
}

function dateFromNow(diff) {
    const d = new Date();
    d.setHours(d.getHours() + diff);
    return d.toISOString();
}

function dateConvert(d) {
    return (new Date(d)).toISOString();
}


describe('GET object', () => {
    withV4(sigCfg => {
        let bucketUtil;
        let s3;

        function requestGet(fields, cb) {
            s3.getObject(Object.assign({
                Bucket: bucketName,
                Key: objectName,
            }, fields), cb);
        }

        function checkGetObjectPart(key, partNumber, len, body, cb) {
            s3.getObject({
                Bucket: bucketName,
                Key: key,
                PartNumber: partNumber,
            }, (err, data) => {
                checkNoError(err);
                checkContentLength(data.ContentLength, len);
                const md5Hash = crypto.createHash('md5');
                const md5HashExpected = crypto.createHash('md5');
                assert.strictEqual(
                    md5Hash.update(data.Body).digest('hex'),
                    md5HashExpected.update(body).digest('hex')
                );
                return cb();
            });
        }

        // Upload parts with the given partNumbers array and complete MPU.
        function completeMPU(partNumbers, cb) {
            let ETags = [];

            return async.waterfall([
                next => {
                    const createMpuParams = {
                        Bucket: bucketName,
                        Key: objectName,
                    };

                    s3.createMultipartUpload(createMpuParams, (err, data) => {
                        checkNoError(err);
                        return next(null, data.UploadId);
                    });
                },
                (uploadId, next) =>
                    async.eachSeries(partNumbers, (partNumber, callback) => {
                        const uploadPartParams = {
                            Bucket: bucketName,
                            Key: objectName,
                            PartNumber: partNumber,
                            UploadId: uploadId,
                            Body: Buffer.alloc(partSize).fill(partNumber),
                        };

                        return s3.uploadPart(uploadPartParams, (err, data) => {
                            checkNoError(err);
                            ETags = ETags.concat(data.ETag);
                            return callback();
                        });
                    }, err => next(err, uploadId)),
                (uploadId, next) => {
                    const parts = Array.from(Array(partNumbers.length).keys());
                    const params = {
                        Bucket: bucketName,
                        Key: objectName,
                        MultipartUpload: {
                            Parts: parts.map(n => ({
                                ETag: ETags[n],
                                PartNumber: partNumbers[n],
                            })),
                        },
                        UploadId: uploadId,
                    };
                    return s3.completeMultipartUpload(params, err => {
                        checkNoError(err);
                        return next(null, uploadId);
                    });
                },
            ], (err, uploadId) => {
                if (err) {
                    return s3.abortMultipartUpload({
                        Bucket: bucketName,
                        Key: objectName,
                        UploadId: uploadId,
                    }, cb);
                }
                return cb();
            });
        }

        function createMPUAndPutTwoParts(partTwoBody, cb) {
            let uploadId;
            const ETags = [];
            return async.waterfall([
                next => s3.createMultipartUpload({
                    Bucket: bucketName,
                    Key: copyPartKey,
                }, (err, data) => {
                    checkNoError(err);
                    uploadId = data.UploadId;
                    return next();
                }),
                // Copy an object with three parts.
                next => s3.uploadPartCopy({
                    Bucket: bucketName,
                    CopySource: `/${bucketName}/${objectName}`,
                    Key: copyPartKey,
                    PartNumber: 1,
                    UploadId: uploadId,
                }, (err, data) => {
                    checkNoError(err);
                    ETags[0] = data.ETag;
                    return next();
                }),
                // Put an object with one part.
                next => s3.uploadPart({
                    Bucket: bucketName,
                    Key: copyPartKey,
                    PartNumber: 2,
                    UploadId: uploadId,
                    Body: partTwoBody,
                }, (err, data) => {
                    checkNoError(err);
                    ETags[1] = data.ETag;
                    return next();
                }),
            ], err => {
                if (err) {
                    return s3.abortMultipartUpload({
                        Bucket: bucketName,
                        Key: copyPartKey,
                        UploadId: uploadId,
                    }, cb);
                }
                return cb(null, uploadId, ETags);
            });
        }

        before(done => {
            bucketUtil = new BucketUtility('default', sigCfg);
            s3 = bucketUtil.s3;
            // Create a bucket to put object to get later
            s3.createBucket({ Bucket: bucketName }, done);
        });

        after(done => {
            s3.deleteObject({ Bucket: bucketName, Key: objectName }, err => {
                if (err) {
                    return done(err);
                }
                return s3.deleteBucket({ Bucket: bucketName }, done);
            });
        });


        it('should return an error to get request without a valid bucket name',
            done => {
                s3.getObject({ Bucket: '', Key: 'somekey' }, err => {
                    assert.notEqual(err, null,
                        'Expected failure but got success');
                    assert.strictEqual(err.code, 'MethodNotAllowed');
                    return done();
                });
            });

        it('should return NoSuchKey error when no such object',
            done => {
                s3.getObject({ Bucket: bucketName, Key: 'nope' }, err => {
                    assert.notEqual(err, null,
                        'Expected failure but got success');
                    assert.strictEqual(err.code, 'NoSuchKey');
                    return done();
                });
            });

        describe('Additional headers: [Cache-Control, Content-Disposition, ' +
            'Content-Encoding, Expires]', () => {
            describe('if specified in put object request', () => {
                before(done => {
                    const params = {
                        Bucket: bucketName,
                        Key: objectName,
                        CacheControl: cacheControl,
                        ContentDisposition: contentDisposition,
                        ContentEncoding: contentEncoding,
                        ContentType: contentType,
                        Expires: expires,
                    };
                    s3.putObject(params, err => done(err));
                });
                it('should return additional headers', done => {
                    s3.getObject({ Bucket: bucketName, Key: objectName },
                      (err, res) => {
                          if (err) {
                              return done(err);
                          }
                          assert.strictEqual(res.CacheControl,
                            cacheControl);
                          assert.strictEqual(res.ContentDisposition,
                            contentDisposition);
                          // Should remove V4 streaming value 'aws-chunked'
                          // to be compatible with AWS behavior
                          assert.strictEqual(res.ContentEncoding,
                            'gzip');
                          assert.strictEqual(res.ContentType, contentType);
                          assert.strictEqual(res.Expires,
                              new Date(expires).toGMTString());
                          return done();
                      });
                });
            });

            describe('if response content headers are set in query', () => {
                before(done => {
                    s3.putObject({ Bucket: bucketName, Key: objectName },
                        err => done(err));
                });

                it('should return additional headers even if not set in ' +
                'put object request', done => {
                    const params = {
                        Bucket: bucketName,
                        Key: objectName,
                        ResponseCacheControl: cacheControl,
                        ResponseContentDisposition: contentDisposition,
                        ResponseContentEncoding: contentEncoding,
                        ResponseContentLanguage: contentLanguage,
                        ResponseContentType: contentType,
                        ResponseExpires: expires,
                    };
                    s3.getObject(params, (err, res) => {
                        if (err) {
                            return done(err);
                        }
                        assert.strictEqual(res.CacheControl,
                          cacheControl);
                        assert.strictEqual(res.ContentDisposition,
                          contentDisposition);
                        assert.strictEqual(res.ContentEncoding,
                          contentEncoding);
                        assert.strictEqual(res.ContentLanguage,
                            contentLanguage);
                        assert.strictEqual(res.ContentType, contentType);
                        assert.strictEqual(res.Expires, expires);
                        return done();
                    });
                });
            });
        });

        describe('x-amz-website-redirect-location header', () => {
            before(done => {
                const params = {
                    Bucket: bucketName,
                    Key: objectName,
                    WebsiteRedirectLocation: '/',
                };
                s3.putObject(params, err => done(err));
            });
            it('should return website redirect header if specified in ' +
                'objectPUT request', done => {
                s3.getObject({ Bucket: bucketName, Key: objectName },
                  (err, res) => {
                      if (err) {
                          return done(err);
                      }
                      assert.strictEqual(res.WebsiteRedirectLocation, '/');
                      return done();
                  });
            });
        });

<<<<<<< HEAD
        describe('x-amz-tagging-count', () => {
            const params = {
                Bucket: bucketName,
                Key: objectName,
            };
            const paramsTagging = {
                Bucket: bucketName,
                Key: objectName,
                Tagging: {
                    TagSet: [
                        {
                            Key: 'key1',
                            Value: 'value',
                        },
                    ],
                },
            };
            beforeEach(done => {
                s3.putObject(params, done);
            });

            it('should not return "x-amz-tagging-count" if no tag ' +
            'associated with the object',
            done => {
                s3.getObject(params, (err, data) => {
                    if (err) {
                        return done(err);
                    }
                    assert.strictEqual(data.TagCount, undefined);
                    return done();
                });
            });

            describe('tag associated with the object', () => {
                beforeEach(done => {
                    s3.putObjectTagging(paramsTagging, done);
                });
                it('should return "x-amz-tagging-count" header that provides ' +
                'the count of number of tags associated with the object',
                done => {
                    s3.getObject(params, (err, data) => {
                        if (err) {
                            return done(err);
                        }
                        assert.equal(data.TagCount, 1);
                        return done();
                    });
                });
            });
        });

        describe('conditional headers', () => {
            const params = { Bucket: bucketName, Key: objectName };
            beforeEach(done => {
                s3.putObject(params, done);
            });
            it('If-Match: returns no error when ETag match, with double ' +
                'quotes around ETag',
                done => {
                    requestGet({ IfMatch: etag }, err => {
                        checkNoError(err);
                        done();
                    });
                });

            it('If-Match: returns no error when one of ETags match, with ' +
                'double quotes around ETag',
                done => {
                    requestGet({ IfMatch:
                        `non-matching,${etag}` }, err => {
                        checkNoError(err);
                        done();
                    });
                });

            it('If-Match: returns no error when ETag match, without double ' +
                'quotes around ETag',
                done => {
                    requestGet({ IfMatch: etagTrim }, err => {
                        checkNoError(err);
                        done();
                    });
                });

            it('If-Match: returns no error when one of ETags match, without ' +
                'double quotes around ETag',
                done => {
                    requestGet({ IfMatch:
                        `non-matching,${etagTrim}` }, err => {
                        checkNoError(err);
                        done();
                    });
                });

            it('If-Match: returns no error when ETag match with *', done => {
                requestGet({ IfMatch: '*' }, err => {
                    checkNoError(err);
                    done();
                });
            });

            it('If-Match: returns PreconditionFailed when ETag does not match',
                done => {
                    requestGet({
                        IfMatch: 'non-matching ETag',
                    }, err => {
                        checkError(err, 'PreconditionFailed');
                        done();
                    });
                });

            it('If-None-Match: returns no error when ETag does not match',
            done => {
                requestGet({ IfNoneMatch: 'non-matching' }, err => {
                    checkNoError(err);
                    done();
                });
            });

            it('If-None-Match: returns no error when all ETags do not match',
                done => {
                    requestGet({
                        IfNoneMatch: 'non-matching,' +
                        'non-matching-either',
                    }, err => {
                        checkNoError(err);
                        done();
                    });
                });

            it('If-None-Match: returns NotModified when ETag match, with ' +
                'double quotes around ETag',
                done => {
                    requestGet({ IfNoneMatch: etag }, err => {
                        checkError(err, 'NotModified');
                        done();
                    });
                });

            it('If-None-Match: returns NotModified when one of ETags match, ' +
                'with double quotes around ETag',
                done => {
                    requestGet({
                        IfNoneMatch: `non-matching,${etag}`,
                    }, err => {
                        checkError(err, 'NotModified');
                        done();
                    });
                });

            it('If-None-Match: returns NotModified when value is "*"',
                done => {
                    requestGet({
                        IfNoneMatch: '*',
                    }, err => {
                        checkError(err, 'NotModified');
                        done();
                    });
                });

            it('If-None-Match: returns NotModified when ETag match, without ' +
                'double quotes around ETag',
                done => {
                    requestGet({ IfNoneMatch: etagTrim }, err => {
                        checkError(err, 'NotModified');
                        done();
                    });
                });

            it('If-None-Match: returns NotModified when one of ETags match, ' +
                'without double quotes around ETag',
                done => {
                    requestGet({
                        IfNoneMatch: `non-matching,${etagTrim}`,
                    }, err => {
                        checkError(err, 'NotModified');
                        done();
                    });
                });

            it('If-Modified-Since: returns no error if Last modified date is ' +
                'greater',
                done => {
                    requestGet({ IfModifiedSince: dateFromNow(-1) },
                        err => {
                            checkNoError(err);
                            done();
                        });
                });

            // Skipping this test, because real AWS does not provide error as
            // expected
            it.skip('If-Modified-Since: returns NotModified if Last modified ' +
                'date is lesser',
                done => {
                    requestGet({ IfModifiedSince: dateFromNow(1) },
                        err => {
                            checkError(err, 'NotModified');
                            done();
                        });
                });

            it('If-Modified-Since: returns NotModified if Last modified ' +
                'date is equal',
                done => {
                    s3.headObject({ Bucket: bucketName, Key: objectName },
                    (err, data) => {
                        checkNoError(err);
                        const lastModified = dateConvert(data.LastModified);
                        requestGet({ IfModifiedSince: lastModified }, err => {
                            checkError(err, 'NotModified');
                            done();
                        });
                    });
                });

            it('If-Unmodified-Since: returns no error when lastModified date ' +
                'is greater',
                done => {
                    requestGet({ IfUnmodifiedSince: dateFromNow(1) },
                    err => {
                        checkNoError(err);
                        done();
                    });
                });

            it('If-Unmodified-Since: returns no error when lastModified ' +
                'date is equal', done => {
                s3.headObject({ Bucket: bucketName, Key: objectName },
                    (err, data) => {
                        checkNoError(err);
                        const lastModified = dateConvert(data.LastModified);
                        requestGet({ IfUnmodifiedSince: lastModified },
                            err => {
                                checkNoError(err);
                                done();
                            });
                    });
            });

            it('If-Unmodified-Since: returns PreconditionFailed when ' +
                'lastModified date is lesser',
                done => {
                    requestGet({ IfUnmodifiedSince: dateFromNow(-1) },
                    err => {
                        checkError(err, 'PreconditionFailed');
                        done();
                    });
                });

            it('If-Match & If-Unmodified-Since: returns no error when match ' +
                'Etag and lastModified is greater',
                done => {
                    requestGet({
                        IfMatch: etagTrim,
                        IfUnmodifiedSince: dateFromNow(-1),
                    }, err => {
                        checkNoError(err);
                        done();
                    });
                });

            it('If-Match match & If-Unmodified-Since match', done => {
                requestGet({
                    IfMatch: etagTrim,
                    IfUnmodifiedSince: dateFromNow(1),
                }, err => {
                    checkNoError(err);
                    done();
                });
            });

            it('If-Match not match & If-Unmodified-Since not match', done => {
                requestGet({
                    IfMatch: 'non-matching',
                    IfUnmodifiedSince: dateFromNow(-1),
                }, err => {
                    checkError(err, 'PreconditionFailed');
                    done();
                });
            });

            it('If-Match not match & If-Unmodified-Since match', done => {
                requestGet({
                    IfMatch: 'non-matching',
                    IfUnmodifiedSince: dateFromNow(1),
                }, err => {
                    checkError(err, 'PreconditionFailed');
                    done();
                });
            });

            // Skipping this test, because real AWS does not provide error as
            // expected
            it.skip('If-Match match & If-Modified-Since not match', done => {
                requestGet({
                    IfMatch: etagTrim,
                    IfModifiedSince: dateFromNow(1),
                }, err => {
                    checkNoError(err);
                    done();
                });
            });

            it('If-Match match & If-Modified-Since match', done => {
                requestGet({
                    IfMatch: etagTrim,
                    IfModifiedSince: dateFromNow(-1),
                }, err => {
                    checkNoError(err);
                    done();
                });
            });

            it('If-Match not match & If-Modified-Since not match', done => {
                requestGet({
                    IfMatch: 'non-matching',
                    IfModifiedSince: dateFromNow(1),
                }, err => {
                    checkError(err, 'PreconditionFailed');
                    done();
                });
            });

            it('If-Match not match & If-Modified-Since match', done => {
                requestGet({
                    IfMatch: 'non-matching',
                    IfModifiedSince: dateFromNow(-1),
                }, err => {
                    checkError(err, 'PreconditionFailed');
                    done();
                });
            });

            it('If-None-Match & If-Modified-Since: returns NotModified when ' +
                'Etag does not match and lastModified is greater',
                done => {
                    requestGet({
                        IfNoneMatch: etagTrim,
                        IfModifiedSince: dateFromNow(-1),
                    }, err => {
                        checkError(err, 'NotModified');
                        done();
                    });
                });

            it('If-None-Match not match & If-Modified-Since not match',
            done => {
                requestGet({
                    IfNoneMatch: etagTrim,
                    IfModifiedSince: dateFromNow(1),
                }, err => {
                    checkError(err, 'NotModified');
                    done();
                });
            });

            it('If-None-Match match & If-Modified-Since match', done => {
                requestGet({
                    IfNoneMatch: 'non-matching',
                    IfModifiedSince: dateFromNow(-1),
                }, err => {
                    checkNoError(err);
                    done();
                });
            });

            // Skipping this test, because real AWS does not provide error as
            // expected
            it.skip('If-None-Match match & If-Modified-Since not match',
            done => {
                requestGet({
                    IfNoneMatch: 'non-matching',
                    IfModifiedSince: dateFromNow(1),
                }, err => {
                    checkError(err, 'PreconditionFailed');
                    done();
                });
            });

            it('If-None-Match match & If-Unmodified-Since match', done => {
                requestGet({
                    IfNoneMatch: 'non-matching',
                    IfUnmodifiedSince: dateFromNow(1),
                }, err => {
                    checkNoError(err);
                    done();
                });
            });

            it('If-None-Match match & If-Unmodified-Since not match', done => {
                requestGet({
                    IfNoneMatch: 'non-matching',
                    IfUnmodifiedSince: dateFromNow(-1),
                }, err => {
                    checkError(err, 'PreconditionFailed');
                    done();
                });
            });

            it('If-None-Match not match & If-Unmodified-Since match', done => {
                requestGet({
                    IfNoneMatch: etagTrim,
                    IfUnmodifiedSince: dateFromNow(1),
                }, err => {
                    checkError(err, 'NotModified');
                    done();
                });
            });

            it('If-None-Match not match & If-Unmodified-Since not match',
            done => {
                requestGet({
                    IfNoneMatch: etagTrim,
                    IfUnmodifiedSince: dateFromNow(-1),
                }, err => {
                    checkError(err, 'PreconditionFailed');
                    done();
                });
            });
        });

        describe('With PartNumber field', () => {
            const orderedPartNumbers = [1, 2, 3, 4, 5, 6, 7, 8, 9, 10];
            const unOrderedPartNumbers = [3, 5, 9, 10, 12, 13, 20, 21, 22, 30];
            const invalidPartNumbers = [-1, 0, 10001];

            orderedPartNumbers.forEach(num =>
                it(`should get the body of part ${num} when ordered MPU`,
                    done => completeMPU(orderedPartNumbers, err => {
                        checkNoError(err);
                        return requestGet({ PartNumber: num }, (err, data) => {
                            checkNoError(err);
                            checkContentLength(data.ContentLength, partSize);
                            const md5Hash = crypto.createHash('md5');
                            const md5HashExpected = crypto.createHash('md5');
                            const expected = Buffer.alloc(partSize).fill(num);
                            assert.strictEqual(
                                md5Hash.update(data.Body).digest('hex'),
                                md5HashExpected.update(expected).digest('hex')
                            );
                            return done();
                        });
                    })));

            // Use the orderedPartNumbers to retrieve parts with GetObject.
            orderedPartNumbers.forEach(num =>
                it(`should get the body of part ${num} when unordered MPU`,
                    done => completeMPU(unOrderedPartNumbers, err => {
                        checkNoError(err);
                        return requestGet({ PartNumber: num }, (err, data) => {
                            checkNoError(err);
                            checkContentLength(data.ContentLength, partSize);
                            const md5Hash = crypto.createHash('md5');
                            const md5HashExpected = crypto.createHash('md5');
                            const expected = Buffer.alloc(partSize)
                                .fill(unOrderedPartNumbers[num - 1]);
                            assert.strictEqual(
                                md5Hash.update(data.Body).digest('hex'),
                                md5HashExpected.update(expected).digest('hex')
                            );
                            return done();
                        });
                    })));

            invalidPartNumbers.forEach(num =>
                it(`should not accept a partNumber that is not 1-10000: ${num}`,
                done => completeMPU(orderedPartNumbers, err => {
                    checkNoError(err);
                    return requestGet({ PartNumber: num }, err => {
                        checkError(err, 'InvalidArgument');
                        done();
                    });
                })));

            it('should not accept a part number greater than the total parts ' +
            'uploaded for an MPU', done =>
                completeMPU(orderedPartNumbers, err => {
                    checkNoError(err);
                    return requestGet({ PartNumber: 11 }, err => {
                        checkError(err, 'InvalidPartNumber');
                        done();
                    });
                }));

            it('should accept a part number of 1 for regular put object',
                done => s3.putObject({
                    Bucket: bucketName,
                    Key: objectName,
                    Body: Buffer.alloc(10),
                }, err => {
                    checkNoError(err);
                    return requestGet({ PartNumber: 1 }, (err, data) => {
                        const md5Hash = crypto.createHash('md5');
                        const md5HashExpected = crypto.createHash('md5');
                        const expected = Buffer.alloc(10);
                        assert.strictEqual(
                            md5Hash.update(data.Body).digest('hex'),
                            md5HashExpected.update(expected).digest('hex')
                        );
                        done();
                    });
                }));

            it('should accept a part number that is a string', done =>
                s3.putObject({
                    Bucket: bucketName,
                    Key: objectName,
                    Body: Buffer.alloc(10),
                }, err => {
                    checkNoError(err);
                    return requestGet({ PartNumber: '1' }, (err, data) => {
                        checkContentLength(data.ContentLength, 10);
                        const md5Hash = crypto.createHash('md5');
                        const md5HashExpected = crypto.createHash('md5');
                        const expected = Buffer.alloc(10);
                        assert.strictEqual(
                            md5Hash.update(data.Body).digest('hex'),
                            md5HashExpected.update(expected).digest('hex')
                        );
                        done();
                    });
                }));

            it('should not accept a part number greater than 1 for regular ' +
            'put object', done =>
                s3.putObject({
                    Bucket: bucketName,
                    Key: objectName,
                    Body: Buffer.alloc(10),
                }, err => {
                    checkNoError(err);
                    return requestGet({ PartNumber: 2 }, err => {
                        checkError(err, 'InvalidPartNumber');
                        done();
                    });
                }));

            it('should not accept both PartNumber and Range as params', done =>
                completeMPU(orderedPartNumbers, err => {
                    checkNoError(err);
                    return requestGet({
                        PartNumber: 1,
                        Range: 'bytes=0-10',
                    }, err => {
                        checkError(err, 'InvalidRequest');
                        done();
                    });
                }));

            describe('uploadPartCopy', () => {
                // The original object was composed of three parts
                const partOneSize = partSize * 10;
                const bufs = orderedPartNumbers.map(n =>
                    Buffer.alloc(partSize, n));
                const partOneBody = Buffer.concat(bufs, partOneSize);
                const partTwoBody = Buffer.alloc(partSize, 4);

                beforeEach(done => async.waterfall([
                    next => completeMPU(orderedPartNumbers, next),
                    next => createMPUAndPutTwoParts(partTwoBody, next),
                    (uploadId, ETags, next) =>
                        s3.completeMultipartUpload({
                            Bucket: bucketName,
                            Key: copyPartKey,
                            MultipartUpload: {
                                Parts: [
                                    {
                                        ETag: ETags[0],
                                        PartNumber: 1,
                                    },
                                    {
                                        ETag: ETags[1],
                                        PartNumber: 2,
                                    },
                                ],
                            },
                            UploadId: uploadId,
                        }, next),
                ], done));

                afterEach(done => s3.deleteObject({
                    Bucket: bucketName,
                    Key: copyPartKey,
                }, done));

                it('should retrieve a part copied from an MPU', done =>
                    checkGetObjectPart(copyPartKey, 1, partOneSize, partOneBody,
                        done));

                it('should retrieve a part put after part copied from MPU',
                    done => checkGetObjectPart(copyPartKey, 2, partSize,
                        partTwoBody, done));
            });

            describe('uploadPartCopy overwrite', () => {
                const partOneBody = Buffer.alloc(partSize, 1);
                // The original object was composed of three parts
                const partTwoSize = partSize * 10;
                const bufs = orderedPartNumbers.map(n =>
                    Buffer.alloc(partSize, n));
                const partTwoBody = Buffer.concat(bufs, partTwoSize);

                beforeEach(done => async.waterfall([
                    next => completeMPU(orderedPartNumbers, next),
                    next => createMPUAndPutTwoParts(partTwoBody, next),
                    /* eslint-disable no-param-reassign */
                    // Overwrite part one.
                    (uploadId, ETags, next) =>
                        s3.uploadPart({
                            Bucket: bucketName,
                            Key: copyPartKey,
                            PartNumber: 1,
                            UploadId: uploadId,
                            Body: partOneBody,
                        }, (err, data) => {
                            checkNoError(err);
                            ETags[0] = data.ETag;
                            return next(null, uploadId, ETags);
                        }),
                    // Overwrite part one with an three-part object.
                    (uploadId, ETags, next) =>
                        s3.uploadPartCopy({
                            Bucket: bucketName,
                            CopySource: `/${bucketName}/${objectName}`,
                            Key: copyPartKey,
                            PartNumber: 2,
                            UploadId: uploadId,
                        }, (err, data) => {
                            checkNoError(err);
                            ETags[1] = data.ETag;
                            return next(null, uploadId, ETags);
                        }),
                    /* eslint-enable no-param-reassign */
                    (uploadId, ETags, next) =>
                        s3.completeMultipartUpload({
                            Bucket: bucketName,
                            Key: copyPartKey,
                            MultipartUpload: {
                                Parts: [
                                    {
                                        ETag: ETags[0],
                                        PartNumber: 1,
                                    },
                                    {
                                        ETag: ETags[1],
                                        PartNumber: 2,
                                    },
                                ],
                            },
                            UploadId: uploadId,
                        }, next),
                ], done));

                afterEach(done => s3.deleteObject({
                    Bucket: bucketName,
                    Key: copyPartKey,
                }, done));

                it('should retrieve a part that overwrote another part ' +
                'originally copied from an MPU', done =>
                    checkGetObjectPart(copyPartKey, 1, partSize, partOneBody,
                        done));

                it('should retrieve a part copied from an MPU after the ' +
                'original part was overwritten',
                    done => checkGetObjectPart(copyPartKey, 2, partTwoSize,
                        partTwoBody, done));
=======
        describe('absent x-amz-website-redirect-location header', () => {
            before(done => {
                const params = {
                    Bucket: bucketName,
                    Key: objectName,
                };
                s3.putObject(params, err => done(err));
            });
            it('should return website redirect header if specified in ' +
                'objectPUT request', done => {
                s3.getObject({ Bucket: bucketName, Key: objectName },
                  (err, res) => {
                      if (err) {
                          return done(err);
                      }
                      assert.strictEqual(res.WebsiteRedirectLocation,
                          undefined);
                      return done();
                  });
>>>>>>> 95c0bb90
            });
        });
    });
});<|MERGE_RESOLUTION|>--- conflicted
+++ resolved
@@ -320,7 +320,28 @@
             });
         });
 
-<<<<<<< HEAD
+        describe('absent x-amz-website-redirect-location header', () => {
+            before(done => {
+                const params = {
+                    Bucket: bucketName,
+                    Key: objectName,
+                };
+                s3.putObject(params, err => done(err));
+            });
+            it('should return website redirect header if specified in ' +
+                'objectPUT request', done => {
+                s3.getObject({ Bucket: bucketName, Key: objectName },
+                  (err, res) => {
+                      if (err) {
+                          return done(err);
+                      }
+                      assert.strictEqual(res.WebsiteRedirectLocation,
+                          undefined);
+                      return done();
+                  });
+            });
+        });
+
         describe('x-amz-tagging-count', () => {
             const params = {
                 Bucket: bucketName,
@@ -989,27 +1010,6 @@
                 'original part was overwritten',
                     done => checkGetObjectPart(copyPartKey, 2, partTwoSize,
                         partTwoBody, done));
-=======
-        describe('absent x-amz-website-redirect-location header', () => {
-            before(done => {
-                const params = {
-                    Bucket: bucketName,
-                    Key: objectName,
-                };
-                s3.putObject(params, err => done(err));
-            });
-            it('should return website redirect header if specified in ' +
-                'objectPUT request', done => {
-                s3.getObject({ Bucket: bucketName, Key: objectName },
-                  (err, res) => {
-                      if (err) {
-                          return done(err);
-                      }
-                      assert.strictEqual(res.WebsiteRedirectLocation,
-                          undefined);
-                      return done();
-                  });
->>>>>>> 95c0bb90
             });
         });
     });
