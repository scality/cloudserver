const assert = require('assert');
const async = require('async');
const crypto = require('crypto');
const { parseString } = require('xml2js');
const AWS = require('aws-sdk');
<<<<<<< HEAD
const { storage } = require('arsenal');

const { config } = require('../../lib/Config');
const { cleanup, DummyRequestLogger, makeAuthInfo }
    = require('../unit/helpers');
=======
const { metadata } = require('arsenal').storage.metadata.inMemory.metadata;
const { config } = require('../../lib/Config');
const { cleanup, DummyRequestLogger, makeAuthInfo } = require('../unit/helpers');
const { ds } = require('arsenal').storage.data.inMemory.datastore;
>>>>>>> 1fabe3b0
const { bucketPut } = require('../../lib/api/bucketPut');
const initiateMultipartUpload = require('../../lib/api/initiateMultipartUpload');
const objectPutPart = require('../../lib/api/objectPutPart');
const DummyRequest = require('../unit/DummyRequest');
const mdWrapper = require('../../lib/metadata/wrapper');
const constants = require('../../constants');
const { getRealAwsConfig } = require('../functional/aws-node-sdk/test/support/awsConfig');

const { metadata } = storage.metadata.inMemory.metadata;
const { ds } = storage.data.inMemory.datastore;

const memLocation = 'scality-internal-mem';
const fileLocation = 'scality-internal-file';
const awsLocation = 'awsbackend';
const awsLocationMismatch = 'awsbackendmismatch';
const awsConfig = getRealAwsConfig(awsLocation);
const s3 = new AWS.S3(awsConfig);

const { splitter } = constants;
const log = new DummyRequestLogger();
const canonicalID = 'accessKey1';
const authInfo = makeAuthInfo(canonicalID);
const namespace = 'default';
const bucketName = `bucketname-${Date.now}`;

const body1 = Buffer.from('I am a body', 'utf8');
const body2 = Buffer.from('I am a body with a different ETag', 'utf8');
const mpuBucket = `${constants.mpuBucketPrefix}${bucketName}`;
const md5Hash1 = crypto.createHash('md5');
const md5Hash2 = crypto.createHash('md5');
const calculatedHash1 = md5Hash1.update(body1).digest('hex');
const calculatedHash2 = md5Hash2.update(body2).digest('hex');

// const describeSkipIfE2E = process.env.S3_END_TO_END ? describe.skip : describe;

function _getOverviewKey(objectKey, uploadId) {
    return `overview${splitter}${objectKey}${splitter}${uploadId}`;
}

function putPart(bucketLoc, mpuLoc, requestHost, cb,
    errorDescription) {
    const objectName = `objectName-${Date.now()}`;
    const post = bucketLoc ? '<?xml version="1.0" encoding="UTF-8"?>'
        + '<CreateBucketConfiguration '
        + 'xmlns="http://s3.amazonaws.com/doc/2006-03-01/">'
        + `<LocationConstraint>${bucketLoc}</LocationConstraint>`
        + '</CreateBucketConfiguration>' : '';
    const bucketPutReq = {
        bucketName,
        namespace,
        headers: { host: `${bucketName}.s3.amazonaws.com` },
        url: '/',
        post,
    };
    if (requestHost) {
        bucketPutReq.parsedHost = requestHost;
    }
    const initiateReq = {
        bucketName,
        namespace,
        objectKey: objectName,
        headers: { host: `${bucketName}.s3.amazonaws.com` },
        url: `/${objectName}?uploads`,
        actionImplicitDenies: false,
    };
    if (mpuLoc) {
        initiateReq.headers = {
            'host': `${bucketName}.s3.amazonaws.com`,
            'x-amz-meta-scal-location-constraint': `${mpuLoc}`,
        };
    }
    if (requestHost) {
        initiateReq.parsedHost = requestHost;
    }
    async.waterfall([
        next => {
            bucketPut(authInfo, bucketPutReq, log, err => {
                assert.ifError(err, 'Error putting bucket');
                next(err);
            });
        },
        next => {
            initiateMultipartUpload(authInfo, initiateReq, log, next);
        },
        (result, corsHeaders, next) => {
            const mpuKeys = metadata.keyMaps.get(mpuBucket);
            assert.strictEqual(mpuKeys.size, 1);
            assert(mpuKeys.keys().next().value
                .startsWith(`overview${splitter}${objectName}`));
            parseString(result, next);
        },
    ],
    (err, json) => {
        if (errorDescription) {
            assert.strictEqual(err.code, 400);
            assert(err.is.InvalidArgument);
            assert(err.description.indexOf(errorDescription) > -1);
            return cb();
        }

        assert.ifError(err, 'Error initiating MPU');

        // Need to build request in here since do not have uploadId
        // until here
        const testUploadId = json.InitiateMultipartUploadResult.UploadId[0];
        const partReqParams = {
            bucketName,
            namespace,
            objectKey: objectName,
            headers: { host: `${bucketName}.s3.amazonaws.com` },
            url: `/${objectName}?partNumber=1&uploadId=${testUploadId}`,
            query: {
                partNumber: '1',
                uploadId: testUploadId,
            },
        };
        const partReq = new DummyRequest(partReqParams, body1);
        return objectPutPart(authInfo, partReq, undefined, log, err => {
            assert.strictEqual(err, null);
            if (bucketLoc !== awsLocation && mpuLoc !== awsLocation
            && bucketLoc !== awsLocationMismatch
            && mpuLoc !== awsLocationMismatch) {
                const keysInMPUkeyMap = [];
                metadata.keyMaps.get(mpuBucket).forEach((val, key) => {
                    keysInMPUkeyMap.push(key);
                });
                const sortedKeyMap = keysInMPUkeyMap.sort(a => {
                    if (a.slice(0, 8) === 'overview') {
                        return -1;
                    }
                    return 0;
                });
                const partKey = sortedKeyMap[1];
                const partETag = metadata.keyMaps.get(mpuBucket)
                    .get(partKey)['content-md5'];
                assert.strictEqual(keysInMPUkeyMap.length, 2);
                assert.strictEqual(partETag, calculatedHash1);
            }
            cb(objectName, testUploadId);
        });
    });
}

<<<<<<< HEAD
function listAndAbort(uploadId, calculatedHash2, objectName, location, done) {
    const awsBucket = config.locationConstraints[location].
        details.bucketName;
=======
function listAndAbort(uploadId, calculatedHash2, objectName, done) {
    const awsBucket = config.locationConstraints[awsLocation]
        .details.bucketName;
>>>>>>> 1fabe3b0
    const params = {
        Bucket: awsBucket,
        Key: objectName,
        UploadId: uploadId,
    };
    s3.listParts(params, (err, data) => {
        assert.equal(err, null, `Error listing parts: ${err}`);
        assert.strictEqual(data.Parts.length, 1);
        if (calculatedHash2) {
            assert.strictEqual(`"${calculatedHash2}"`, data.Parts[0].ETag);
        }
        s3.abortMultipartUpload(params, err => {
            assert.equal(err, null, `Error aborting MPU: ${err}. `
            + `You must abort MPU with upload ID ${uploadId} manually.`);
            done();
        });
    });
}

<<<<<<< HEAD
describe.skip('objectPutPart API with multiple backends',
function testSuite() {
    this.timeout(50000);
=======
describeSkipIfE2E('objectPutPart API with multiple backends',
    function testSuite() {
        this.timeout(5000);
>>>>>>> 1fabe3b0

        beforeEach(() => {
            cleanup();
        });

        it('should upload a part to file based on mpu location', done => {
            putPart(memLocation, fileLocation, 'localhost', () => {
            // if ds is empty, the object is not in mem, which means it
            // must be in file because those are the only possibilities
            // for unit tests
                assert.deepStrictEqual(ds, []);
                done();
            });
        });

        it('should put a part to mem based on mpu location', done => {
            putPart(fileLocation, memLocation, 'localhost', () => {
                assert.deepStrictEqual(ds[1].value, body1);
                done();
            });
        });

<<<<<<< HEAD
    it('should put a part to AWS based on mpu location', done => {
        putPart(fileLocation, awsLocation, 'localhost',
        (objectName, uploadId) => {
            assert.deepStrictEqual(ds, []);
            listAndAbort(uploadId, null, objectName, awsLocation, done);
=======
        it('should put a part to AWS based on mpu location', done => {
            putPart(fileLocation, awsLocation, 'localhost',
                (objectName, uploadId) => {
                    assert.deepStrictEqual(ds, []);
                    listAndAbort(uploadId, null, objectName, done);
                });
>>>>>>> 1fabe3b0
        });

<<<<<<< HEAD
    it('should replace part if two parts uploaded with same part number to AWS',
    done => {
        putPart(fileLocation, awsLocation, 'localhost',
        (objectName, uploadId) => {
            assert.deepStrictEqual(ds, []);
            const partReqParams = {
                bucketName,
                namespace,
                objectKey: objectName,
                headers: { 'host': `${bucketName}.s3.amazonaws.com`,
                    'x-amz-meta-scal-location-constraint': awsLocation },
                url: `/${objectName}?partNumber=1&uploadId=${uploadId}`,
                query: {
                    partNumber: '1', uploadId,
                },
            };
            const partReq = new DummyRequest(partReqParams, body2);
            objectPutPart(authInfo, partReq, undefined, log, err => {
                assert.equal(err, null, `Error putting second part: ${err}`);
                listAndAbort(uploadId, calculatedHash2,
                                objectName, awsLocation, done);
=======
        it('should replace part if two parts uploaded with same part number to AWS',
            done => {
                putPart(fileLocation, awsLocation, 'localhost',
                    (objectName, uploadId) => {
                        assert.deepStrictEqual(ds, []);
                        const partReqParams = {
                            bucketName,
                            namespace,
                            objectKey: objectName,
                            headers: {
                                'host': `${bucketName}.s3.amazonaws.com`,
                                'x-amz-meta-scal-location-constraint': awsLocation,
                            },
                            url: `/${objectName}?partNumber=1&uploadId=${uploadId}`,
                            query: {
                                partNumber: '1', uploadId,
                            },
                        };
                        const partReq = new DummyRequest(partReqParams, body2);
                        objectPutPart(authInfo, partReq, undefined, log, err => {
                            assert.equal(err, null, `Error putting second part: ${err}`);
                            listAndAbort(uploadId, calculatedHash2, objectName, done);
                        });
                    });
>>>>>>> 1fabe3b0
            });

        it('should upload part based on mpu location even if part '
        + 'location constraint is specified ', done => {
            putPart(fileLocation, memLocation, 'localhost', () => {
                assert.deepStrictEqual(ds[1].value, body1);
                done();
            });
        });

        it('should put a part to file based on bucket location', done => {
            putPart(fileLocation, null, 'localhost', () => {
                assert.deepStrictEqual(ds, []);
                done();
            });
        });

        it('should put a part to mem based on bucket location', done => {
            putPart(memLocation, null, 'localhost', () => {
                assert.deepStrictEqual(ds[1].value, body1);
                done();
            });
        });

<<<<<<< HEAD
    it('should put a part to AWS based on bucket location', done => {
        putPart(awsLocation, null, 'localhost',
        (objectName, uploadId) => {
            assert.deepStrictEqual(ds, []);
            listAndAbort(uploadId, null, objectName, awsLocation, done);
=======
        it('should put a part to AWS based on bucket location', done => {
            putPart(awsLocation, null, 'localhost',
                (objectName, uploadId) => {
                    assert.deepStrictEqual(ds, []);
                    listAndAbort(uploadId, null, objectName, done);
                });
>>>>>>> 1fabe3b0
        });

<<<<<<< HEAD
    it('should put a part to AWS based on bucket location with bucketMatch ' +
    'set to true', done => {
        putPart(null, awsLocation, 'localhost',
        (objectName, uploadId) => {
            assert.deepStrictEqual(ds, []);
            listAndAbort(uploadId, null, objectName, awsLocation, done);
=======
        it('should put a part to AWS based on bucket location with bucketMatch '
    + 'set to true', done => {
            putPart(null, awsLocation, 'localhost',
                (objectName, uploadId) => {
                    assert.deepStrictEqual(ds, []);
                    listAndAbort(uploadId, null, objectName, done);
                });
>>>>>>> 1fabe3b0
        });

<<<<<<< HEAD
    it('should put a part to AWS based on bucket location with bucketMatch ' +
    'set to false', done => {
        putPart(null, awsLocationMismatch, 'localhost',
        (objectName, uploadId) => {
            assert.deepStrictEqual(ds, []);
            listAndAbort(uploadId, null, `${bucketName}/${objectName}`,
                            awsLocationMismatch, done);
=======
        it('should put a part to AWS based on bucket location with bucketMatch '
    + 'set to false', done => {
            putPart(null, awsLocationMismatch, 'localhost',
                (objectName, uploadId) => {
                    assert.deepStrictEqual(ds, []);
                    listAndAbort(uploadId, null, `${bucketName}/${objectName}`, done);
                });
>>>>>>> 1fabe3b0
        });

        it('should put a part to file based on request endpoint', done => {
            putPart(null, null, 'localhost', () => {
                assert.deepStrictEqual(ds, []);
                done();
            });
        });

        it('should store a part even if the MPU was initiated on legacy version',
            done => {
                putPart('scality-internal-mem', null, 'localhost',
                    (objectKey, uploadId) => {
                        const mputOverviewKey = _getOverviewKey(objectKey, uploadId);
                        mdWrapper.getObjectMD(mpuBucket, mputOverviewKey, {}, log,
                            (err, res) => {
                                // remove location constraint to mimic legacy behvior
                                // eslint-disable-next-line no-param-reassign
                                res.controllingLocationConstraint = undefined;
                                const md5Hash = crypto.createHash('md5');
                                const bufferBody = Buffer.from(body1);
                                const calculatedHash = md5Hash.update(bufferBody).digest('hex');
                                const partRequest = new DummyRequest({
                                    bucketName,
                                    namespace,
                                    objectKey,
                                    headers: { host: `${bucketName}.s3.amazonaws.com` },
                                    url: `/${objectKey}?partNumber=1&uploadId=${uploadId}`,
                                    query: { partNumber: '1', uploadId },
                                    calculatedHash,
                                }, body1);
                                objectPutPart(authInfo, partRequest, undefined, log, err => {
                                    assert.strictEqual(err, null);
                                    const keysInMPUkeyMap = [];
                                    metadata.keyMaps.get(mpuBucket).forEach((val, key) => {
                                        keysInMPUkeyMap.push(key);
                                    });
                                    const sortedKeyMap = keysInMPUkeyMap.sort(a => {
                                        if (a.slice(0, 8) === 'overview') {
                                            return -1;
                                        }
                                        return 0;
                                    });
                                    const partKey = sortedKeyMap[1];
                                    const partETag = metadata.keyMaps.get(mpuBucket)
                                        .get(partKey)['content-md5'];
                                    assert.strictEqual(keysInMPUkeyMap.length, 2);
                                    assert.strictEqual(partETag, calculatedHash);
                                    done();
                                });
                            });
                    });
            });
    });<|MERGE_RESOLUTION|>--- conflicted
+++ resolved
@@ -3,18 +3,10 @@
 const crypto = require('crypto');
 const { parseString } = require('xml2js');
 const AWS = require('aws-sdk');
-<<<<<<< HEAD
 const { storage } = require('arsenal');
 
-const { config } = require('../../lib/Config');
-const { cleanup, DummyRequestLogger, makeAuthInfo }
-    = require('../unit/helpers');
-=======
-const { metadata } = require('arsenal').storage.metadata.inMemory.metadata;
 const { config } = require('../../lib/Config');
 const { cleanup, DummyRequestLogger, makeAuthInfo } = require('../unit/helpers');
-const { ds } = require('arsenal').storage.data.inMemory.datastore;
->>>>>>> 1fabe3b0
 const { bucketPut } = require('../../lib/api/bucketPut');
 const initiateMultipartUpload = require('../../lib/api/initiateMultipartUpload');
 const objectPutPart = require('../../lib/api/objectPutPart');
@@ -158,15 +150,9 @@
     });
 }
 
-<<<<<<< HEAD
 function listAndAbort(uploadId, calculatedHash2, objectName, location, done) {
     const awsBucket = config.locationConstraints[location].
         details.bucketName;
-=======
-function listAndAbort(uploadId, calculatedHash2, objectName, done) {
-    const awsBucket = config.locationConstraints[awsLocation]
-        .details.bucketName;
->>>>>>> 1fabe3b0
     const params = {
         Bucket: awsBucket,
         Key: objectName,
@@ -186,15 +172,9 @@
     });
 }
 
-<<<<<<< HEAD
 describe.skip('objectPutPart API with multiple backends',
 function testSuite() {
     this.timeout(50000);
-=======
-describeSkipIfE2E('objectPutPart API with multiple backends',
-    function testSuite() {
-        this.timeout(5000);
->>>>>>> 1fabe3b0
 
         beforeEach(() => {
             cleanup();
@@ -205,35 +185,26 @@
             // if ds is empty, the object is not in mem, which means it
             // must be in file because those are the only possibilities
             // for unit tests
-                assert.deepStrictEqual(ds, []);
-                done();
-            });
-        });
-
-        it('should put a part to mem based on mpu location', done => {
-            putPart(fileLocation, memLocation, 'localhost', () => {
-                assert.deepStrictEqual(ds[1].value, body1);
-                done();
-            });
-        });
-
-<<<<<<< HEAD
+            assert.deepStrictEqual(ds, []);
+            done();
+        });
+    });
+
+    it('should put a part to mem based on mpu location', done => {
+        putPart(fileLocation, memLocation, 'localhost', () => {
+            assert.deepStrictEqual(ds[1].value, body1);
+            done();
+        });
+    });
+
     it('should put a part to AWS based on mpu location', done => {
         putPart(fileLocation, awsLocation, 'localhost',
         (objectName, uploadId) => {
             assert.deepStrictEqual(ds, []);
             listAndAbort(uploadId, null, objectName, awsLocation, done);
-=======
-        it('should put a part to AWS based on mpu location', done => {
-            putPart(fileLocation, awsLocation, 'localhost',
-                (objectName, uploadId) => {
-                    assert.deepStrictEqual(ds, []);
-                    listAndAbort(uploadId, null, objectName, done);
-                });
->>>>>>> 1fabe3b0
-        });
-
-<<<<<<< HEAD
+        });
+    });
+
     it('should replace part if two parts uploaded with same part number to AWS',
     done => {
         putPart(fileLocation, awsLocation, 'localhost',
@@ -255,91 +226,49 @@
                 assert.equal(err, null, `Error putting second part: ${err}`);
                 listAndAbort(uploadId, calculatedHash2,
                                 objectName, awsLocation, done);
-=======
-        it('should replace part if two parts uploaded with same part number to AWS',
-            done => {
-                putPart(fileLocation, awsLocation, 'localhost',
-                    (objectName, uploadId) => {
-                        assert.deepStrictEqual(ds, []);
-                        const partReqParams = {
-                            bucketName,
-                            namespace,
-                            objectKey: objectName,
-                            headers: {
-                                'host': `${bucketName}.s3.amazonaws.com`,
-                                'x-amz-meta-scal-location-constraint': awsLocation,
-                            },
-                            url: `/${objectName}?partNumber=1&uploadId=${uploadId}`,
-                            query: {
-                                partNumber: '1', uploadId,
-                            },
-                        };
-                        const partReq = new DummyRequest(partReqParams, body2);
-                        objectPutPart(authInfo, partReq, undefined, log, err => {
-                            assert.equal(err, null, `Error putting second part: ${err}`);
-                            listAndAbort(uploadId, calculatedHash2, objectName, done);
-                        });
-                    });
->>>>>>> 1fabe3b0
             });
-
-        it('should upload part based on mpu location even if part '
-        + 'location constraint is specified ', done => {
-            putPart(fileLocation, memLocation, 'localhost', () => {
-                assert.deepStrictEqual(ds[1].value, body1);
-                done();
-            });
-        });
-
-        it('should put a part to file based on bucket location', done => {
-            putPart(fileLocation, null, 'localhost', () => {
-                assert.deepStrictEqual(ds, []);
-                done();
-            });
-        });
-
-        it('should put a part to mem based on bucket location', done => {
-            putPart(memLocation, null, 'localhost', () => {
-                assert.deepStrictEqual(ds[1].value, body1);
-                done();
-            });
-        });
-
-<<<<<<< HEAD
+        });
+    });
+
+    it('should upload part based on mpu location even if part '
+    + 'location constraint is specified ', done => {
+        putPart(fileLocation, memLocation, 'localhost', () => {
+            assert.deepStrictEqual(ds[1].value, body1);
+            done();
+        });
+    });
+
+    it('should put a part to file based on bucket location', done => {
+        putPart(fileLocation, null, 'localhost', () => {
+            assert.deepStrictEqual(ds, []);
+            done();
+        });
+    });
+
+    it('should put a part to mem based on bucket location', done => {
+        putPart(memLocation, null, 'localhost', () => {
+            assert.deepStrictEqual(ds[1].value, body1);
+            done();
+        });
+    });
+
     it('should put a part to AWS based on bucket location', done => {
         putPart(awsLocation, null, 'localhost',
         (objectName, uploadId) => {
             assert.deepStrictEqual(ds, []);
             listAndAbort(uploadId, null, objectName, awsLocation, done);
-=======
-        it('should put a part to AWS based on bucket location', done => {
-            putPart(awsLocation, null, 'localhost',
-                (objectName, uploadId) => {
-                    assert.deepStrictEqual(ds, []);
-                    listAndAbort(uploadId, null, objectName, done);
-                });
->>>>>>> 1fabe3b0
-        });
-
-<<<<<<< HEAD
+        });
+    });
+
     it('should put a part to AWS based on bucket location with bucketMatch ' +
     'set to true', done => {
         putPart(null, awsLocation, 'localhost',
         (objectName, uploadId) => {
             assert.deepStrictEqual(ds, []);
             listAndAbort(uploadId, null, objectName, awsLocation, done);
-=======
-        it('should put a part to AWS based on bucket location with bucketMatch '
-    + 'set to true', done => {
-            putPart(null, awsLocation, 'localhost',
-                (objectName, uploadId) => {
-                    assert.deepStrictEqual(ds, []);
-                    listAndAbort(uploadId, null, objectName, done);
-                });
->>>>>>> 1fabe3b0
-        });
-
-<<<<<<< HEAD
+        });
+    });
+
     it('should put a part to AWS based on bucket location with bucketMatch ' +
     'set to false', done => {
         putPart(null, awsLocationMismatch, 'localhost',
@@ -347,66 +276,58 @@
             assert.deepStrictEqual(ds, []);
             listAndAbort(uploadId, null, `${bucketName}/${objectName}`,
                             awsLocationMismatch, done);
-=======
-        it('should put a part to AWS based on bucket location with bucketMatch '
-    + 'set to false', done => {
-            putPart(null, awsLocationMismatch, 'localhost',
-                (objectName, uploadId) => {
-                    assert.deepStrictEqual(ds, []);
-                    listAndAbort(uploadId, null, `${bucketName}/${objectName}`, done);
+        });
+    });
+
+    it('should put a part to file based on request endpoint', done => {
+        putPart(null, null, 'localhost', () => {
+            assert.deepStrictEqual(ds, []);
+            done();
+        });
+    });
+
+    it('should store a part even if the MPU was initiated on legacy version',
+    done => {
+        putPart('scality-internal-mem', null, 'localhost',
+        (objectKey, uploadId) => {
+            const mputOverviewKey = _getOverviewKey(objectKey, uploadId);
+            mdWrapper.getObjectMD(mpuBucket, mputOverviewKey, {}, log,
+            (err, res) => {
+                // remove location constraint to mimic legacy behvior
+                // eslint-disable-next-line no-param-reassign
+                res.controllingLocationConstraint = undefined;
+                const md5Hash = crypto.createHash('md5');
+                const bufferBody = Buffer.from(body1);
+                const calculatedHash = md5Hash.update(bufferBody).digest('hex');
+                const partRequest = new DummyRequest({
+                    bucketName,
+                    namespace,
+                    objectKey,
+                    headers: { host: `${bucketName}.s3.amazonaws.com` },
+                    url: `/${objectKey}?partNumber=1&uploadId=${uploadId}`,
+                    query: { partNumber: '1', uploadId },
+                    calculatedHash,
+                }, body1);
+                objectPutPart(authInfo, partRequest, undefined, log, err => {
+                    assert.strictEqual(err, null);
+                    const keysInMPUkeyMap = [];
+                    metadata.keyMaps.get(mpuBucket).forEach((val, key) => {
+                        keysInMPUkeyMap.push(key);
+                    });
+                    const sortedKeyMap = keysInMPUkeyMap.sort(a => {
+                        if (a.slice(0, 8) === 'overview') {
+                            return -1;
+                        }
+                        return 0;
+                    });
+                    const partKey = sortedKeyMap[1];
+                    const partETag = metadata.keyMaps.get(mpuBucket)
+                        .get(partKey)['content-md5'];
+                    assert.strictEqual(keysInMPUkeyMap.length, 2);
+                    assert.strictEqual(partETag, calculatedHash);
+                    done();
                 });
->>>>>>> 1fabe3b0
-        });
-
-        it('should put a part to file based on request endpoint', done => {
-            putPart(null, null, 'localhost', () => {
-                assert.deepStrictEqual(ds, []);
-                done();
             });
         });
-
-        it('should store a part even if the MPU was initiated on legacy version',
-            done => {
-                putPart('scality-internal-mem', null, 'localhost',
-                    (objectKey, uploadId) => {
-                        const mputOverviewKey = _getOverviewKey(objectKey, uploadId);
-                        mdWrapper.getObjectMD(mpuBucket, mputOverviewKey, {}, log,
-                            (err, res) => {
-                                // remove location constraint to mimic legacy behvior
-                                // eslint-disable-next-line no-param-reassign
-                                res.controllingLocationConstraint = undefined;
-                                const md5Hash = crypto.createHash('md5');
-                                const bufferBody = Buffer.from(body1);
-                                const calculatedHash = md5Hash.update(bufferBody).digest('hex');
-                                const partRequest = new DummyRequest({
-                                    bucketName,
-                                    namespace,
-                                    objectKey,
-                                    headers: { host: `${bucketName}.s3.amazonaws.com` },
-                                    url: `/${objectKey}?partNumber=1&uploadId=${uploadId}`,
-                                    query: { partNumber: '1', uploadId },
-                                    calculatedHash,
-                                }, body1);
-                                objectPutPart(authInfo, partRequest, undefined, log, err => {
-                                    assert.strictEqual(err, null);
-                                    const keysInMPUkeyMap = [];
-                                    metadata.keyMaps.get(mpuBucket).forEach((val, key) => {
-                                        keysInMPUkeyMap.push(key);
-                                    });
-                                    const sortedKeyMap = keysInMPUkeyMap.sort(a => {
-                                        if (a.slice(0, 8) === 'overview') {
-                                            return -1;
-                                        }
-                                        return 0;
-                                    });
-                                    const partKey = sortedKeyMap[1];
-                                    const partETag = metadata.keyMaps.get(mpuBucket)
-                                        .get(partKey)['content-md5'];
-                                    assert.strictEqual(keysInMPUkeyMap.length, 2);
-                                    assert.strictEqual(partETag, calculatedHash);
-                                    done();
-                                });
-                            });
-                    });
-            });
-    });+    });
+});