const assert = require('assert');
const async = require('async');
const { parseString } = require('xml2js');
const AWS = require('aws-sdk');
const { storage, errors } = require('arsenal');

<<<<<<< HEAD
const { cleanup, DummyRequestLogger, makeAuthInfo }
    = require('../unit/helpers');
=======
const { metadata } = require('arsenal').storage.metadata.inMemory.metadata;
const { cleanup, DummyRequestLogger, makeAuthInfo } = require('../unit/helpers');
const { ds } = require('arsenal').storage.data.inMemory.datastore;
>>>>>>> 1fabe3b0
const { bucketPut } = require('../../lib/api/bucketPut');
const initiateMultipartUpload = require('../../lib/api/initiateMultipartUpload');
const objectPut = require('../../lib/api/objectPut');
const objectPutCopyPart = require('../../lib/api/objectPutCopyPart');
const DummyRequest = require('../unit/DummyRequest');
const constants = require('../../constants');
const { metadata } = storage.metadata.inMemory.metadata;
const { ds } = storage.data.inMemory.datastore;

const s3 = new AWS.S3();

const { splitter } = constants;
const log = new DummyRequestLogger();
const canonicalID = 'accessKey1';
const authInfo = makeAuthInfo(canonicalID);
const namespace = 'default';

const bucketName = 'superbucket9999999';
const mpuBucket = `${constants.mpuBucketPrefix}${bucketName}`;
const body = Buffer.from('I am a body', 'utf8');

const memLocation = 'scality-internal-mem';
const fileLocation = 'scality-internal-file';
const awsBucket = 'multitester555';
const awsLocation = 'awsbackend';
const awsLocation2 = 'awsbackend2';
const awsLocationMismatch = 'awsbackendmismatch';
const partETag = 'be747eb4b75517bf6b3cf7c5fbb62f3a';

// const describeSkipIfE2E = process.env.S3_END_TO_END ? describe.skip : describe;
const { config } = require('../../lib/Config');
const isCEPH = (config.locationConstraints[awsLocation]
                    .details.awsEndpoint !== undefined &&
                config.locationConstraints[awsLocation]
                    .details.awsEndpoint.indexOf('amazon') === -1);
const itSkipCeph = isCEPH ? it.skip : it;

function getSourceAndDestKeys() {
    const timestamp = Date.now();
    return {
        sourceObjName: `supersourceobject-${timestamp}`,
        destObjName: `copycatobject-${timestamp}`,
    };
}

function getAwsParams(destObjName, uploadId) {
    return { Bucket: awsBucket, Key: destObjName, UploadId: uploadId };
}

function getAwsParamsBucketMismatch(destObjName, uploadId) {
    const params = getAwsParams(destObjName, uploadId);
    params.Key = `${bucketName}/${destObjName}`;
    return params;
}

function copyPutPart(bucketLoc, mpuLoc, srcObjLoc, requestHost, cb,
    errorPutCopyPart) {
    const keys = getSourceAndDestKeys();
    const { sourceObjName, destObjName } = keys;
    const post = bucketLoc ? '<?xml version="1.0" encoding="UTF-8"?>'
        + '<CreateBucketConfiguration '
        + 'xmlns="http://s3.amazonaws.com/doc/2006-03-01/">'
        + `<LocationConstraint>${bucketLoc}</LocationConstraint>`
        + '</CreateBucketConfiguration>' : '';
    const bucketPutReq = new DummyRequest({
        bucketName,
        namespace,
        headers: { host: `${bucketName}.s3.amazonaws.com` },
        url: '/',
        post,
    });
    if (requestHost) {
        bucketPutReq.parsedHost = requestHost;
    }
    const initiateReq = {
        bucketName,
        namespace,
        objectKey: destObjName,
        headers: { host: `${bucketName}.s3.amazonaws.com` },
        url: `/${destObjName}?uploads`,
        actionImplicitDenies: false,
    };
    if (mpuLoc) {
        initiateReq.headers = {
            'host': `${bucketName}.s3.amazonaws.com`,
            'x-amz-meta-scal-location-constraint': `${mpuLoc}`,
        };
    }
    if (requestHost) {
        initiateReq.parsedHost = requestHost;
    }
    const sourceObjPutParams = {
        bucketName,
        namespace,
        objectKey: sourceObjName,
        headers: { host: `${bucketName}.s3.amazonaws.com` },
        url: '/',
        actionImplicitDenies: false,
    };
    if (srcObjLoc) {
        sourceObjPutParams.headers = {
            'host': `${bucketName}.s3.amazonaws.com`,
            'x-amz-meta-scal-location-constraint': `${srcObjLoc}`,
        };
    }
    const sourceObjPutReq = new DummyRequest(sourceObjPutParams, body);
    if (requestHost) {
        sourceObjPutReq.parsedHost = requestHost;
    }

    async.waterfall([
        next => {
            bucketPut(authInfo, bucketPutReq, log, err => {
                assert.ifError(err, 'Error putting bucket');
                next(err);
            });
        },
        next => {
            objectPut(authInfo, sourceObjPutReq, undefined, log, err => next(err));
        },
        next => {
            initiateMultipartUpload(authInfo, initiateReq, log, next);
        },
        (result, corsHeaders, next) => {
            const mpuKeys = metadata.keyMaps.get(mpuBucket);
            assert.strictEqual(mpuKeys.size, 1);
            assert(mpuKeys.keys().next().value
                .startsWith(`overview${splitter}${destObjName}`));
            parseString(result, next);
        },
    ],
    (err, json) => {
        // Need to build request in here since do not have
        // uploadId until here
        assert.ifError(err, 'Error putting source object or initiate MPU');
        const testUploadId = json.InitiateMultipartUploadResult
            .UploadId[0];
        const copyPartParams = {
            bucketName,
            namespace,
            objectKey: destObjName,
            headers: { host: `${bucketName}.s3.amazonaws.com` },
            url: `/${destObjName}?partNumber=1&uploadId=${testUploadId}`,
            query: {
                partNumber: '1',
                uploadId: testUploadId,
            },
        };
        const copyPartReq = new DummyRequest(copyPartParams);
        return objectPutCopyPart(authInfo, copyPartReq,
            bucketName, sourceObjName, undefined, log, (err, copyResult) => {
                if (errorPutCopyPart) {
                    assert.strictEqual(err.code, errorPutCopyPart.statusCode);
                    assert(err.is[errorPutCopyPart.code]);
                    return cb();
                }
                assert.strictEqual(err, null);
                return parseString(copyResult, (err, json) => {
                    assert.equal(err, null, `Error parsing copy result ${err}`);
                    assert.strictEqual(json.CopyPartResult.ETag[0],
                        `"${partETag}"`);
                    assert(json.CopyPartResult.LastModified);
                    return cb(keys, testUploadId);
                });
            });
    });
}

function assertPartList(partList, uploadId) {
    assert.strictEqual(partList.UploadId, uploadId);
    assert.strictEqual(partList.Parts.length, 1);
    assert.strictEqual(partList.Parts[0].ETag, `"${partETag}"`);
    assert.strictEqual(partList.Parts[0].PartNumber, 1);
    assert.strictEqual(partList.Parts[0].Size, 11);
}

<<<<<<< HEAD
describe.skip('ObjectCopyPutPart API with multiple backends',
function testSuite() {
    this.timeout(60000);
=======
describeSkipIfE2E('ObjectCopyPutPart API with multiple backends',
    function testSuite() {
        this.timeout(60000);
>>>>>>> 1fabe3b0

        beforeEach(() => {
            cleanup();
        });

        it('should copy part to mem based on mpu location', done => {
            copyPutPart(fileLocation, memLocation, null, 'localhost', () => {
            // object info is stored in ds beginning at index one,
            // so an array length of two means only one object
            // was stored in mem
                assert.strictEqual(ds.length, 2);
                assert.deepStrictEqual(ds[1].value, body);
                done();
            });
        });

        it('should copy part to file based on mpu location', done => {
            copyPutPart(memLocation, fileLocation, null, 'localhost', () => {
                assert.strictEqual(ds.length, 2);
                done();
            });
        });

<<<<<<< HEAD
    itSkipCeph('should copy part to AWS based on mpu location', done => {
        copyPutPart(memLocation, awsLocation, null, 'localhost',
        (keys, uploadId) => {
            assert.strictEqual(ds.length, 2);
            const awsReq = getAwsParams(keys.destObjName, uploadId);
            s3.listParts(awsReq, (err, partList) => {
                assertPartList(partList, uploadId);
                s3.abortMultipartUpload(awsReq, err => {
                    assert.equal(err, null, `Error aborting MPU: ${err}. ` +
                    `You must abort MPU with upload ID ${uploadId} manually.`);
                    done();
=======
        it('should copy part to AWS based on mpu location', done => {
            copyPutPart(memLocation, awsLocation, null, 'localhost',
                (keys, uploadId) => {
                    assert.strictEqual(ds.length, 2);
                    const awsReq = getAwsParams(keys.destObjName, uploadId);
                    s3.listParts(awsReq, (err, partList) => {
                        assertPartList(partList, uploadId);
                        s3.abortMultipartUpload(awsReq, err => {
                            assert.equal(err, null, `Error aborting MPU: ${err}. `
                    + `You must abort MPU with upload ID ${uploadId} manually.`);
                            done();
                        });
                    });
>>>>>>> 1fabe3b0
                });
        });

        it('should copy part to mem from AWS based on mpu location', done => {
            copyPutPart(awsLocation, memLocation, null, 'localhost', () => {
                assert.strictEqual(ds.length, 2);
                assert.deepStrictEqual(ds[1].value, body);
                done();
            });
        });

        it('should copy part to mem based on bucket location', done => {
            copyPutPart(memLocation, null, null, 'localhost', () => {
            // ds length should be three because both source
            // and copied objects should be in mem
                assert.strictEqual(ds.length, 3);
                assert.deepStrictEqual(ds[2].value, body);
                done();
            });
        });

        it('should copy part to file based on bucket location', done => {
            copyPutPart(fileLocation, null, null, 'localhost', () => {
            // ds should be empty because both source and
            // coped objects should be in file
                assert.deepStrictEqual(ds, []);
                done();
            });
        });

<<<<<<< HEAD
    itSkipCeph('should copy part to AWS based on bucket location', done => {
        copyPutPart(awsLocation, null, null, 'localhost', (keys, uploadId) => {
            assert.deepStrictEqual(ds, []);
            const awsReq = getAwsParams(keys.destObjName, uploadId);
            s3.listParts(awsReq, (err, partList) => {
                assertPartList(partList, uploadId);
                s3.abortMultipartUpload(awsReq, err => {
                    assert.equal(err, null, `Error aborting MPU: ${err}. ` +
                    `You must abort MPU with upload ID ${uploadId} manually.`);
                    done();
=======
        it('should copy part to AWS based on bucket location', done => {
            copyPutPart(awsLocation, null, null, 'localhost', (keys, uploadId) => {
                assert.deepStrictEqual(ds, []);
                const awsReq = getAwsParams(keys.destObjName, uploadId);
                s3.listParts(awsReq, (err, partList) => {
                    assertPartList(partList, uploadId);
                    s3.abortMultipartUpload(awsReq, err => {
                        assert.equal(err, null, `Error aborting MPU: ${err}. `
                    + `You must abort MPU with upload ID ${uploadId} manually.`);
                        done();
                    });
>>>>>>> 1fabe3b0
                });
            });
        });

<<<<<<< HEAD
    itSkipCeph('should copy part an object on AWS location that has ' +
    'bucketMatch equals false to a mpu with a different AWS location', done => {
        copyPutPart(null, awsLocation, awsLocationMismatch, 'localhost',
        (keys, uploadId) => {
            assert.deepStrictEqual(ds, []);
            const awsReq = getAwsParams(keys.destObjName, uploadId);
            s3.listParts(awsReq, (err, partList) => {
                assertPartList(partList, uploadId);
                s3.abortMultipartUpload(awsReq, err => {
                    assert.equal(err, null, `Error aborting MPU: ${err}. ` +
                    `You must abort MPU with upload ID ${uploadId} manually.`);
                    done();
=======
        it('should copy part an object on AWS location that has bucketMatch '
    + 'equals false to a mpu with a different AWS location', done => {
            copyPutPart(null, awsLocation, awsLocationMismatch, 'localhost',
                (keys, uploadId) => {
                    assert.deepStrictEqual(ds, []);
                    const awsReq = getAwsParams(keys.destObjName, uploadId);
                    s3.listParts(awsReq, (err, partList) => {
                        assertPartList(partList, uploadId);
                        s3.abortMultipartUpload(awsReq, err => {
                            assert.equal(err, null, `Error aborting MPU: ${err}. `
                    + `You must abort MPU with upload ID ${uploadId} manually.`);
                            done();
                        });
                    });
>>>>>>> 1fabe3b0
                });
        });

<<<<<<< HEAD
    itSkipCeph('should copy part an object on AWS to a mpu with a different ' +
    'AWS location that has bucketMatch equals false', done => {
        copyPutPart(null, awsLocationMismatch, awsLocation, 'localhost',
        (keys, uploadId) => {
            assert.deepStrictEqual(ds, []);
            const awsReq = getAwsParamsBucketMismatch(keys.destObjName,
                uploadId);
            s3.listParts(awsReq, (err, partList) => {
                assertPartList(partList, uploadId);
                s3.abortMultipartUpload(awsReq, err => {
                    assert.equal(err, null, `Error aborting MPU: ${err}. ` +
                    `You must abort MPU with upload ID ${uploadId} manually.`);
                    done();
=======
        it('should copy part an object on AWS to a mpu with a different '
    + 'AWS location that has bucketMatch equals false', done => {
            copyPutPart(null, awsLocationMismatch, awsLocation, 'localhost',
                (keys, uploadId) => {
                    assert.deepStrictEqual(ds, []);
                    const awsReq = getAwsParamsBucketMismatch(keys.destObjName,
                        uploadId);
                    s3.listParts(awsReq, (err, partList) => {
                        assertPartList(partList, uploadId);
                        s3.abortMultipartUpload(awsReq, err => {
                            assert.equal(err, null, `Error aborting MPU: ${err}. `
                    + `You must abort MPU with upload ID ${uploadId} manually.`);
                            done();
                        });
                    });
>>>>>>> 1fabe3b0
                });
        });

<<<<<<< HEAD
    itSkipCeph('should return error 403 AccessDenied copying part to a ' +
    'different AWS location without object READ access',
    done => {
        copyPutPart(null, awsLocation, awsLocation2, 'localhost', done,
            errors.AccessDenied);
    });
=======
        it('should return error 403 AccessDenied copying part to a '
    + 'different AWS location without object READ access',
        done => {
            const errorPutCopyPart = { code: 'AccessDenied', statusCode: 403 };
            copyPutPart(null, awsLocation, awsLocation2, 'localhost', done,
                errorPutCopyPart);
        });
>>>>>>> 1fabe3b0


        it('should copy part to file based on request endpoint', done => {
            copyPutPart(null, null, memLocation, 'localhost', () => {
                assert.strictEqual(ds.length, 2);
                done();
            });
        });
    });<|MERGE_RESOLUTION|>--- conflicted
+++ resolved
@@ -4,14 +4,7 @@
 const AWS = require('aws-sdk');
 const { storage, errors } = require('arsenal');
 
-<<<<<<< HEAD
-const { cleanup, DummyRequestLogger, makeAuthInfo }
-    = require('../unit/helpers');
-=======
-const { metadata } = require('arsenal').storage.metadata.inMemory.metadata;
 const { cleanup, DummyRequestLogger, makeAuthInfo } = require('../unit/helpers');
-const { ds } = require('arsenal').storage.data.inMemory.datastore;
->>>>>>> 1fabe3b0
 const { bucketPut } = require('../../lib/api/bucketPut');
 const initiateMultipartUpload = require('../../lib/api/initiateMultipartUpload');
 const objectPut = require('../../lib/api/objectPut');
@@ -188,15 +181,9 @@
     assert.strictEqual(partList.Parts[0].Size, 11);
 }
 
-<<<<<<< HEAD
 describe.skip('ObjectCopyPutPart API with multiple backends',
 function testSuite() {
     this.timeout(60000);
-=======
-describeSkipIfE2E('ObjectCopyPutPart API with multiple backends',
-    function testSuite() {
-        this.timeout(60000);
->>>>>>> 1fabe3b0
 
         beforeEach(() => {
             cleanup();
@@ -207,20 +194,19 @@
             // object info is stored in ds beginning at index one,
             // so an array length of two means only one object
             // was stored in mem
-                assert.strictEqual(ds.length, 2);
-                assert.deepStrictEqual(ds[1].value, body);
-                done();
-            });
-        });
-
-        it('should copy part to file based on mpu location', done => {
-            copyPutPart(memLocation, fileLocation, null, 'localhost', () => {
-                assert.strictEqual(ds.length, 2);
-                done();
-            });
-        });
-
-<<<<<<< HEAD
+            assert.strictEqual(ds.length, 2);
+            assert.deepStrictEqual(ds[1].value, body);
+            done();
+        });
+    });
+
+    it('should copy part to file based on mpu location', done => {
+        copyPutPart(memLocation, fileLocation, null, 'localhost', () => {
+            assert.strictEqual(ds.length, 2);
+            done();
+        });
+    });
+
     itSkipCeph('should copy part to AWS based on mpu location', done => {
         copyPutPart(memLocation, awsLocation, null, 'localhost',
         (keys, uploadId) => {
@@ -232,52 +218,38 @@
                     assert.equal(err, null, `Error aborting MPU: ${err}. ` +
                     `You must abort MPU with upload ID ${uploadId} manually.`);
                     done();
-=======
-        it('should copy part to AWS based on mpu location', done => {
-            copyPutPart(memLocation, awsLocation, null, 'localhost',
-                (keys, uploadId) => {
-                    assert.strictEqual(ds.length, 2);
-                    const awsReq = getAwsParams(keys.destObjName, uploadId);
-                    s3.listParts(awsReq, (err, partList) => {
-                        assertPartList(partList, uploadId);
-                        s3.abortMultipartUpload(awsReq, err => {
-                            assert.equal(err, null, `Error aborting MPU: ${err}. `
-                    + `You must abort MPU with upload ID ${uploadId} manually.`);
-                            done();
-                        });
-                    });
->>>>>>> 1fabe3b0
-                });
-        });
-
-        it('should copy part to mem from AWS based on mpu location', done => {
-            copyPutPart(awsLocation, memLocation, null, 'localhost', () => {
-                assert.strictEqual(ds.length, 2);
-                assert.deepStrictEqual(ds[1].value, body);
-                done();
-            });
-        });
-
-        it('should copy part to mem based on bucket location', done => {
-            copyPutPart(memLocation, null, null, 'localhost', () => {
+                });
+            });
+        });
+    });
+
+    it('should copy part to mem from AWS based on mpu location', done => {
+        copyPutPart(awsLocation, memLocation, null, 'localhost', () => {
+            assert.strictEqual(ds.length, 2);
+            assert.deepStrictEqual(ds[1].value, body);
+            done();
+        });
+    });
+
+    it('should copy part to mem based on bucket location', done => {
+        copyPutPart(memLocation, null, null, 'localhost', () => {
             // ds length should be three because both source
             // and copied objects should be in mem
-                assert.strictEqual(ds.length, 3);
-                assert.deepStrictEqual(ds[2].value, body);
-                done();
-            });
-        });
-
-        it('should copy part to file based on bucket location', done => {
-            copyPutPart(fileLocation, null, null, 'localhost', () => {
+            assert.strictEqual(ds.length, 3);
+            assert.deepStrictEqual(ds[2].value, body);
+            done();
+        });
+    });
+
+    it('should copy part to file based on bucket location', done => {
+        copyPutPart(fileLocation, null, null, 'localhost', () => {
             // ds should be empty because both source and
             // coped objects should be in file
-                assert.deepStrictEqual(ds, []);
-                done();
-            });
-        });
-
-<<<<<<< HEAD
+            assert.deepStrictEqual(ds, []);
+            done();
+        });
+    });
+
     itSkipCeph('should copy part to AWS based on bucket location', done => {
         copyPutPart(awsLocation, null, null, 'localhost', (keys, uploadId) => {
             assert.deepStrictEqual(ds, []);
@@ -288,24 +260,11 @@
                     assert.equal(err, null, `Error aborting MPU: ${err}. ` +
                     `You must abort MPU with upload ID ${uploadId} manually.`);
                     done();
-=======
-        it('should copy part to AWS based on bucket location', done => {
-            copyPutPart(awsLocation, null, null, 'localhost', (keys, uploadId) => {
-                assert.deepStrictEqual(ds, []);
-                const awsReq = getAwsParams(keys.destObjName, uploadId);
-                s3.listParts(awsReq, (err, partList) => {
-                    assertPartList(partList, uploadId);
-                    s3.abortMultipartUpload(awsReq, err => {
-                        assert.equal(err, null, `Error aborting MPU: ${err}. `
-                    + `You must abort MPU with upload ID ${uploadId} manually.`);
-                        done();
-                    });
->>>>>>> 1fabe3b0
-                });
-            });
-        });
-
-<<<<<<< HEAD
+                });
+            });
+        });
+    });
+
     itSkipCeph('should copy part an object on AWS location that has ' +
     'bucketMatch equals false to a mpu with a different AWS location', done => {
         copyPutPart(null, awsLocation, awsLocationMismatch, 'localhost',
@@ -318,26 +277,11 @@
                     assert.equal(err, null, `Error aborting MPU: ${err}. ` +
                     `You must abort MPU with upload ID ${uploadId} manually.`);
                     done();
-=======
-        it('should copy part an object on AWS location that has bucketMatch '
-    + 'equals false to a mpu with a different AWS location', done => {
-            copyPutPart(null, awsLocation, awsLocationMismatch, 'localhost',
-                (keys, uploadId) => {
-                    assert.deepStrictEqual(ds, []);
-                    const awsReq = getAwsParams(keys.destObjName, uploadId);
-                    s3.listParts(awsReq, (err, partList) => {
-                        assertPartList(partList, uploadId);
-                        s3.abortMultipartUpload(awsReq, err => {
-                            assert.equal(err, null, `Error aborting MPU: ${err}. `
-                    + `You must abort MPU with upload ID ${uploadId} manually.`);
-                            done();
-                        });
-                    });
->>>>>>> 1fabe3b0
-                });
-        });
-
-<<<<<<< HEAD
+                });
+            });
+        });
+    });
+
     itSkipCeph('should copy part an object on AWS to a mpu with a different ' +
     'AWS location that has bucketMatch equals false', done => {
         copyPutPart(null, awsLocationMismatch, awsLocation, 'localhost',
@@ -351,48 +295,23 @@
                     assert.equal(err, null, `Error aborting MPU: ${err}. ` +
                     `You must abort MPU with upload ID ${uploadId} manually.`);
                     done();
-=======
-        it('should copy part an object on AWS to a mpu with a different '
-    + 'AWS location that has bucketMatch equals false', done => {
-            copyPutPart(null, awsLocationMismatch, awsLocation, 'localhost',
-                (keys, uploadId) => {
-                    assert.deepStrictEqual(ds, []);
-                    const awsReq = getAwsParamsBucketMismatch(keys.destObjName,
-                        uploadId);
-                    s3.listParts(awsReq, (err, partList) => {
-                        assertPartList(partList, uploadId);
-                        s3.abortMultipartUpload(awsReq, err => {
-                            assert.equal(err, null, `Error aborting MPU: ${err}. `
-                    + `You must abort MPU with upload ID ${uploadId} manually.`);
-                            done();
-                        });
-                    });
->>>>>>> 1fabe3b0
-                });
-        });
-
-<<<<<<< HEAD
+                });
+            });
+        });
+    });
+
     itSkipCeph('should return error 403 AccessDenied copying part to a ' +
     'different AWS location without object READ access',
     done => {
         copyPutPart(null, awsLocation, awsLocation2, 'localhost', done,
             errors.AccessDenied);
     });
-=======
-        it('should return error 403 AccessDenied copying part to a '
-    + 'different AWS location without object READ access',
-        done => {
-            const errorPutCopyPart = { code: 'AccessDenied', statusCode: 403 };
-            copyPutPart(null, awsLocation, awsLocation2, 'localhost', done,
-                errorPutCopyPart);
-        });
->>>>>>> 1fabe3b0
-
-
-        it('should copy part to file based on request endpoint', done => {
-            copyPutPart(null, null, memLocation, 'localhost', () => {
-                assert.strictEqual(ds.length, 2);
-                done();
-            });
-        });
-    });+
+
+    it('should copy part to file based on request endpoint', done => {
+        copyPutPart(null, null, memLocation, 'localhost', () => {
+            assert.strictEqual(ds.length, 2);
+            done();
+        });
+    });
+});