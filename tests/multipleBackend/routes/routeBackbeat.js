--- conflicted
+++ resolved
@@ -4,10 +4,6 @@
 const crypto = require('crypto');
 const { v4: uuidv4 } = require('uuid');
 const { models, versioning } = require('arsenal');
-<<<<<<< HEAD
-const { ObjectMD } = models;
-=======
->>>>>>> 11098dd1
 const versionIdUtils = versioning.VersionID;
 const { ObjectMD } = models;
 
@@ -243,21 +239,6 @@
     });
 });
 
-function updateStorageClass(data, storageClass) {
-    let parsedBody;
-    try {
-        parsedBody = JSON.parse(data.body);
-    } catch (err) {
-        return { error: err };
-    }
-    const { result, error } = ObjectMD.createFromBlob(parsedBody.Body);
-    if (error) {
-        return { error };
-    }
-    result.setAmzStorageClass(storageClass);
-    return { result };
-}
-
 function getMetadataToPut(putDataResponse) {
     const mdToPut = Object.assign({}, testMd);
     // Reproduce what backbeat does to update target metadata
@@ -782,11 +763,7 @@
                 assert.strictEqual(headObjectRes.StorageClass, storageClass);
 
                 const listObjectVersionsRes = data[5];
-<<<<<<< HEAD
-                const { DeleteMarkers, Versions }  = listObjectVersionsRes;
-=======
                 const { DeleteMarkers, Versions } = listObjectVersionsRes;
->>>>>>> 11098dd1
                 assert.strictEqual(DeleteMarkers.length, 0);
                 assert.strictEqual(Versions.length, 1);
 
@@ -1137,12 +1114,8 @@
             });
         });
 
-<<<<<<< HEAD
-        it('should update current null version if versioning suspended and put a null version afterwards', done => {
-=======
         it('should update current null version if versioning suspended and put a null version ' +
         'afterwards', done => {
->>>>>>> 11098dd1
             let objMD;
             let deletedVersionId;
             return async.series([
