{
  "name": "@zenko/cloudserver",
  "version": "8.2.12",
  "description": "Zenko CloudServer, an open-source Node.js implementation of a server handling the Amazon S3 protocol",
  "main": "index.js",
  "engines": {
    "node": ">=10.19.0"
  },
  "repository": "scality/S3",
  "keywords": [
    "s3",
    "cloud",
    "server"
  ],
  "author": "Scality Inc.",
  "license": "Apache-2.0",
  "bugs": {
    "url": "https://github.com/scality/S3/issues"
  },
  "homepage": "https://github.com/scality/S3#readme",
  "dependencies": {
    "@hapi/joi": "^17.1.0",
<<<<<<< HEAD
    "arsenal": "github:scality/Arsenal#8c7907f",
=======
    "arsenal": "github:scality/Arsenal#9aa8710",
>>>>>>> 0efd4b88
    "async": "~2.5.0",
    "aws-sdk": "2.905.0",
    "azure-storage": "^2.1.0",
    "bucketclient": "scality/bucketclient#949f11a",
    "bufferutil": "^3.0.5",
    "commander": "^2.9.0",
    "cron-parser": "^2.11.0",
    "diskusage": "1.1.3",
    "google-auto-auth": "^0.9.1",
    "http-proxy": "^1.17.0",
    "http-proxy-agent": "^4.0.1",
    "https-proxy-agent": "^2.2.0",
    "level-mem": "^5.0.1",
    "moment": "^2.26.0",
    "mongodb": "^2.2.31",
    "node-fetch": "^2.6.0",
    "node-forge": "^0.7.1",
    "npm-run-all": "~4.1.5",
    "prom-client": "^10.2.3",
    "request": "^2.81.0",
    "sql-where-parser": "~2.2.1",
    "utapi": "github:scality/utapi#3d0b92f",
    "utf-8-validate": "^4.0.2",
    "utf8": "~2.1.1",
    "uuid": "^8.3.2",
    "vaultclient": "scality/vaultclient#77f3069",
    "werelogs": "scality/werelogs#22bca9c",
    "ws": "^5.1.0",
    "xml2js": "~0.4.16"
  },
  "devDependencies": {
    "bluebird": "^3.3.1",
    "eslint": "^5.3.0",
    "eslint-config-airbnb-base": "^13.1.0",
    "eslint-config-scality": "scality/Guidelines#28e73a2",
    "eslint-plugin-import": "^2.14.0",
    "express": "^4.17.1",
    "ioredis": "4.9.5",
    "istanbul": "1.0.0-alpha.2",
    "istanbul-api": "1.0.0-alpha.13",
    "lolex": "^1.4.0",
    "mocha": "^2.3.4",
    "mocha-junit-reporter": "^1.23.1",
    "mocha-multi-reporters": "^1.1.7",
    "node-mocks-http": "1.5.2",
    "sinon": "^9.2.4",
    "tv4": "^1.2.7"
  },
  "scripts": {
    "cloudserver": "S3METADATA=mongodb npm-run-all --parallel start_dataserver start_s3server",
    "ft_awssdk": "cd tests/functional/aws-node-sdk && mocha --reporter mocha-multi-reporters --reporter-options configFile=$INIT_CWD/tests/reporter-config.json test/",
    "ft_awssdk_aws": "cd tests/functional/aws-node-sdk && AWS_ON_AIR=true mocha --reporter mocha-multi-reporters --reporter-options configFile=$INIT_CWD/tests/reporter-config.json test/",
    "ft_awssdk_buckets": "cd tests/functional/aws-node-sdk && mocha --reporter mocha-multi-reporters --reporter-options configFile=$INIT_CWD/tests/reporter-config.json test/bucket",
    "ft_awssdk_objects_misc": "cd tests/functional/aws-node-sdk && mocha --reporter mocha-multi-reporters --reporter-options configFile=$INIT_CWD/tests/reporter-config.json test/legacy test/object test/service test/support",
    "ft_awssdk_versioning": "cd tests/functional/aws-node-sdk && mocha --reporter mocha-multi-reporters --reporter-options configFile=$INIT_CWD/tests/reporter-config.json test/versioning/",
    "ft_awssdk_external_backends": "cd tests/functional/aws-node-sdk && mocha --reporter mocha-multi-reporters --reporter-options configFile=$INIT_CWD/tests/reporter-config.json test/multipleBackend",
    "ft_management": "cd tests/functional/report && yarn test",
    "ft_node": "cd tests/functional/raw-node && yarn test",
    "ft_node_routes": "cd tests/functional/raw-node && npm run test-routes",
    "ft_gcp": "cd tests/functional/raw-node && yarn run test-gcp",
    "ft_healthchecks": "cd tests/functional/healthchecks && yarn test",
    "ft_s3cmd": "cd tests/functional/s3cmd && mocha --reporter mocha-multi-reporters --reporter-options configFile=$INIT_CWD/tests/reporter-config.json -t 40000 *.js",
    "ft_s3curl": "cd tests/functional/s3curl && mocha --reporter mocha-multi-reporters --reporter-options configFile=$INIT_CWD/tests/reporter-config.json -t 40000 *.js",
    "ft_util": "cd tests/functional/utilities && mocha --reporter mocha-multi-reporters --reporter-options configFile=$INIT_CWD/tests/reporter-config.json -t 40000 *.js",
    "ft_test": "npm-run-all -s ft_awssdk ft_s3cmd ft_s3curl ft_node ft_healthchecks ft_management ft_util",
    "ft_search": "cd tests/functional/aws-node-sdk && mocha --reporter mocha-multi-reporters --reporter-options configFile=$INIT_CWD/tests/reporter-config.json -t 90000 test/mdSearch",
    "ft_kmip": "cd tests/functional/kmip && mocha --reporter mocha-multi-reporters --reporter-options configFile=$INIT_CWD/tests/reporter-config.json -t 40000 *.js",
    "install_ft_deps": "yarn install aws-sdk@2.28.0 bluebird@3.3.1 mocha@2.3.4 mocha-junit-reporter@1.23.1 tv4@1.2.7",
    "lint": "eslint $(git ls-files '*.js')",
    "lint_md": "mdlint $(git ls-files '*.md')",
    "mem_backend": "S3BACKEND=mem node index.js",
    "start": "npm-run-all --parallel start_dmd start_s3server",
    "start_mongo": "yarn run cloudserver",
    "start_mdserver": "node mdserver.js",
    "start_dataserver": "node dataserver.js",
    "start_pfsserver": "node pfsserver.js",
    "start_s3server": "node index.js",
    "start_dmd": "npm-run-all --parallel start_mdserver start_dataserver",
    "start_utapi": "node lib/utapi/utapi.js",
    "start_secure_channel_proxy": "node bin/secure_channel_proxy.js",
    "start_metrics_server": "node bin/metrics_server.js",
    "utapi_replay": "node lib/utapi/utapiReplay.js",
    "utapi_reindex": "node lib/utapi/utapiReindex.js",
    "management_agent": "node managementAgent.js",
    "test": "CI=true S3BACKEND=mem mocha --reporter mocha-multi-reporters --reporter-options configFile=$INIT_CWD/tests/reporter-config.json --recursive tests/unit",
    "test_versionid_base62": "VERSION_ID_ENCODING_TYPE=base62 CI=true S3BACKEND=mem mocha --reporter mocha-multi-reporters --reporter-options configFile=$INIT_CWD/tests/reporter-config.json --recursive tests/unit/api",
    "test_legacy_location": "CI=true S3_LOCATION_FILE=tests/locationConfig/locationConfigLegacy.json S3BACKEND=mem mocha --reporter mocha-multi-reporters --reporter-options configFile=$INIT_CWD/tests/reporter-config.json --recursive tests/unit",
    "test_utapi_v2": "mocha --reporter mocha-multi-reporters --reporter-options configFile=$INIT_CWD/tests/reporter-config.json --recursive tests/utapi",
    "multiple_backend_test": "CI=true S3BACKEND=mem S3DATA=multiple mocha --reporter mocha-multi-reporters --reporter-options configFile=$INIT_CWD/tests/reporter-config.json -t 20000 --recursive tests/multipleBackend",
    "unit_coverage": "CI=true mkdir -p coverage/unit/ && S3BACKEND=mem istanbul cover --dir coverage/unit _mocha -- --reporter mocha-multi-reporters --reporter-options configFile=$INIT_CWD/tests/reporter-config.json --recursive tests/unit",
    "unit_coverage_legacy_location": "CI=true mkdir -p coverage/unitlegacylocation/ && S3_LOCATION_FILE=tests/locationConfig/locationConfigLegacy.json S3BACKEND=mem istanbul cover --dir coverage/unitlegacylocation _mocha -- --reporter mocha-multi-reporters --reporter-options configFile=$INIT_CWD/tests/reporter-config.json --reporter mocha-junit-reporter --recursive tests/unit"
  }
}<|MERGE_RESOLUTION|>--- conflicted
+++ resolved
@@ -20,11 +20,7 @@
   "homepage": "https://github.com/scality/S3#readme",
   "dependencies": {
     "@hapi/joi": "^17.1.0",
-<<<<<<< HEAD
-    "arsenal": "github:scality/Arsenal#8c7907f",
-=======
-    "arsenal": "github:scality/Arsenal#9aa8710",
->>>>>>> 0efd4b88
+    "arsenal": "github:scality/Arsenal#dc698f4",
     "async": "~2.5.0",
     "aws-sdk": "2.905.0",
     "azure-storage": "^2.1.0",
