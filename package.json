{
  "name": "@zenko/cloudserver",
<<<<<<< HEAD
  "version": "8.3.10",
=======
  "version": "8.2.20",
>>>>>>> 68699407
  "description": "Zenko CloudServer, an open-source Node.js implementation of a server handling the Amazon S3 protocol",
  "main": "index.js",
  "engines": {
    "node": ">=16"
  },
  "repository": "scality/S3",
  "keywords": [
    "s3",
    "cloud",
    "server"
  ],
  "author": "Scality Inc.",
  "license": "Apache-2.0",
  "bugs": {
    "url": "https://github.com/scality/S3/issues"
  },
  "homepage": "https://github.com/scality/S3#readme",
  "dependencies": {
    "@hapi/joi": "^17.1.0",
    "arsenal": "github:scality/Arsenal#8.1.27",
    "async": "~2.5.0",
    "aws-sdk": "2.905.0",
    "azure-storage": "^2.1.0",
    "bucketclient": "scality/bucketclient#8.1.1",
    "bufferutil": "^4.0.6",
    "commander": "^2.9.0",
    "cron-parser": "^2.11.0",
    "diskusage": "1.1.3",
    "google-auto-auth": "^0.9.1",
    "http-proxy": "^1.17.0",
    "http-proxy-agent": "^4.0.1",
    "https-proxy-agent": "^2.2.0",
    "level-mem": "^5.0.1",
    "moment": "^2.26.0",
    "mongodb": "^2.2.31",
    "node-fetch": "^2.6.0",
    "node-forge": "^0.7.1",
    "npm-run-all": "~4.1.5",
    "prom-client": "^14.0.1",
    "request": "^2.81.0",
    "sql-where-parser": "~2.2.1",
    "utapi": "github:scality/utapi#8.1.5",
    "utf-8-validate": "^5.0.8",
    "utf8": "~2.1.1",
    "uuid": "^8.3.2",
<<<<<<< HEAD
    "vaultclient": "scality/vaultclient#b9452a526daf5627ecae9528c941375a208e79f3",
=======
    "vaultclient": "scality/vaultclient#8.2.2",
>>>>>>> 68699407
    "werelogs": "scality/werelogs#8.1.0",
    "ws": "^5.1.0",
    "xml2js": "~0.4.16"
  },
  "devDependencies": {
    "bluebird": "^3.3.1",
    "eslint": "^5.3.0",
    "eslint-config-airbnb-base": "^13.1.0",
    "eslint-config-scality": "scality/Guidelines#8.2.0",
    "eslint-plugin-import": "^2.14.0",
    "express": "^4.17.1",
    "ioredis": "4.9.5",
    "istanbul": "1.0.0-alpha.2",
    "istanbul-api": "1.0.0-alpha.13",
    "lolex": "^1.4.0",
    "mocha": "^2.3.4",
    "mocha-junit-reporter": "^1.23.1",
    "mocha-multi-reporters": "^1.1.7",
    "node-mocks-http": "1.5.2",
    "sinon": "^9.2.4",
    "tv4": "^1.2.7"
  },
  "scripts": {
    "cloudserver": "S3METADATA=mongodb npm-run-all --parallel start_dataserver start_s3server",
    "ft_awssdk": "cd tests/functional/aws-node-sdk && mocha --reporter mocha-multi-reporters --reporter-options configFile=$INIT_CWD/tests/reporter-config.json test/",
    "ft_awssdk_aws": "cd tests/functional/aws-node-sdk && AWS_ON_AIR=true mocha --reporter mocha-multi-reporters --reporter-options configFile=$INIT_CWD/tests/reporter-config.json test/",
    "ft_awssdk_buckets": "cd tests/functional/aws-node-sdk && mocha --reporter mocha-multi-reporters --reporter-options configFile=$INIT_CWD/tests/reporter-config.json test/bucket",
    "ft_awssdk_objects_misc": "cd tests/functional/aws-node-sdk && mocha --reporter mocha-multi-reporters --reporter-options configFile=$INIT_CWD/tests/reporter-config.json test/legacy test/object test/service test/support",
    "ft_awssdk_versioning": "cd tests/functional/aws-node-sdk && mocha --reporter mocha-multi-reporters --reporter-options configFile=$INIT_CWD/tests/reporter-config.json test/versioning/",
    "ft_awssdk_external_backends": "cd tests/functional/aws-node-sdk && mocha --reporter mocha-multi-reporters --reporter-options configFile=$INIT_CWD/tests/reporter-config.json test/multipleBackend",
    "ft_management": "cd tests/functional/report && yarn test",
    "ft_node": "cd tests/functional/raw-node && yarn test",
    "ft_node_routes": "cd tests/functional/raw-node && npm run test-routes",
    "ft_gcp": "cd tests/functional/raw-node && yarn run test-gcp",
    "ft_healthchecks": "cd tests/functional/healthchecks && yarn test",
    "ft_s3cmd": "cd tests/functional/s3cmd && mocha --reporter mocha-multi-reporters --reporter-options configFile=$INIT_CWD/tests/reporter-config.json -t 40000 *.js",
    "ft_s3curl": "cd tests/functional/s3curl && mocha --reporter mocha-multi-reporters --reporter-options configFile=$INIT_CWD/tests/reporter-config.json -t 40000 *.js",
    "ft_util": "cd tests/functional/utilities && mocha --reporter mocha-multi-reporters --reporter-options configFile=$INIT_CWD/tests/reporter-config.json -t 40000 *.js",
    "ft_test": "npm-run-all -s ft_awssdk ft_s3cmd ft_s3curl ft_node ft_healthchecks ft_management ft_util",
    "ft_search": "cd tests/functional/aws-node-sdk && mocha --reporter mocha-multi-reporters --reporter-options configFile=$INIT_CWD/tests/reporter-config.json -t 90000 test/mdSearch",
    "ft_kmip": "cd tests/functional/kmip && mocha --reporter mocha-multi-reporters --reporter-options configFile=$INIT_CWD/tests/reporter-config.json -t 40000 *.js",
    "install_ft_deps": "yarn install aws-sdk@2.28.0 bluebird@3.3.1 mocha@2.3.4 mocha-junit-reporter@1.23.1 tv4@1.2.7",
    "lint": "eslint $(git ls-files '*.js')",
    "lint_md": "mdlint $(git ls-files '*.md')",
    "mem_backend": "S3BACKEND=mem node index.js",
    "start": "npm-run-all --parallel start_dmd start_s3server",
    "start_mongo": "yarn run cloudserver",
    "start_mdserver": "node mdserver.js",
    "start_dataserver": "node dataserver.js",
    "start_pfsserver": "node pfsserver.js",
    "start_s3server": "node index.js",
    "start_dmd": "npm-run-all --parallel start_mdserver start_dataserver",
    "start_utapi": "node lib/utapi/utapi.js",
    "start_secure_channel_proxy": "node bin/secure_channel_proxy.js",
    "start_metrics_server": "node bin/metrics_server.js",
    "utapi_replay": "node lib/utapi/utapiReplay.js",
    "utapi_reindex": "node lib/utapi/utapiReindex.js",
    "management_agent": "node managementAgent.js",
    "test": "CI=true S3BACKEND=mem mocha --reporter mocha-multi-reporters --reporter-options configFile=$INIT_CWD/tests/reporter-config.json --recursive tests/unit",
    "test_versionid_base62": "VERSION_ID_ENCODING_TYPE=base62 CI=true S3BACKEND=mem mocha --reporter mocha-multi-reporters --reporter-options configFile=$INIT_CWD/tests/reporter-config.json --recursive tests/unit/api",
    "test_legacy_location": "CI=true S3_LOCATION_FILE=tests/locationConfig/locationConfigLegacy.json S3BACKEND=mem mocha --reporter mocha-multi-reporters --reporter-options configFile=$INIT_CWD/tests/reporter-config.json --recursive tests/unit",
    "test_utapi_v2": "mocha --reporter mocha-multi-reporters --reporter-options configFile=$INIT_CWD/tests/reporter-config.json --recursive tests/utapi",
    "multiple_backend_test": "CI=true S3BACKEND=mem S3DATA=multiple mocha --reporter mocha-multi-reporters --reporter-options configFile=$INIT_CWD/tests/reporter-config.json -t 20000 --recursive tests/multipleBackend",
    "unit_coverage": "CI=true mkdir -p coverage/unit/ && S3BACKEND=mem istanbul cover --dir coverage/unit _mocha -- --reporter mocha-multi-reporters --reporter-options configFile=$INIT_CWD/tests/reporter-config.json --recursive tests/unit",
    "unit_coverage_legacy_location": "CI=true mkdir -p coverage/unitlegacylocation/ && S3_LOCATION_FILE=tests/locationConfig/locationConfigLegacy.json S3BACKEND=mem istanbul cover --dir coverage/unitlegacylocation _mocha -- --reporter mocha-multi-reporters --reporter-options configFile=$INIT_CWD/tests/reporter-config.json --reporter mocha-junit-reporter --recursive tests/unit"
  }
}<|MERGE_RESOLUTION|>--- conflicted
+++ resolved
@@ -1,10 +1,6 @@
 {
   "name": "@zenko/cloudserver",
-<<<<<<< HEAD
   "version": "8.3.10",
-=======
-  "version": "8.2.20",
->>>>>>> 68699407
   "description": "Zenko CloudServer, an open-source Node.js implementation of a server handling the Amazon S3 protocol",
   "main": "index.js",
   "engines": {
@@ -50,11 +46,7 @@
     "utf-8-validate": "^5.0.8",
     "utf8": "~2.1.1",
     "uuid": "^8.3.2",
-<<<<<<< HEAD
-    "vaultclient": "scality/vaultclient#b9452a526daf5627ecae9528c941375a208e79f3",
-=======
-    "vaultclient": "scality/vaultclient#8.2.2",
->>>>>>> 68699407
+    "vaultclient": "scality/vaultclient#8.3.0",
     "werelogs": "scality/werelogs#8.1.0",
     "ws": "^5.1.0",
     "xml2js": "~0.4.16"
