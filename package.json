{
  "name": "@zenko/cloudserver",
  "version": "8.1.2",
  "description": "Zenko CloudServer, an open-source Node.js implementation of a server handling the Amazon S3 protocol",
  "main": "index.js",
  "engines": {
    "node": ">=10"
  },
  "repository": "scality/S3",
  "keywords": [
    "s3",
    "cloud",
    "server"
  ],
  "author": "Scality Inc.",
  "license": "Apache-2.0",
  "bugs": {
    "url": "https://github.com/scality/S3/issues"
  },
  "homepage": "https://github.com/scality/S3#readme",
  "dependencies": {
<<<<<<< HEAD
    "arsenal": "github:scality/Arsenal#bab9d5d",
=======
    "arsenal": "github:scality/Arsenal#c848d1f",
>>>>>>> 7dbf8947
    "async": "~2.5.0",
    "aws-sdk": "2.178.0",
    "azure-storage": "^2.1.0",
    "bucketclient": "scality/bucketclient#949f11a",
    "bufferutil": "^3.0.5",
    "commander": "^2.9.0",
    "cron-parser": "^2.11.0",
    "diskusage": "1.1.3",
    "google-auto-auth": "^0.9.1",
    "http-proxy": "^1.17.0",
    "https-proxy-agent": "^2.2.0",
    "mongodb": "^2.2.31",
    "node-forge": "^0.7.1",
    "node-uuid": "^1.4.3",
    "npm-run-all": "~4.1.5",
    "prom-client": "^10.2.3",
    "request": "^2.81.0",
    "sql-where-parser": "~2.2.1",
    "utapi": "scality/utapi#5ccb8d0",
    "utf-8-validate": "^4.0.2",
    "utf8": "~2.1.1",
    "uuid": "^3.0.1",
    "vaultclient": "scality/vaultclient#e1c0044",
    "werelogs": "scality/werelogs#22bca9c",
    "ws": "^5.1.0",
    "xml2js": "~0.4.16"
  },
  "devDependencies": {
    "bluebird": "^3.3.1",
    "eslint": "^5.3.0",
    "eslint-config-airbnb-base": "^13.1.0",
    "eslint-config-scality": "scality/Guidelines#28e73a2",
    "eslint-plugin-import": "^2.14.0",
    "ioredis": "4.9.5",
    "istanbul": "1.0.0-alpha.2",
    "istanbul-api": "1.0.0-alpha.13",
    "lolex": "^1.4.0",
    "mocha": "^2.3.4",
    "mocha-multi-reporters": "^1.1.7",
    "mocha-junit-reporter": "^1.23.1",
    "node-mocks-http": "1.5.2",
    "s3blaster": "scality/s3blaster#7a836b6",
    "tv4": "^1.2.7"
  },
  "scripts": {
    "cloudserver": "S3METADATA=mongodb npm-run-all --parallel start_dataserver start_s3server",
    "ft_awssdk": "cd tests/functional/aws-node-sdk && mocha --reporter mocha-multi-reporters --reporter-options configFile=$INIT_CWD/tests/reporter-config.json test/",
    "ft_awssdk_aws": "cd tests/functional/aws-node-sdk && AWS_ON_AIR=true mocha --reporter mocha-multi-reporters --reporter-options configFile=$INIT_CWD/tests/reporter-config.json test/",
    "ft_awssdk_buckets": "cd tests/functional/aws-node-sdk && mocha --reporter mocha-multi-reporters --reporter-options configFile=$INIT_CWD/tests/reporter-config.json test/bucket",
    "ft_awssdk_objects_misc": "cd tests/functional/aws-node-sdk && mocha --reporter mocha-multi-reporters --reporter-options configFile=$INIT_CWD/tests/reporter-config.json test/legacy test/object test/service test/support",
    "ft_awssdk_versioning": "cd tests/functional/aws-node-sdk && mocha --reporter mocha-multi-reporters --reporter-options configFile=$INIT_CWD/tests/reporter-config.json test/versioning/",
    "ft_awssdk_external_backends": "cd tests/functional/aws-node-sdk && mocha --reporter mocha-multi-reporters --reporter-options configFile=$INIT_CWD/tests/reporter-config.json test/multipleBackend",
    "ft_management": "cd tests/functional/report && yarn test",
    "ft_node": "cd tests/functional/raw-node && yarn test",
    "ft_node_routes": "cd tests/functional/raw-node && npm run test-routes",
    "ft_gcp": "cd tests/functional/raw-node && yarn run test-gcp",
    "ft_healthchecks": "cd tests/functional/healthchecks && yarn test",
    "ft_s3cmd": "cd tests/functional/s3cmd && mocha --reporter mocha-multi-reporters --reporter-options configFile=$INIT_CWD/tests/reporter-config.json -t 40000 *.js",
    "ft_s3curl": "cd tests/functional/s3curl && mocha --reporter mocha-multi-reporters --reporter-options configFile=$INIT_CWD/tests/reporter-config.json -t 40000 *.js",
    "ft_util": "cd tests/functional/utilities && mocha --reporter mocha-multi-reporters --reporter-options configFile=$INIT_CWD/tests/reporter-config.json -t 40000 *.js",
    "ft_test": "npm-run-all -s ft_awssdk ft_s3cmd ft_s3curl ft_node ft_healthchecks ft_management ft_util",
    "ft_search": "cd tests/functional/aws-node-sdk && mocha --reporter mocha-multi-reporters --reporter-options configFile=$INIT_CWD/tests/reporter-config.json -t 90000 test/mdSearch",
    "ft_kmip": "cd tests/functional/kmip && mocha --reporter mocha-multi-reporters --reporter-options configFile=$INIT_CWD/tests/reporter-config.json -t 40000 *.js",
    "install_ft_deps": "yarn install aws-sdk@2.28.0 bluebird@3.3.1 mocha@2.3.4 mocha-junit-reporter@1.23.1 tv4@1.2.7",
    "lint": "eslint $(git ls-files '*.js')",
    "lint_md": "mdlint $(git ls-files '*.md')",
    "mem_backend": "S3BACKEND=mem node index.js",
    "perf": "mocha --reporter mocha-multi-reporters --reporter-options configFile=$INIT_CWD/tests/reporter-config.json tests/performance/s3standard.js",
    "start": "npm-run-all --parallel start_dmd start_s3server",
    "start_mongo": "yarn run cloudserver",
    "start_mdserver": "node mdserver.js",
    "start_dataserver": "node dataserver.js",
    "start_pfsserver": "node pfsserver.js",
    "start_s3server": "node index.js",
    "start_dmd": "npm-run-all --parallel start_mdserver start_dataserver",
    "start_utapi": "node lib/utapi/utapi.js",
    "utapi_replay": "node lib/utapi/utapiReplay.js",
    "utapi_reindex": "node lib/utapi/utapiReindex.js",
    "management_agent": "node managementAgent.js",
    "test": "CI=true S3BACKEND=mem mocha --reporter mocha-multi-reporters --reporter-options configFile=$INIT_CWD/tests/reporter-config.json --recursive tests/unit",
    "test_legacy_location": "CI=true S3_LOCATION_FILE=tests/locationConfig/locationConfigLegacy.json S3BACKEND=mem mocha --reporter mocha-multi-reporters --reporter-options configFile=$INIT_CWD/tests/reporter-config.json --recursive tests/unit",
    "multiple_backend_test": "CI=true S3BACKEND=mem S3DATA=multiple mocha --reporter mocha-multi-reporters --reporter-options configFile=$INIT_CWD/tests/reporter-config.json -t 20000 --recursive tests/multipleBackend",
    "unit_coverage": "CI=true mkdir -p coverage/unit/ && S3BACKEND=mem istanbul cover --dir coverage/unit _mocha -- --reporter mocha-multi-reporters --reporter-options configFile=$INIT_CWD/tests/reporter-config.json --recursive tests/unit",
    "unit_coverage_legacy_location": "CI=true mkdir -p coverage/unitlegacylocation/ && S3_LOCATION_FILE=tests/locationConfig/locationConfigLegacy.json S3BACKEND=mem istanbul cover --dir coverage/unitlegacylocation _mocha -- --reporter mocha-multi-reporters --reporter-options configFile=$INIT_CWD/tests/reporter-config.json --reporter mocha-junit-reporter --recursive tests/unit"
  }
}<|MERGE_RESOLUTION|>--- conflicted
+++ resolved
@@ -19,11 +19,7 @@
   },
   "homepage": "https://github.com/scality/S3#readme",
   "dependencies": {
-<<<<<<< HEAD
-    "arsenal": "github:scality/Arsenal#bab9d5d",
-=======
-    "arsenal": "github:scality/Arsenal#c848d1f",
->>>>>>> 7dbf8947
+    "arsenal": "github:scality/Arsenal#dee53c8",
     "async": "~2.5.0",
     "aws-sdk": "2.178.0",
     "azure-storage": "^2.1.0",
