{
  "name": "s3",
<<<<<<< HEAD
  "version": "7.70.6",
=======
  "version": "7.10.15",
>>>>>>> 51f7e390
  "description": "S3 connector",
  "main": "index.js",
  "engines": {
    "node": ">=16"
  },
  "repository": "scality/S3",
  "keywords": [
    "s3",
    "cloud",
    "server"
  ],
  "author": "Giorgio Regni",
  "license": "Apache-2.0",
  "bugs": {
    "url": "https://github.com/scality/S3/issues"
  },
  "homepage": "https://github.com/scality/S3#readme",
  "dependencies": {
    "@hapi/joi": "^17.1.0",
    "arsenal": "git+https://github.com/scality/Arsenal#7.10.37",
    "async": "~2.5.0",
    "aws-sdk": "2.905.0",
    "azure-storage": "^2.1.0",
    "bucketclient": "scality/bucketclient#7.10.4",
    "commander": "^2.9.0",
    "cron-parser": "^2.11.0",
    "diskusage": "1.1.3",
    "express": "^4.17.1",
    "google-auto-auth": "^0.9.1",
    "http-proxy": "^1.17.0",
    "level-mem": "^5.0.1",
    "moment": "^2.26.0",
    "npm-run-all": "~4.1.5",
    "utapi": "git+https://github.com/scality/utapi#7.10.7",
    "utf8": "~2.1.1",
    "uuid": "^3.0.1",
    "vaultclient": "scality/vaultclient#7.10.10",
    "werelogs": "scality/werelogs#8.1.0",
    "xml2js": "~0.4.16"
  },
  "devDependencies": {
    "bluebird": "^3.3.1",
    "eslint": "^2.4.0",
    "eslint-config-airbnb": "^6.0.0",
    "eslint-config-scality": "scality/Guidelines#7.10.2",
    "ioredis": "4.9.5",
    "istanbul": "1.0.0-alpha.2",
    "istanbul-api": "1.0.0-alpha.13",
    "lolex": "^1.4.0",
    "mocha": "^2.3.4",
    "mocha-junit-reporter": "^1.23.1",
    "mocha-multi-reporters": "^1.1.7",
    "node-mocks-http": "1.5.2",
    "sinon": "^13.0.1",
    "tv4": "^1.2.7"
  },
  "scripts": {
    "ft_awssdk": "cd tests/functional/aws-node-sdk && mocha --reporter mocha-multi-reporters --reporter-options configFile=$INIT_CWD/tests/reporter-config.json test/",
    "ft_awssdk_aws": "cd tests/functional/aws-node-sdk && AWS_ON_AIR=true mocha --reporter mocha-multi-reporters --reporter-options configFile=$INIT_CWD/tests/reporter-config.json test/",
    "ft_awssdk_buckets": "cd tests/functional/aws-node-sdk && mocha --reporter mocha-multi-reporters --reporter-options configFile=$INIT_CWD/tests/reporter-config.json test/bucket",
    "ft_awssdk_objects_misc": "cd tests/functional/aws-node-sdk && mocha --reporter mocha-multi-reporters --reporter-options configFile=$INIT_CWD/tests/reporter-config.json test/legacy test/object test/service test/support",
    "ft_awssdk_versioning": "cd tests/functional/aws-node-sdk && mocha --reporter mocha-multi-reporters --reporter-options configFile=$INIT_CWD/tests/reporter-config.json test/versioning/",
    "ft_awssdk_external_backends": "cd tests/functional/aws-node-sdk && mocha --reporter mocha-multi-reporters --reporter-options configFile=$INIT_CWD/tests/reporter-config.json test/multipleBackend",
    "ft_management": "cd tests/functional/report && yarn test",
    "ft_node": "cd tests/functional/raw-node && yarn test",
    "ft_node_routes": "cd tests/functional/raw-node && yarn run test-routes",
    "ft_gcp": "cd tests/functional/raw-node && yarn run test-gcp",
    "ft_healthchecks": "cd tests/functional/healthchecks && yarn test",
    "ft_s3cmd": "cd tests/functional/s3cmd && mocha --reporter mocha-multi-reporters --reporter-options configFile=$INIT_CWD/tests/reporter-config.json -t 40000 *.js",
    "ft_s3curl": "cd tests/functional/s3curl && mocha --reporter mocha-multi-reporters --reporter-options configFile=$INIT_CWD/tests/reporter-config.json -t 40000 *.js",
    "ft_test": "npm-run-all -s ft_awssdk ft_s3cmd ft_s3curl ft_node ft_healthchecks ft_management",
    "ft_kmip": "cd tests/functional/kmip && mocha --reporter mocha-multi-reporters --reporter-options configFile=$INIT_CWD/tests/reporter-config.json -t 40000 *.js",
    "install_ft_deps": "yarn install aws-sdk@2.28.0 bluebird@3.3.1 mocha@2.3.4 mocha-junit-reporter@1.23.1 tv4@1.2.7",
    "lint": "eslint $(git ls-files '*.js')",
    "lint_md": "mdlint $(git ls-files '*.md')",
    "mem_backend": "S3BACKEND=mem node index.js",
    "start": "npm-run-all --parallel start_dmd start_s3server",
    "start_mdserver": "node mdserver.js",
    "start_dataserver": "node dataserver.js",
    "start_s3server": "node index.js",
    "start_dmd": "npm-run-all --parallel start_mdserver start_dataserver",
    "start_utapi": "node lib/utapi/utapi.js",
    "utapi_replay": "node lib/utapi/utapiReplay.js",
    "utapi_reindex": "node lib/utapi/utapiReindex.js",
    "test": "CI=true S3BACKEND=mem mocha --reporter mocha-multi-reporters --reporter-options configFile=$INIT_CWD/tests/reporter-config.json --recursive tests/unit",
    "test_versionid_base62": "VERSION_ID_ENCODING_TYPE=base62 CI=true S3BACKEND=mem mocha --reporter mocha-multi-reporters --reporter-options configFile=$INIT_CWD/tests/reporter-config.json --recursive tests/unit/api",
    "test_legacy_location": "CI=true S3_LOCATION_FILE=tests/locationConfig/locationConfigLegacy.json S3BACKEND=mem mocha --reporter mocha-multi-reporters --reporter-options configFile=$INIT_CWD/tests/reporter-config.json --recursive tests/unit",
    "test_utapi_v2": "mocha --reporter mocha-multi-reporters --reporter-options configFile=$INIT_CWD/tests/reporter-config.json --recursive tests/utapi",
    "multiple_backend_test": "CI=true S3BACKEND=mem S3DATA=multiple mocha --reporter mocha-multi-reporters --reporter-options configFile=$INIT_CWD/tests/reporter-config.json -t 20000 --recursive tests/multipleBackend",
    "unit_coverage": "CI=true mkdir -p coverage/unit/ && S3BACKEND=mem istanbul cover --dir coverage/unit _mocha -- --reporter mocha-multi-reporters --reporter-options configFile=$INIT_CWD/tests/reporter-config.json --recursive tests/unit",
    "unit_coverage_legacy_location": "CI=true mkdir -p coverage/unitlegacylocation/ && S3_LOCATION_FILE=tests/locationConfig/locationConfigLegacy.json S3BACKEND=mem istanbul cover --dir coverage/unitlegacylocation _mocha -- --reporter mocha-multi-reporters --reporter-options configFile=$INIT_CWD/tests/reporter-config.json --reporter mocha-junit-reporter --recursive tests/unit"
  }
}<|MERGE_RESOLUTION|>--- conflicted
+++ resolved
@@ -1,10 +1,6 @@
 {
   "name": "s3",
-<<<<<<< HEAD
-  "version": "7.70.6",
-=======
-  "version": "7.10.15",
->>>>>>> 51f7e390
+  "version": "7.70.7",
   "description": "S3 connector",
   "main": "index.js",
   "engines": {
