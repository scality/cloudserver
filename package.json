{
  "name": "s3",
  "version": "7.4.0",
  "description": "S3 connector",
  "main": "index.js",
  "engines": {
    "node": ">=6.9.5"
  },
  "repository": "scality/S3",
  "keywords": [
    "s3",
    "cloud",
    "server"
  ],
  "author": "Giorgio Regni",
  "license": "Apache-2.0",
  "bugs": {
    "url": "https://github.com/scality/S3/issues"
  },
  "homepage": "https://github.com/scality/S3#readme",
  "dependencies": {
<<<<<<< HEAD
    "aws-sdk": "2.28.0",
    "arsenal": "scality/Arsenal#7.4.0.3",
    "async": "~2.5.0",
    "google-auto-auth": "^0.9.1",
    "azure-storage": "^2.1.0",
    "bucketclient": "scality/bucketclient#7.4.0.3",
=======
    "arsenal": "scality/Arsenal#9ceab4b1",
    "async": "~1.4.2",
    "babel-core": "^6.5.2",
    "babel-plugin-transform-es2015-destructuring": "^6.5.2",
    "babel-plugin-transform-es2015-modules-commonjs": "^6.5.2",
    "babel-plugin-transform-es2015-parameters": "^6.5.2",
    "bucketclient": "scality/bucketclient#7dce3250",
>>>>>>> 082f2305
    "commander": "^2.9.0",
    "diskusage": "0.2.4",
    "mongodb": "^2.2.31",
    "node-uuid": "^1.4.3",
<<<<<<< HEAD
    "npm-run-all": "~4.0.2",
    "sproxydclient": "scality/sproxydclient#7.4.0.3",
    "utapi": "scality/utapi#7.4.0.3",
    "utf8": "~2.1.1",
    "uuid": "^3.0.1",
    "vaultclient": "scality/vaultclient#7.4.0.3",
    "werelogs": "scality/werelogs#7.4.0.3",
=======
    "sproxydclient": "scality/sproxydclient#32319d89",
    "utapi": "scality/utapi#93e52019",
    "utf8": "~2.1.1",
    "vaultclient": "scality/vaultclient#913eb027",
    "werelogs": "scality/werelogs#40b92c54",
>>>>>>> 082f2305
    "xml2js": "~0.4.16"
  },
  "devDependencies": {
    "bluebird": "^3.3.1",
    "eslint": "^2.4.0",
    "eslint-config-airbnb": "^6.0.0",
<<<<<<< HEAD
    "eslint-config-scality": "scality/Guidelines#7.4.0.3",
    "ioredis": "2.4.0",
=======
    "eslint-config-scality": "scality/Guidelines#71a059ad",
>>>>>>> 082f2305
    "istanbul": "1.0.0-alpha.2",
    "istanbul-api": "1.0.0-alpha.13",
    "lolex": "^1.4.0",
    "mocha": "^2.3.4",
    "mocha-junit-reporter": "1.11.1",
<<<<<<< HEAD
    "node-mocks-http": "1.5.2",
    "s3blaster": "scality/s3blaster#7.4.0.3",
    "tv4": "^1.2.7"
  },
  "optionalDependencies": {
    "cdmiclient": "scality/cdmiclient#7.4.0.3"
=======
    "node-mocks-http": "^1.5.2",
    "s3blaster": "scality/s3blaster#1b30b817",
    "tv4": "^1.2.7",
    "zombie": "^5.0.5"
>>>>>>> 082f2305
  },
  "scripts": {
    "ft_awssdk": "cd tests/functional/aws-node-sdk && mocha test/",
    "ft_awssdk_aws": "cd tests/functional/aws-node-sdk && AWS_ON_AIR=true mocha test/",
    "ft_awssdk_buckets": "cd tests/functional/aws-node-sdk && mocha test/bucket",
    "ft_awssdk_objects_misc": "cd tests/functional/aws-node-sdk && mocha test/legacy test/object test/service test/support",
    "ft_awssdk_versioning": "cd tests/functional/aws-node-sdk && mocha test/versioning/",
    "ft_awssdk_external_backends": "cd tests/functional/aws-node-sdk && mocha test/multipleBackend",
    "ft_management": "cd tests/functional/report && npm test",
    "ft_node": "cd tests/functional/raw-node && npm test",
    "ft_gcp": "cd tests/functional/raw-node && npm run test-gcp",
    "ft_healthchecks": "cd tests/functional/healthchecks && npm test",
    "ft_s3cmd": "cd tests/functional/s3cmd && mocha -t 40000 *.js",
    "ft_s3curl": "cd tests/functional/s3curl && mocha -t 40000 *.js",
    "ft_test": "npm-run-all -s ft_awssdk ft_s3cmd ft_s3curl ft_node ft_healthchecks ft_management",
    "install_ft_deps": "npm install aws-sdk@2.28.0 bluebird@3.3.1 mocha@2.3.4 mocha-junit-reporter@1.11.1 tv4@1.2.7",
    "lint": "eslint $(git ls-files '*.js')",
    "lint_md": "mdlint $(git ls-files '*.md')",
    "mem_backend": "S3BACKEND=mem node index.js",
    "perf": "mocha tests/performance/s3standard.js",
    "start": "npm-run-all --parallel start_dmd start_s3server",
    "start_mongo": "S3METADATA=mongodb npm-run-all --parallel start_dataserver start_s3server",
    "start_mdserver": "node mdserver.js",
    "start_dataserver": "node dataserver.js",
    "start_s3server": "node index.js",
    "start_dmd": "npm-run-all --parallel start_mdserver start_dataserver",
    "start_utapi": "node lib/utapi/utapi.js",
    "utapi_replay": "node lib/utapi/utapiReplay.js",
    "test": "CI=true S3BACKEND=mem mocha --recursive tests/unit",
    "test_legacy_location": "CI=true S3_LOCATION_FILE=tests/locationConfig/locationConfigLegacy.json S3BACKEND=mem mocha --recursive tests/unit",
    "multiple_backend_test": "CI=true S3BACKEND=mem S3DATA=multiple mocha -t 20000 --recursive tests/multipleBackend",
    "unit_coverage": "CI=true mkdir -p coverage/unit/ && S3BACKEND=mem MOCHA_FILE=$CIRCLE_TEST_REPORTS/unit/unit.xml istanbul cover --dir coverage/unit _mocha -- --reporter mocha-junit-reporter --recursive tests/unit",
    "unit_coverage_legacy_location": "CI=true mkdir -p coverage/unitlegacylocation/ && S3_LOCATION_FILE=tests/locationConfig/locationConfigLegacy.json S3BACKEND=mem MOCHA_FILE=$CIRCLE_TEST_REPORTS/unit/unitlegacylocation.xml istanbul cover --dir coverage/unitlegacylocation _mocha -- --reporter mocha-junit-reporter --recursive tests/unit"
  }
}<|MERGE_RESOLUTION|>--- conflicted
+++ resolved
@@ -19,71 +19,42 @@
   },
   "homepage": "https://github.com/scality/S3#readme",
   "dependencies": {
-<<<<<<< HEAD
     "aws-sdk": "2.28.0",
-    "arsenal": "scality/Arsenal#7.4.0.3",
+    "arsenal": "scality/Arsenal#9ceab4b1",
     "async": "~2.5.0",
     "google-auto-auth": "^0.9.1",
     "azure-storage": "^2.1.0",
-    "bucketclient": "scality/bucketclient#7.4.0.3",
-=======
-    "arsenal": "scality/Arsenal#9ceab4b1",
-    "async": "~1.4.2",
-    "babel-core": "^6.5.2",
-    "babel-plugin-transform-es2015-destructuring": "^6.5.2",
-    "babel-plugin-transform-es2015-modules-commonjs": "^6.5.2",
-    "babel-plugin-transform-es2015-parameters": "^6.5.2",
     "bucketclient": "scality/bucketclient#7dce3250",
->>>>>>> 082f2305
     "commander": "^2.9.0",
     "diskusage": "0.2.4",
     "mongodb": "^2.2.31",
     "node-uuid": "^1.4.3",
-<<<<<<< HEAD
     "npm-run-all": "~4.0.2",
-    "sproxydclient": "scality/sproxydclient#7.4.0.3",
-    "utapi": "scality/utapi#7.4.0.3",
-    "utf8": "~2.1.1",
-    "uuid": "^3.0.1",
-    "vaultclient": "scality/vaultclient#7.4.0.3",
-    "werelogs": "scality/werelogs#7.4.0.3",
-=======
     "sproxydclient": "scality/sproxydclient#32319d89",
     "utapi": "scality/utapi#93e52019",
     "utf8": "~2.1.1",
+    "uuid": "^3.0.1",
     "vaultclient": "scality/vaultclient#913eb027",
     "werelogs": "scality/werelogs#40b92c54",
->>>>>>> 082f2305
     "xml2js": "~0.4.16"
   },
   "devDependencies": {
     "bluebird": "^3.3.1",
     "eslint": "^2.4.0",
     "eslint-config-airbnb": "^6.0.0",
-<<<<<<< HEAD
-    "eslint-config-scality": "scality/Guidelines#7.4.0.3",
+    "eslint-config-scality": "scality/Guidelines#71a059ad",
     "ioredis": "2.4.0",
-=======
-    "eslint-config-scality": "scality/Guidelines#71a059ad",
->>>>>>> 082f2305
     "istanbul": "1.0.0-alpha.2",
     "istanbul-api": "1.0.0-alpha.13",
     "lolex": "^1.4.0",
     "mocha": "^2.3.4",
     "mocha-junit-reporter": "1.11.1",
-<<<<<<< HEAD
     "node-mocks-http": "1.5.2",
-    "s3blaster": "scality/s3blaster#7.4.0.3",
+    "s3blaster": "scality/s3blaster#1b30b817",
     "tv4": "^1.2.7"
   },
   "optionalDependencies": {
     "cdmiclient": "scality/cdmiclient#7.4.0.3"
-=======
-    "node-mocks-http": "^1.5.2",
-    "s3blaster": "scality/s3blaster#1b30b817",
-    "tv4": "^1.2.7",
-    "zombie": "^5.0.5"
->>>>>>> 082f2305
   },
   "scripts": {
     "ft_awssdk": "cd tests/functional/aws-node-sdk && mocha test/",
