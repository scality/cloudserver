--- conflicted
+++ resolved
@@ -1,10 +1,6 @@
 {
   "name": "@zenko/cloudserver",
-<<<<<<< HEAD
-  "version": "8.8.13",
-=======
-  "version": "8.7.40",
->>>>>>> 462ddf7e
+  "version": "8.8.14",
   "description": "Zenko CloudServer, an open-source Node.js implementation of a server handling the Amazon S3 protocol",
   "main": "index.js",
   "engines": {
