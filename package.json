--- conflicted
+++ resolved
@@ -20,11 +20,7 @@
   "homepage": "https://github.com/scality/S3#readme",
   "dependencies": {
     "@hapi/joi": "^17.1.0",
-<<<<<<< HEAD
-    "arsenal": "git+https://github.com/scality/Arsenal#8.1.69",
-=======
-    "arsenal": "git+https://github.com/scality/Arsenal#7.10.38",
->>>>>>> 1144e6bb
+    "arsenal": "git+https://github.com/scality/Arsenal#8.1.70",
     "async": "~2.5.0",
     "aws-sdk": "2.905.0",
     "azure-storage": "^2.1.0",
