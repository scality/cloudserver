{
  "name": "@zenko/cloudserver",
  "version": "8.1.0-beta",
  "description": "Zenko CloudServer, an open-source Node.js implementation of a server handling the Amazon S3 protocol",
  "main": "index.js",
  "engines": {
    "node": ">=6.9.5"
  },
  "repository": "scality/S3",
  "keywords": [
    "s3",
    "cloud",
    "server"
  ],
  "author": "Scality Inc.",
  "license": "Apache-2.0",
  "bugs": {
    "url": "https://github.com/scality/S3/issues"
  },
  "homepage": "https://github.com/scality/S3#readme",
  "dependencies": {
<<<<<<< HEAD
    "arsenal": "github:scality/arsenal#c479933",
=======
    "arsenal": "scality/Arsenal#2f4a28c7",
>>>>>>> 121fa3c8
    "async": "~2.5.0",
    "aws-sdk": "2.28.0",
    "azure-storage": "^2.1.0",
    "bucketclient": "scality/bucketclient#5aa99d7",
    "bufferutil": "^3.0.5",
    "commander": "^2.9.0",
    "diskusage": "0.2.4",
    "google-auto-auth": "^0.9.1",
    "http-proxy": "^1.17.0",
    "https-proxy-agent": "^2.2.0",
    "mongodb": "^2.2.31",
    "node-forge": "^0.7.1",
    "node-uuid": "^1.4.3",
    "npm-run-all": "~4.0.2",
    "prom-client": "^10.2.3",
    "request": "^2.81.0",
    "sproxydclient": "scality/sproxydclient#45090b7",
    "sql-where-parser": "~2.2.1",
    "utapi": "scality/utapi#f2f1d0c",
    "utf-8-validate": "^4.0.2",
    "utf8": "~2.1.1",
    "uuid": "^3.0.1",
    "vaultclient": "scality/vaultclient#2cd6ef8",
    "werelogs": "scality/werelogs#74b121b",
    "ws": "^5.1.0",
    "xml2js": "~0.4.16"
  },
  "devDependencies": {
    "bluebird": "^3.3.1",
    "eslint": "^5.3.0",
    "eslint-config-airbnb-base": "^13.1.0",
    "eslint-config-scality": "scality/Guidelines#1d6f287b",
    "eslint-plugin-import": "^2.14.0",
    "ioredis": "2.4.0",
    "istanbul": "1.0.0-alpha.2",
    "istanbul-api": "1.0.0-alpha.13",
    "lolex": "^1.4.0",
    "mocha": "^2.3.4",
    "mocha-junit-reporter": "1.11.1",
    "node-mocks-http": "1.5.2",
    "s3blaster": "scality/s3blaster#950fab1",
    "tv4": "^1.2.7"
  },
  "optionalDependencies": {
    "cdmiclient": "scality/cdmiclient#8f0c2e6"
  },
  "scripts": {
    "cloudserver": "S3METADATA=mongodb npm-run-all --parallel start_dataserver start_s3server",
    "ft_awssdk": "cd tests/functional/aws-node-sdk && mocha test/",
    "ft_awssdk_aws": "cd tests/functional/aws-node-sdk && AWS_ON_AIR=true mocha test/",
    "ft_awssdk_buckets": "cd tests/functional/aws-node-sdk && mocha test/bucket",
    "ft_awssdk_objects_misc": "cd tests/functional/aws-node-sdk && mocha test/legacy test/object test/service test/support",
    "ft_awssdk_versioning": "cd tests/functional/aws-node-sdk && mocha test/versioning/",
    "ft_awssdk_external_backends": "cd tests/functional/aws-node-sdk && mocha test/multipleBackend",
    "ft_management": "cd tests/functional/report && npm test",
    "ft_node": "cd tests/functional/raw-node && npm test",
    "ft_node_routes": "cd tests/functional/raw-node && npm run test-routes",
    "ft_gcp": "cd tests/functional/raw-node && npm run test-gcp",
    "ft_healthchecks": "cd tests/functional/healthchecks && npm test",
    "ft_s3cmd": "cd tests/functional/s3cmd && mocha -t 40000 *.js",
    "ft_s3curl": "cd tests/functional/s3curl && mocha -t 40000 *.js",
    "ft_util": "cd tests/functional/utilities && mocha -t 40000 *.js",
    "ft_test": "npm-run-all -s ft_awssdk ft_s3cmd ft_s3curl ft_node ft_healthchecks ft_management ft_util",
    "ft_search": "cd tests/functional/aws-node-sdk && mocha -t 90000 test/mdSearch",
    "install_ft_deps": "npm install aws-sdk@2.28.0 bluebird@3.3.1 mocha@2.3.4 mocha-junit-reporter@1.11.1 tv4@1.2.7",
    "lint": "eslint $(git ls-files '*.js')",
    "lint_md": "mdlint $(git ls-files '*.md')",
    "mem_backend": "S3BACKEND=mem node index.js",
    "perf": "mocha tests/performance/s3standard.js",
    "start": "npm-run-all --parallel start_dmd start_s3server",
    "start_mongo": "npm run cloudserver",
    "start_mdserver": "node mdserver.js",
    "start_dataserver": "node dataserver.js",
    "start_pfsserver": "node pfsserver.js",
    "start_s3server": "node index.js",
    "start_dmd": "npm-run-all --parallel start_mdserver start_dataserver",
    "start_utapi": "node lib/utapi/utapi.js",
    "utapi_replay": "node lib/utapi/utapiReplay.js",
    "management_agent": "node managementAgent.js",
    "test": "CI=true S3BACKEND=mem mocha --recursive tests/unit",
    "test_legacy_location": "CI=true S3_LOCATION_FILE=tests/locationConfig/locationConfigLegacy.json S3BACKEND=mem mocha --recursive tests/unit",
    "multiple_backend_test": "CI=true S3BACKEND=mem S3DATA=multiple mocha -t 20000 --recursive tests/multipleBackend",
    "unit_coverage": "CI=true mkdir -p coverage/unit/ && S3BACKEND=mem MOCHA_FILE=$CIRCLE_TEST_REPORTS/unit/unit.xml istanbul cover --dir coverage/unit _mocha -- --reporter mocha-junit-reporter --recursive tests/unit",
    "unit_coverage_legacy_location": "CI=true mkdir -p coverage/unitlegacylocation/ && S3_LOCATION_FILE=tests/locationConfig/locationConfigLegacy.json S3BACKEND=mem MOCHA_FILE=$CIRCLE_TEST_REPORTS/unit/unitlegacylocation.xml istanbul cover --dir coverage/unitlegacylocation _mocha -- --reporter mocha-junit-reporter --recursive tests/unit"
  }
}<|MERGE_RESOLUTION|>--- conflicted
+++ resolved
@@ -19,11 +19,7 @@
   },
   "homepage": "https://github.com/scality/S3#readme",
   "dependencies": {
-<<<<<<< HEAD
-    "arsenal": "github:scality/arsenal#c479933",
-=======
     "arsenal": "scality/Arsenal#2f4a28c7",
->>>>>>> 121fa3c8
     "async": "~2.5.0",
     "aws-sdk": "2.28.0",
     "azure-storage": "^2.1.0",
