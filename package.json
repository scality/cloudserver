{
  "name": "s3",
  "version": "7.5.0",
  "description": "S3 connector",
  "main": "index.js",
  "engines": {
    "node": ">=10"
  },
  "repository": "scality/S3",
  "keywords": [
    "s3",
    "cloud",
    "server"
  ],
  "author": "Giorgio Regni",
  "license": "Apache-2.0",
  "bugs": {
    "url": "https://github.com/scality/S3/issues"
  },
  "homepage": "https://github.com/scality/S3#readme",
  "dependencies": {
<<<<<<< HEAD
    "arsenal": "github:scality/Arsenal#32c895b",
=======
    "arsenal": "github:scality/Arsenal#f8bf038",
>>>>>>> b67904dd
    "async": "~2.5.0",
    "aws-sdk": "2.28.0",
    "azure-storage": "^2.1.0",
    "bucketclient": "scality/bucketclient#6d2d5a4",
    "commander": "^2.9.0",
    "cron-parser": "^2.11.0",
    "diskusage": "1.1.3",
    "google-auto-auth": "^0.9.1",
    "http-proxy": "^1.17.0",
    "mongodb": "^2.2.31",
    "node-uuid": "^1.4.3",
    "npm-run-all": "~4.1.5",
    "sproxydclient": "scality/sproxydclient#0e17e27",
<<<<<<< HEAD
    "utapi": "scality/utapi#e52aa89",
    "utf8": "~2.1.1",
    "uuid": "^3.0.1",
    "vaultclient": "scality/vaultclient#401288f",
    "werelogs": "scality/werelogs#4e0d97c",
=======
    "utapi": "scality/utapi#b522b3d",
    "utf8": "~2.1.1",
    "uuid": "^3.0.1",
    "vaultclient": "scality/vaultclient#4636126",
    "werelogs": "scality/werelogs#0a4c576",
>>>>>>> b67904dd
    "xml2js": "~0.4.16"
  },
  "devDependencies": {
    "bluebird": "^3.3.1",
    "eslint": "^2.4.0",
    "eslint-config-airbnb": "^6.0.0",
    "eslint-config-scality": "scality/Guidelines#71a059ad",
    "ioredis": "4.9.5",
    "istanbul": "1.0.0-alpha.2",
    "istanbul-api": "1.0.0-alpha.13",
    "lolex": "^1.4.0",
    "mocha": "^2.3.4",
    "mocha-multi-reporters": "^1.1.7",
    "mocha-junit-reporter": "^1.23.1",
    "node-mocks-http": "1.5.2",
    "s3blaster": "scality/s3blaster#7a836b6e",
    "tv4": "^1.2.7"
  },
  "scripts": {
    "ft_awssdk": "cd tests/functional/aws-node-sdk && mocha --reporter mocha-multi-reporters --reporter-options configFile=$INIT_CWD/tests/reporter-config.json test/",
    "ft_awssdk_aws": "cd tests/functional/aws-node-sdk && AWS_ON_AIR=true mocha --reporter mocha-multi-reporters --reporter-options configFile=$INIT_CWD/tests/reporter-config.json test/",
    "ft_awssdk_buckets": "cd tests/functional/aws-node-sdk && mocha --reporter mocha-multi-reporters --reporter-options configFile=$INIT_CWD/tests/reporter-config.json test/bucket",
    "ft_awssdk_objects_misc": "cd tests/functional/aws-node-sdk && mocha --reporter mocha-multi-reporters --reporter-options configFile=$INIT_CWD/tests/reporter-config.json test/legacy test/object test/service test/support",
    "ft_awssdk_versioning": "cd tests/functional/aws-node-sdk && mocha --reporter mocha-multi-reporters --reporter-options configFile=$INIT_CWD/tests/reporter-config.json test/versioning/",
    "ft_awssdk_external_backends": "cd tests/functional/aws-node-sdk && mocha --reporter mocha-multi-reporters --reporter-options configFile=$INIT_CWD/tests/reporter-config.json test/multipleBackend",
    "ft_management": "cd tests/functional/report && npm test",
    "ft_node": "cd tests/functional/raw-node && npm test",
    "ft_gcp": "cd tests/functional/raw-node && npm run test-gcp",
    "ft_healthchecks": "cd tests/functional/healthchecks && npm test",
    "ft_s3cmd": "cd tests/functional/s3cmd && mocha --reporter mocha-multi-reporters --reporter-options configFile=$INIT_CWD/tests/reporter-config.json -t 40000 *.js",
    "ft_s3curl": "cd tests/functional/s3curl && mocha --reporter mocha-multi-reporters --reporter-options configFile=$INIT_CWD/tests/reporter-config.json -t 40000 *.js",
    "ft_test": "npm-run-all -s ft_awssdk ft_s3cmd ft_s3curl ft_node ft_healthchecks ft_management",
    "ft_kmip": "cd tests/functional/kmip && mocha --reporter mocha-multi-reporters --reporter-options configFile=$INIT_CWD/tests/reporter-config.json -t 40000 *.js",
    "install_ft_deps": "npm install aws-sdk@2.28.0 bluebird@3.3.1 mocha@2.3.4 mocha-junit-reporter@1.23.1 tv4@1.2.7",
    "lint": "eslint $(git ls-files '*.js')",
    "lint_md": "mdlint $(git ls-files '*.md')",
    "mem_backend": "S3BACKEND=mem node index.js",
    "perf": "mocha --reporter mocha-multi-reporters --reporter-options configFile=$INIT_CWD/tests/reporter-config.json tests/performance/s3standard.js",
    "start": "npm-run-all --parallel start_dmd start_s3server",
    "start_mongo": "S3METADATA=mongodb npm-run-all --parallel start_dataserver start_s3server",
    "start_mdserver": "node mdserver.js",
    "start_dataserver": "node dataserver.js",
    "start_s3server": "node index.js",
    "start_dmd": "npm-run-all --parallel start_mdserver start_dataserver",
    "start_utapi": "node lib/utapi/utapi.js",
    "utapi_replay": "node lib/utapi/utapiReplay.js",
    "utapi_reindex": "node lib/utapi/utapiReindex.js",
    "test": "CI=true S3BACKEND=mem mocha --reporter mocha-multi-reporters --reporter-options configFile=$INIT_CWD/tests/reporter-config.json --recursive tests/unit",
    "test_legacy_location": "CI=true S3_LOCATION_FILE=tests/locationConfig/locationConfigLegacy.json S3BACKEND=mem mocha --reporter mocha-multi-reporters --reporter-options configFile=$INIT_CWD/tests/reporter-config.json --recursive tests/unit",
    "multiple_backend_test": "CI=true S3BACKEND=mem S3DATA=multiple mocha --reporter mocha-multi-reporters --reporter-options configFile=$INIT_CWD/tests/reporter-config.json -t 20000 --recursive tests/multipleBackend",
    "unit_coverage": "CI=true mkdir -p coverage/unit/ && S3BACKEND=mem istanbul cover --dir coverage/unit _mocha -- --reporter mocha-multi-reporters --reporter-options configFile=$INIT_CWD/tests/reporter-config.json --recursive tests/unit",
    "unit_coverage_legacy_location": "CI=true mkdir -p coverage/unitlegacylocation/ && S3_LOCATION_FILE=tests/locationConfig/locationConfigLegacy.json S3BACKEND=mem istanbul cover --dir coverage/unitlegacylocation _mocha -- --reporter mocha-multi-reporters --reporter-options configFile=$INIT_CWD/tests/reporter-config.json --reporter mocha-junit-reporter --recursive tests/unit"
  }
}<|MERGE_RESOLUTION|>--- conflicted
+++ resolved
@@ -19,11 +19,7 @@
   },
   "homepage": "https://github.com/scality/S3#readme",
   "dependencies": {
-<<<<<<< HEAD
     "arsenal": "github:scality/Arsenal#32c895b",
-=======
-    "arsenal": "github:scality/Arsenal#f8bf038",
->>>>>>> b67904dd
     "async": "~2.5.0",
     "aws-sdk": "2.28.0",
     "azure-storage": "^2.1.0",
@@ -37,19 +33,11 @@
     "node-uuid": "^1.4.3",
     "npm-run-all": "~4.1.5",
     "sproxydclient": "scality/sproxydclient#0e17e27",
-<<<<<<< HEAD
     "utapi": "scality/utapi#e52aa89",
     "utf8": "~2.1.1",
     "uuid": "^3.0.1",
     "vaultclient": "scality/vaultclient#401288f",
     "werelogs": "scality/werelogs#4e0d97c",
-=======
-    "utapi": "scality/utapi#b522b3d",
-    "utf8": "~2.1.1",
-    "uuid": "^3.0.1",
-    "vaultclient": "scality/vaultclient#4636126",
-    "werelogs": "scality/werelogs#0a4c576",
->>>>>>> b67904dd
     "xml2js": "~0.4.16"
   },
   "devDependencies": {
