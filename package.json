{
  "name": "s3",
  "version": "7.5.0",
  "description": "S3 connector",
  "main": "index.js",
  "engines": {
    "node": ">=6.9.5"
  },
  "repository": "scality/S3",
  "keywords": [
    "s3",
    "cloud",
    "server"
  ],
  "author": "Giorgio Regni",
  "license": "Apache-2.0",
  "bugs": {
    "url": "https://github.com/scality/S3/issues"
  },
  "homepage": "https://github.com/scality/S3#readme",
  "dependencies": {
    "arsenal": "github:scality/Arsenal#98737a69",
    "async": "~2.5.0",
    "aws-sdk": "2.28.0",
    "azure-storage": "^2.1.0",
    "bucketclient": "scality/bucketclient#36e1279",
    "commander": "^2.9.0",
    "cron-parser": "^2.11.0",
    "diskusage": "1.1.3",
    "google-auto-auth": "^0.9.1",
    "http-proxy": "^1.17.0",
    "mongodb": "^2.2.31",
    "node-uuid": "^1.4.3",
    "npm-run-all": "~4.1.5",
    "sproxydclient": "scality/sproxydclient#a8d7b93",
<<<<<<< HEAD
    "utapi": "scality/utapi#8cbda6d",
=======
    "utapi": "scality/utapi#71a3bc9",
>>>>>>> a36fb20c
    "utf8": "~2.1.1",
    "uuid": "^3.0.1",
    "vaultclient": "scality/vaultclient#401288f",
    "werelogs": "scality/werelogs#4e0d97c",
    "xml2js": "~0.4.16"
  },
  "devDependencies": {
    "bluebird": "^3.3.1",
    "eslint": "^2.4.0",
    "eslint-config-airbnb": "^6.0.0",
    "eslint-config-scality": "scality/Guidelines#71a059ad",
    "ioredis": "4.9.5",
    "istanbul": "1.0.0-alpha.2",
    "istanbul-api": "1.0.0-alpha.13",
    "lolex": "^1.4.0",
    "mocha": "^2.3.4",
    "mocha-multi-reporters": "^1.1.7",
    "mocha-junit-reporter": "^1.23.1",
    "node-mocks-http": "1.5.2",
    "s3blaster": "scality/s3blaster#7a836b6e",
    "tv4": "^1.2.7"
  },
  "optionalDependencies": {
    "cdmiclient": "scality/cdmiclient#e2fe7cc"
  },
  "scripts": {
    "ft_awssdk": "cd tests/functional/aws-node-sdk && mocha --reporter mocha-multi-reporters --reporter-options configFile=$INIT_CWD/tests/reporter-config.json test/",
    "ft_awssdk_aws": "cd tests/functional/aws-node-sdk && AWS_ON_AIR=true mocha --reporter mocha-multi-reporters --reporter-options configFile=$INIT_CWD/tests/reporter-config.json test/",
    "ft_awssdk_buckets": "cd tests/functional/aws-node-sdk && mocha --reporter mocha-multi-reporters --reporter-options configFile=$INIT_CWD/tests/reporter-config.json test/bucket",
    "ft_awssdk_objects_misc": "cd tests/functional/aws-node-sdk && mocha --reporter mocha-multi-reporters --reporter-options configFile=$INIT_CWD/tests/reporter-config.json test/legacy test/object test/service test/support",
    "ft_awssdk_versioning": "cd tests/functional/aws-node-sdk && mocha --reporter mocha-multi-reporters --reporter-options configFile=$INIT_CWD/tests/reporter-config.json test/versioning/",
    "ft_awssdk_external_backends": "cd tests/functional/aws-node-sdk && mocha --reporter mocha-multi-reporters --reporter-options configFile=$INIT_CWD/tests/reporter-config.json test/multipleBackend",
    "ft_management": "cd tests/functional/report && npm test",
    "ft_node": "cd tests/functional/raw-node && npm test",
    "ft_gcp": "cd tests/functional/raw-node && npm run test-gcp",
    "ft_healthchecks": "cd tests/functional/healthchecks && npm test",
    "ft_s3cmd": "cd tests/functional/s3cmd && mocha --reporter mocha-multi-reporters --reporter-options configFile=$INIT_CWD/tests/reporter-config.json -t 40000 *.js",
    "ft_s3curl": "cd tests/functional/s3curl && mocha --reporter mocha-multi-reporters --reporter-options configFile=$INIT_CWD/tests/reporter-config.json -t 40000 *.js",
    "ft_test": "npm-run-all -s ft_awssdk ft_s3cmd ft_s3curl ft_node ft_healthchecks ft_management",
    "ft_kmip": "cd tests/functional/kmip && mocha --reporter mocha-multi-reporters --reporter-options configFile=$INIT_CWD/tests/reporter-config.json -t 40000 *.js",
    "install_ft_deps": "npm install aws-sdk@2.28.0 bluebird@3.3.1 mocha@2.3.4 mocha-junit-reporter@1.23.1 tv4@1.2.7",
    "lint": "eslint $(git ls-files '*.js')",
    "lint_md": "mdlint $(git ls-files '*.md')",
    "mem_backend": "S3BACKEND=mem node index.js",
    "perf": "mocha --reporter mocha-multi-reporters --reporter-options configFile=$INIT_CWD/tests/reporter-config.json tests/performance/s3standard.js",
    "start": "npm-run-all --parallel start_dmd start_s3server",
    "start_mongo": "S3METADATA=mongodb npm-run-all --parallel start_dataserver start_s3server",
    "start_mdserver": "node mdserver.js",
    "start_dataserver": "node dataserver.js",
    "start_s3server": "node index.js",
    "start_dmd": "npm-run-all --parallel start_mdserver start_dataserver",
    "start_utapi": "node lib/utapi/utapi.js",
    "utapi_replay": "node lib/utapi/utapiReplay.js",
    "utapi_reindex": "node lib/utapi/utapiReindex.js",
    "test": "CI=true S3BACKEND=mem mocha --reporter mocha-multi-reporters --reporter-options configFile=$INIT_CWD/tests/reporter-config.json --recursive tests/unit",
    "test_legacy_location": "CI=true S3_LOCATION_FILE=tests/locationConfig/locationConfigLegacy.json S3BACKEND=mem mocha --reporter mocha-multi-reporters --reporter-options configFile=$INIT_CWD/tests/reporter-config.json --recursive tests/unit",
    "multiple_backend_test": "CI=true S3BACKEND=mem S3DATA=multiple mocha --reporter mocha-multi-reporters --reporter-options configFile=$INIT_CWD/tests/reporter-config.json -t 20000 --recursive tests/multipleBackend",
    "unit_coverage": "CI=true mkdir -p coverage/unit/ && S3BACKEND=mem istanbul cover --dir coverage/unit _mocha -- --reporter mocha-multi-reporters --reporter-options configFile=$INIT_CWD/tests/reporter-config.json --recursive tests/unit",
    "unit_coverage_legacy_location": "CI=true mkdir -p coverage/unitlegacylocation/ && S3_LOCATION_FILE=tests/locationConfig/locationConfigLegacy.json S3BACKEND=mem istanbul cover --dir coverage/unitlegacylocation _mocha -- --reporter mocha-multi-reporters --reporter-options configFile=$INIT_CWD/tests/reporter-config.json --reporter mocha-junit-reporter --recursive tests/unit"
  }
}<|MERGE_RESOLUTION|>--- conflicted
+++ resolved
@@ -33,11 +33,7 @@
     "node-uuid": "^1.4.3",
     "npm-run-all": "~4.1.5",
     "sproxydclient": "scality/sproxydclient#a8d7b93",
-<<<<<<< HEAD
-    "utapi": "scality/utapi#8cbda6d",
-=======
-    "utapi": "scality/utapi#71a3bc9",
->>>>>>> a36fb20c
+    "utapi": "scality/utapi#836092f",
     "utf8": "~2.1.1",
     "uuid": "^3.0.1",
     "vaultclient": "scality/vaultclient#401288f",
