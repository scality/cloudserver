{
  "name": "@zenko/cloudserver",
  "version": "8.0.1",
  "description": "Zenko CloudServer, an open-source Node.js implementation of a server handling the Amazon S3 protocol",
  "main": "index.js",
  "engines": {
    "node": ">=6.9.5"
  },
  "repository": "scality/S3",
  "keywords": [
    "s3",
    "cloud",
    "server"
  ],
  "author": "Scality Inc.",
  "license": "Apache-2.0",
  "bugs": {
    "url": "https://github.com/scality/S3/issues"
  },
  "homepage": "https://github.com/scality/S3#readme",
  "dependencies": {
    "arsenal": "github:scality/Arsenal#40aa7d8",
    "async": "~2.5.0",
    "aws-sdk": "2.28.0",
    "azure-storage": "^2.1.0",
    "backo": "^1.1.0",
    "bucketclient": "scality/bucketclient#047998c",
    "bufferutil": "^3.0.5",
    "commander": "^2.9.0",
    "cron-parser": "^2.11.0",
    "diskusage": "1.1.3",
    "google-auto-auth": "^0.9.1",
    "http-proxy": "^1.17.0",
    "https-proxy-agent": "^2.2.0",
    "mongodb": "^2.2.31",
    "node-forge": "^0.7.1",
    "node-uuid": "^1.4.3",
    "npm-run-all": "~4.1.5",
    "prom-client": "^10.2.3",
    "request": "^2.81.0",
    "sql-where-parser": "~2.2.1",
    "sproxydclient": "scality/sproxydclient#b7e729e",
    "utapi": "scality/utapi#166d2c0",
    "utf-8-validate": "^4.0.2",
    "utf8": "~2.1.1",
    "uuid": "^3.0.1",
    "vaultclient": "scality/vaultclient#b894228",
    "werelogs": "scality/werelogs#351a2a3",
    "ws": "^5.1.0",
    "xml2js": "~0.4.16"
  },
  "devDependencies": {
    "bluebird": "^3.3.1",
    "eslint": "^2.4.0",
    "eslint-config-airbnb": "^6.0.0",
    "eslint-config-scality": "scality/Guidelines#0a771c2",
    "ioredis": "4.9.5",
    "istanbul": "1.0.0-alpha.2",
    "istanbul-api": "1.0.0-alpha.13",
    "lolex": "^1.4.0",
    "mocha": "^2.3.4",
    "mocha-multi-reporters": "^1.1.7",
    "mocha-junit-reporter": "^1.23.1",
    "node-mocks-http": "1.5.2",
    "s3blaster": "scality/s3blaster#950fab1",
    "tv4": "^1.2.7"
  },
  "optionalDependencies": {
<<<<<<< HEAD
    "cdmiclient": "scality/cdmiclient#8f0c2e6"
=======
    "cdmiclient": "scality/cdmiclient#e2fe7cc"
>>>>>>> 6d2c7eba
  },
  "scripts": {
    "cloudserver": "S3METADATA=mongodb npm-run-all --parallel start_dataserver start_s3server",
    "ft_awssdk": "cd tests/functional/aws-node-sdk && mocha --reporter mocha-multi-reporters --reporter-options configFile=$INIT_CWD/tests/reporter-config.json test/",
    "ft_awssdk_aws": "cd tests/functional/aws-node-sdk && AWS_ON_AIR=true mocha --reporter mocha-multi-reporters --reporter-options configFile=$INIT_CWD/tests/reporter-config.json test/",
    "ft_awssdk_buckets": "cd tests/functional/aws-node-sdk && mocha --reporter mocha-multi-reporters --reporter-options configFile=$INIT_CWD/tests/reporter-config.json test/bucket",
    "ft_awssdk_objects_misc": "cd tests/functional/aws-node-sdk && mocha --reporter mocha-multi-reporters --reporter-options configFile=$INIT_CWD/tests/reporter-config.json test/legacy test/object test/service test/support",
    "ft_awssdk_versioning": "cd tests/functional/aws-node-sdk && mocha --reporter mocha-multi-reporters --reporter-options configFile=$INIT_CWD/tests/reporter-config.json test/versioning/",
    "ft_awssdk_external_backends": "cd tests/functional/aws-node-sdk && mocha --reporter mocha-multi-reporters --reporter-options configFile=$INIT_CWD/tests/reporter-config.json test/multipleBackend",
    "ft_management": "cd tests/functional/report && npm test",
    "ft_node": "cd tests/functional/raw-node && npm test",
    "ft_node_routes": "cd tests/functional/raw-node && npm run test-routes",
    "ft_gcp": "cd tests/functional/raw-node && npm run test-gcp",
    "ft_healthchecks": "cd tests/functional/healthchecks && npm test",
    "ft_s3cmd": "cd tests/functional/s3cmd && mocha --reporter mocha-multi-reporters --reporter-options configFile=$INIT_CWD/tests/reporter-config.json -t 40000 *.js",
    "ft_s3curl": "cd tests/functional/s3curl && mocha --reporter mocha-multi-reporters --reporter-options configFile=$INIT_CWD/tests/reporter-config.json -t 40000 *.js",
    "ft_util": "cd tests/functional/utilities && mocha --reporter mocha-multi-reporters --reporter-options configFile=$INIT_CWD/tests/reporter-config.json -t 40000 *.js",
    "ft_test": "npm-run-all -s ft_awssdk ft_s3cmd ft_s3curl ft_node ft_healthchecks ft_management ft_util",
    "ft_search": "cd tests/functional/aws-node-sdk && mocha --reporter mocha-multi-reporters --reporter-options configFile=$INIT_CWD/tests/reporter-config.json -t 90000 test/mdSearch",
    "ft_kmip": "cd tests/functional/kmip && mocha --reporter mocha-multi-reporters --reporter-options configFile=$INIT_CWD/tests/reporter-config.json -t 40000 *.js",
    "install_ft_deps": "npm install aws-sdk@2.28.0 bluebird@3.3.1 mocha@2.3.4 mocha-junit-reporter@1.23.1 tv4@1.2.7",
    "lint": "eslint $(git ls-files '*.js')",
    "lint_md": "mdlint $(git ls-files '*.md')",
    "mem_backend": "S3BACKEND=mem node index.js",
    "perf": "mocha --reporter mocha-multi-reporters --reporter-options configFile=$INIT_CWD/tests/reporter-config.json tests/performance/s3standard.js",
    "start": "npm-run-all --parallel start_dmd start_s3server",
    "start_mongo": "npm run cloudserver",
    "start_mdserver": "node mdserver.js",
    "start_dataserver": "node dataserver.js",
    "start_s3server": "node index.js",
    "start_dmd": "npm-run-all --parallel start_mdserver start_dataserver",
    "start_utapi": "node lib/utapi/utapi.js",
    "utapi_replay": "node lib/utapi/utapiReplay.js",
    "utapi_reindex": "node lib/utapi/utapiReindex.js",
    "test": "CI=true S3BACKEND=mem mocha --reporter mocha-multi-reporters --reporter-options configFile=$INIT_CWD/tests/reporter-config.json --recursive tests/unit",
    "test_legacy_location": "CI=true S3_LOCATION_FILE=tests/locationConfig/locationConfigLegacy.json S3BACKEND=mem mocha --reporter mocha-multi-reporters --reporter-options configFile=$INIT_CWD/tests/reporter-config.json --recursive tests/unit",
    "multiple_backend_test": "CI=true S3BACKEND=mem S3DATA=multiple mocha --reporter mocha-multi-reporters --reporter-options configFile=$INIT_CWD/tests/reporter-config.json -t 20000 --recursive tests/multipleBackend",
    "unit_coverage": "CI=true mkdir -p coverage/unit/ && S3BACKEND=mem istanbul cover --dir coverage/unit _mocha -- --reporter mocha-multi-reporters --reporter-options configFile=$INIT_CWD/tests/reporter-config.json --recursive tests/unit",
    "unit_coverage_legacy_location": "CI=true mkdir -p coverage/unitlegacylocation/ && S3_LOCATION_FILE=tests/locationConfig/locationConfigLegacy.json S3BACKEND=mem istanbul cover --dir coverage/unitlegacylocation _mocha -- --reporter mocha-multi-reporters --reporter-options configFile=$INIT_CWD/tests/reporter-config.json --reporter mocha-junit-reporter --recursive tests/unit"
  }
}<|MERGE_RESOLUTION|>--- conflicted
+++ resolved
@@ -66,11 +66,7 @@
     "tv4": "^1.2.7"
   },
   "optionalDependencies": {
-<<<<<<< HEAD
-    "cdmiclient": "scality/cdmiclient#8f0c2e6"
-=======
-    "cdmiclient": "scality/cdmiclient#e2fe7cc"
->>>>>>> 6d2c7eba
+    "cdmiclient": "scality/cdmiclient#64aa657"
   },
   "scripts": {
     "cloudserver": "S3METADATA=mongodb npm-run-all --parallel start_dataserver start_s3server",
