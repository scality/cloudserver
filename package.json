{
<<<<<<< HEAD
  "name": "@zenko/cloudserver",
  "version": "8.6.11",
  "description": "Zenko CloudServer, an open-source Node.js implementation of a server handling the Amazon S3 protocol",
=======
  "name": "s3",
  "version": "7.70.30",
  "description": "S3 connector",
>>>>>>> 0875b5a7
  "main": "index.js",
  "engines": {
    "node": ">=16"
  },
  "repository": "scality/S3",
  "keywords": [
    "s3",
    "cloud",
    "server"
  ],
  "author": "Scality Inc.",
  "license": "Apache-2.0",
  "bugs": {
    "url": "https://github.com/scality/S3/issues"
  },
  "homepage": "https://github.com/scality/S3#readme",
  "dependencies": {
    "@azure/storage-blob": "^12.12.0",
    "@hapi/joi": "^17.1.0",
<<<<<<< HEAD
    "arsenal": "git+https://github.com/scality/arsenal#8.1.112",
=======
    "arsenal": "git+https://github.com/scality/arsenal#7.70.13",
>>>>>>> 0875b5a7
    "async": "~2.5.0",
    "aws-sdk": "2.905.0",
    "bucketclient": "scality/bucketclient#8.1.9",
    "bufferutil": "^4.0.6",
    "commander": "^2.9.0",
    "cron-parser": "^2.11.0",
    "diskusage": "1.1.3",
    "google-auto-auth": "^0.9.1",
    "http-proxy": "^1.17.0",
    "http-proxy-agent": "^4.0.1",
    "https-proxy-agent": "^2.2.0",
    "level-mem": "^5.0.1",
    "moment": "^2.26.0",
    "mongodb": "^2.2.31",
    "node-fetch": "^2.6.0",
    "node-forge": "^0.7.1",
    "npm-run-all": "~4.1.5",
    "prom-client": "14.2.0",
    "request": "^2.81.0",
    "sql-where-parser": "~2.2.1",
    "utapi": "github:scality/utapi#8.1.10",
    "utf-8-validate": "^5.0.8",
    "utf8": "~2.1.1",
    "uuid": "^8.3.2",
    "vaultclient": "scality/vaultclient#8.3.11",
    "werelogs": "scality/werelogs#8.1.0",
    "ws": "^5.1.0",
    "xml2js": "~0.4.16"
  },
  "devDependencies": {
    "bluebird": "^3.3.1",
    "eslint": "^8.14.0",
    "eslint-config-airbnb-base": "^13.1.0",
    "eslint-config-scality": "scality/Guidelines#8.2.0",
    "eslint-plugin-import": "^2.14.0",
    "express": "^4.17.1",
    "ioredis": "4.9.5",
    "istanbul": "1.0.0-alpha.2",
    "istanbul-api": "1.0.0-alpha.13",
    "lolex": "^1.4.0",
    "mocha": "^2.3.4",
    "mocha-junit-reporter": "^1.23.1",
    "mocha-multi-reporters": "^1.1.7",
    "node-mocks-http": "1.5.2",
    "sinon": "^13.0.1",
    "tv4": "^1.2.7"
  },
  "scripts": {
    "cloudserver": "S3METADATA=mongodb npm-run-all --parallel start_dataserver start_s3server",
    "ft_awssdk": "cd tests/functional/aws-node-sdk && mocha --reporter mocha-multi-reporters --reporter-options configFile=$INIT_CWD/tests/reporter-config.json test/",
    "ft_awssdk_aws": "cd tests/functional/aws-node-sdk && AWS_ON_AIR=true mocha --reporter mocha-multi-reporters --reporter-options configFile=$INIT_CWD/tests/reporter-config.json test/",
    "ft_awssdk_buckets": "cd tests/functional/aws-node-sdk && mocha --reporter mocha-multi-reporters --reporter-options configFile=$INIT_CWD/tests/reporter-config.json test/bucket",
    "ft_awssdk_objects_misc": "cd tests/functional/aws-node-sdk && mocha --reporter mocha-multi-reporters --reporter-options configFile=$INIT_CWD/tests/reporter-config.json test/legacy test/object test/service test/support",
    "ft_awssdk_versioning": "cd tests/functional/aws-node-sdk && mocha --reporter mocha-multi-reporters --reporter-options configFile=$INIT_CWD/tests/reporter-config.json test/versioning/",
    "ft_awssdk_external_backends": "cd tests/functional/aws-node-sdk && mocha --reporter mocha-multi-reporters --reporter-options configFile=$INIT_CWD/tests/reporter-config.json test/multipleBackend",
    "ft_mixed_bucket_format_version": "cd tests/functional/metadata && mocha --reporter mocha-multi-reporters --reporter-options configFile=$INIT_CWD/tests/reporter-config.json MixedVersionFormat.js",
    "ft_management": "cd tests/functional/report && yarn test",
    "ft_backbeat": "cd tests/functional/backbeat && mocha --reporter mocha-multi-reporters --reporter-options configFile=$INIT_CWD/tests/reporter-config.json -t 40000 *.js",
    "ft_node": "cd tests/functional/raw-node && yarn test",
    "ft_node_routes": "cd tests/functional/raw-node && npm run test-routes",
    "ft_gcp": "cd tests/functional/raw-node && yarn run test-gcp",
    "ft_healthchecks": "cd tests/functional/healthchecks && yarn test",
    "ft_s3cmd": "cd tests/functional/s3cmd && mocha --reporter mocha-multi-reporters --reporter-options configFile=$INIT_CWD/tests/reporter-config.json -t 40000 *.js",
    "ft_s3curl": "cd tests/functional/s3curl && mocha --reporter mocha-multi-reporters --reporter-options configFile=$INIT_CWD/tests/reporter-config.json -t 40000 *.js",
    "ft_util": "cd tests/functional/utilities && mocha --reporter mocha-multi-reporters --reporter-options configFile=$INIT_CWD/tests/reporter-config.json -t 40000 *.js",
    "ft_test": "npm-run-all -s ft_awssdk ft_s3cmd ft_s3curl ft_node ft_healthchecks ft_management ft_util ft_backbeat",
    "ft_search": "cd tests/functional/aws-node-sdk && mocha --reporter mocha-multi-reporters --reporter-options configFile=$INIT_CWD/tests/reporter-config.json -t 90000 test/mdSearch",
    "ft_kmip": "cd tests/functional/kmip && mocha --reporter mocha-multi-reporters --reporter-options configFile=$INIT_CWD/tests/reporter-config.json -t 40000 *.js",
    "install_ft_deps": "yarn install aws-sdk@2.28.0 bluebird@3.3.1 mocha@2.3.4 mocha-junit-reporter@1.23.1 tv4@1.2.7",
    "lint": "eslint $(git ls-files '*.js')",
    "lint_md": "mdlint $(git ls-files '*.md')",
    "mem_backend": "S3BACKEND=mem node index.js",
    "start": "npm-run-all --parallel start_dmd start_s3server",
    "start_mongo": "yarn run cloudserver",
    "start_mdserver": "node mdserver.js",
    "start_dataserver": "node dataserver.js",
    "start_pfsserver": "node pfsserver.js",
    "start_s3server": "node index.js",
    "start_dmd": "npm-run-all --parallel start_mdserver start_dataserver",
    "start_utapi": "node lib/utapi/utapi.js",
    "start_secure_channel_proxy": "node bin/secure_channel_proxy.js",
    "start_metrics_server": "node bin/metrics_server.js",
    "utapi_replay": "node lib/utapi/utapiReplay.js",
    "utapi_reindex": "node lib/utapi/utapiReindex.js",
    "management_agent": "node managementAgent.js",
    "test": "CI=true S3BACKEND=mem mocha --reporter mocha-multi-reporters --reporter-options configFile=$INIT_CWD/tests/reporter-config.json --recursive tests/unit",
    "test_versionid_base62": "S3_VERSION_ID_ENCODING_TYPE=base62 CI=true S3BACKEND=mem mocha --reporter mocha-multi-reporters --reporter-options configFile=$INIT_CWD/tests/reporter-config.json --recursive tests/unit/api",
    "test_legacy_location": "CI=true S3_LOCATION_FILE=tests/locationConfig/locationConfigLegacy.json S3BACKEND=mem mocha --reporter mocha-multi-reporters --reporter-options configFile=$INIT_CWD/tests/reporter-config.json --recursive tests/unit",
    "test_utapi_v2": "mocha --reporter mocha-multi-reporters --reporter-options configFile=$INIT_CWD/tests/reporter-config.json --recursive tests/utapi",
    "multiple_backend_test": "CI=true S3BACKEND=mem S3DATA=multiple mocha --reporter mocha-multi-reporters --reporter-options configFile=$INIT_CWD/tests/reporter-config.json -t 20000 --recursive tests/multipleBackend",
    "unit_coverage": "CI=true mkdir -p coverage/unit/ && S3BACKEND=mem istanbul cover --dir coverage/unit _mocha -- --reporter mocha-multi-reporters --reporter-options configFile=$INIT_CWD/tests/reporter-config.json --recursive tests/unit",
    "unit_coverage_legacy_location": "CI=true mkdir -p coverage/unitlegacylocation/ && S3_LOCATION_FILE=tests/locationConfig/locationConfigLegacy.json S3BACKEND=mem istanbul cover --dir coverage/unitlegacylocation _mocha -- --reporter mocha-multi-reporters --reporter-options configFile=$INIT_CWD/tests/reporter-config.json --reporter mocha-junit-reporter --recursive tests/unit"
  }
}<|MERGE_RESOLUTION|>--- conflicted
+++ resolved
@@ -1,13 +1,7 @@
 {
-<<<<<<< HEAD
   "name": "@zenko/cloudserver",
-  "version": "8.6.11",
+  "version": "8.6.12",
   "description": "Zenko CloudServer, an open-source Node.js implementation of a server handling the Amazon S3 protocol",
-=======
-  "name": "s3",
-  "version": "7.70.30",
-  "description": "S3 connector",
->>>>>>> 0875b5a7
   "main": "index.js",
   "engines": {
     "node": ">=16"
@@ -27,11 +21,7 @@
   "dependencies": {
     "@azure/storage-blob": "^12.12.0",
     "@hapi/joi": "^17.1.0",
-<<<<<<< HEAD
-    "arsenal": "git+https://github.com/scality/arsenal#8.1.112",
-=======
-    "arsenal": "git+https://github.com/scality/arsenal#7.70.13",
->>>>>>> 0875b5a7
+    "arsenal": "git+https://github.com/scality/arsenal#8.1.113",
     "async": "~2.5.0",
     "aws-sdk": "2.905.0",
     "bucketclient": "scality/bucketclient#8.1.9",
