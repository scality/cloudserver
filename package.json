{
  "name": "s3",
  "version": "7.5.1",
  "description": "S3 connector",
  "main": "index.js",
  "engines": {
    "node": ">=10.19.0"
  },
  "repository": "scality/S3",
  "keywords": [
    "s3",
    "cloud",
    "server"
  ],
  "author": "Giorgio Regni",
  "license": "Apache-2.0",
  "bugs": {
    "url": "https://github.com/scality/S3/issues"
  },
  "homepage": "https://github.com/scality/S3#readme",
  "dependencies": {
    "@hapi/joi": "^17.1.0",
    "arsenal": "github:scality/Arsenal#9aa8710",
    "async": "~2.5.0",
    "aws-sdk": "2.905.0",
    "azure-storage": "^2.1.0",
    "bucketclient": "scality/bucketclient#6d2d5a4",
    "commander": "^2.9.0",
    "cron-parser": "^2.11.0",
    "diskusage": "1.1.3",
    "express": "^4.17.1",
    "google-auto-auth": "^0.9.1",
    "http-proxy": "^1.17.0",
    "level-mem": "^5.0.1",
    "moment": "^2.26.0",
    "npm-run-all": "~4.1.5",
    "sinon": "^9.0.2",
    "sproxydclient": "scality/sproxydclient#44f025b",
    "utapi": "scality/utapi#1af6532",
    "utf8": "~2.1.1",
<<<<<<< HEAD
    "uuid": "^3.0.1",
    "vaultclient": "scality/vaultclient#75beb2a",
    "werelogs": "scality/werelogs#0a4c576",
=======
    "uuid": "^8.3.2",
    "vaultclient": "scality/vaultclient#4636126",
    "werelogs": "scality/werelogs#8.1.0",
>>>>>>> d1339218
    "xml2js": "~0.4.16"
  },
  "devDependencies": {
    "bluebird": "^3.3.1",
    "eslint": "^2.4.0",
    "eslint-config-airbnb": "^6.0.0",
    "eslint-config-scality": "scality/Guidelines#20dfffc",
    "ioredis": "4.9.5",
    "istanbul": "1.0.0-alpha.2",
    "istanbul-api": "1.0.0-alpha.13",
    "lolex": "^1.4.0",
    "mocha": "^2.3.4",
    "mocha-junit-reporter": "^1.23.1",
    "mocha-multi-reporters": "^1.1.7",
    "node-mocks-http": "1.5.2",
    "tv4": "^1.2.7"
  },
  "scripts": {
    "ft_awssdk": "cd tests/functional/aws-node-sdk && mocha --reporter mocha-multi-reporters --reporter-options configFile=$INIT_CWD/tests/reporter-config.json test/",
    "ft_awssdk_aws": "cd tests/functional/aws-node-sdk && AWS_ON_AIR=true mocha --reporter mocha-multi-reporters --reporter-options configFile=$INIT_CWD/tests/reporter-config.json test/",
    "ft_awssdk_buckets": "cd tests/functional/aws-node-sdk && mocha --reporter mocha-multi-reporters --reporter-options configFile=$INIT_CWD/tests/reporter-config.json test/bucket",
    "ft_awssdk_objects_misc": "cd tests/functional/aws-node-sdk && mocha --reporter mocha-multi-reporters --reporter-options configFile=$INIT_CWD/tests/reporter-config.json test/legacy test/object test/service test/support",
    "ft_awssdk_versioning": "cd tests/functional/aws-node-sdk && mocha --reporter mocha-multi-reporters --reporter-options configFile=$INIT_CWD/tests/reporter-config.json test/versioning/",
    "ft_awssdk_external_backends": "cd tests/functional/aws-node-sdk && mocha --reporter mocha-multi-reporters --reporter-options configFile=$INIT_CWD/tests/reporter-config.json test/multipleBackend",
    "ft_management": "cd tests/functional/report && yarn test",
    "ft_node": "cd tests/functional/raw-node && yarn test",
    "ft_node_routes": "cd tests/functional/raw-node && yarn run test-routes",
    "ft_gcp": "cd tests/functional/raw-node && yarn run test-gcp",
    "ft_healthchecks": "cd tests/functional/healthchecks && yarn test",
    "ft_s3cmd": "cd tests/functional/s3cmd && mocha --reporter mocha-multi-reporters --reporter-options configFile=$INIT_CWD/tests/reporter-config.json -t 40000 *.js",
    "ft_s3curl": "cd tests/functional/s3curl && mocha --reporter mocha-multi-reporters --reporter-options configFile=$INIT_CWD/tests/reporter-config.json -t 40000 *.js",
    "ft_test": "npm-run-all -s ft_awssdk ft_s3cmd ft_s3curl ft_node ft_healthchecks ft_management",
    "ft_kmip": "cd tests/functional/kmip && mocha --reporter mocha-multi-reporters --reporter-options configFile=$INIT_CWD/tests/reporter-config.json -t 40000 *.js",
    "install_ft_deps": "yarn install aws-sdk@2.28.0 bluebird@3.3.1 mocha@2.3.4 mocha-junit-reporter@1.23.1 tv4@1.2.7",
    "lint": "eslint $(git ls-files '*.js')",
    "lint_md": "mdlint $(git ls-files '*.md')",
    "mem_backend": "S3BACKEND=mem node index.js",
    "start": "npm-run-all --parallel start_dmd start_s3server",
    "start_mdserver": "node mdserver.js",
    "start_dataserver": "node dataserver.js",
    "start_s3server": "node index.js",
    "start_dmd": "npm-run-all --parallel start_mdserver start_dataserver",
    "start_utapi": "node lib/utapi/utapi.js",
    "utapi_replay": "node lib/utapi/utapiReplay.js",
    "utapi_reindex": "node lib/utapi/utapiReindex.js",
    "test": "CI=true S3BACKEND=mem mocha --reporter mocha-multi-reporters --reporter-options configFile=$INIT_CWD/tests/reporter-config.json --recursive tests/unit",
    "test_versionid_base62": "VERSION_ID_ENCODING_TYPE=base62 CI=true S3BACKEND=mem mocha --reporter mocha-multi-reporters --reporter-options configFile=$INIT_CWD/tests/reporter-config.json --recursive tests/unit/api",
    "test_legacy_location": "CI=true S3_LOCATION_FILE=tests/locationConfig/locationConfigLegacy.json S3BACKEND=mem mocha --reporter mocha-multi-reporters --reporter-options configFile=$INIT_CWD/tests/reporter-config.json --recursive tests/unit",
    "test_utapi_v2": "mocha --reporter mocha-multi-reporters --reporter-options configFile=$INIT_CWD/tests/reporter-config.json --recursive tests/utapi",
    "multiple_backend_test": "CI=true S3BACKEND=mem S3DATA=multiple mocha --reporter mocha-multi-reporters --reporter-options configFile=$INIT_CWD/tests/reporter-config.json -t 20000 --recursive tests/multipleBackend",
    "unit_coverage": "CI=true mkdir -p coverage/unit/ && S3BACKEND=mem istanbul cover --dir coverage/unit _mocha -- --reporter mocha-multi-reporters --reporter-options configFile=$INIT_CWD/tests/reporter-config.json --recursive tests/unit",
    "unit_coverage_legacy_location": "CI=true mkdir -p coverage/unitlegacylocation/ && S3_LOCATION_FILE=tests/locationConfig/locationConfigLegacy.json S3BACKEND=mem istanbul cover --dir coverage/unitlegacylocation _mocha -- --reporter mocha-multi-reporters --reporter-options configFile=$INIT_CWD/tests/reporter-config.json --reporter mocha-junit-reporter --recursive tests/unit"
  }
}<|MERGE_RESOLUTION|>--- conflicted
+++ resolved
@@ -38,15 +38,9 @@
     "sproxydclient": "scality/sproxydclient#44f025b",
     "utapi": "scality/utapi#1af6532",
     "utf8": "~2.1.1",
-<<<<<<< HEAD
     "uuid": "^3.0.1",
     "vaultclient": "scality/vaultclient#75beb2a",
-    "werelogs": "scality/werelogs#0a4c576",
-=======
-    "uuid": "^8.3.2",
-    "vaultclient": "scality/vaultclient#4636126",
     "werelogs": "scality/werelogs#8.1.0",
->>>>>>> d1339218
     "xml2js": "~0.4.16"
   },
   "devDependencies": {
