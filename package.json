{
  "name": "@zenko/cloudserver",
  "version": "8.1.0-beta",
  "description": "Zenko CloudServer, an open-source Node.js implementation of a server handling the Amazon S3 protocol",
  "main": "index.js",
  "engines": {
    "node": ">=6.9.5"
  },
  "repository": "scality/S3",
  "keywords": [
    "s3",
    "cloud",
    "server"
  ],
  "author": "Scality Inc.",
  "license": "Apache-2.0",
  "bugs": {
    "url": "https://github.com/scality/S3/issues"
  },
  "homepage": "https://github.com/scality/S3#readme",
  "dependencies": {
<<<<<<< HEAD
    "arsenal": "github:scality/arsenal#1f7263c",
=======
    "arsenal": "scality/Arsenal#30ccf9a",
>>>>>>> 8f441e15
    "async": "~2.5.0",
    "aws-sdk": "2.28.0",
    "azure-storage": "^2.1.0",
    "bucketclient": "scality/bucketclient#5aa99d7",
    "bufferutil": "^3.0.5",
    "commander": "^2.9.0",
    "diskusage": "0.2.4",
    "google-auto-auth": "^0.9.1",
    "http-proxy": "^1.17.0",
    "https-proxy-agent": "^2.2.0",
    "mongodb": "^2.2.31",
    "node-forge": "^0.7.1",
    "node-uuid": "^1.4.3",
    "npm-run-all": "~4.0.2",
    "prom-client": "^10.2.3",
    "request": "^2.81.0",
    "sproxydclient": "scality/sproxydclient#45090b7",
    "sql-where-parser": "~2.2.1",
    "utapi": "scality/utapi#178666f",
    "utf-8-validate": "^4.0.2",
    "utf8": "~2.1.1",
    "uuid": "^3.0.1",
    "vaultclient": "scality/vaultclient#2cd6ef8",
    "werelogs": "scality/werelogs#74b121b",
    "ws": "^5.1.0",
    "xml2js": "~0.4.16"
  },
  "devDependencies": {
    "bluebird": "^3.3.1",
    "eslint": "^5.3.0",
    "eslint-config-airbnb-base": "^13.1.0",
    "eslint-config-scality": "scality/Guidelines#1d6f287b",
    "eslint-plugin-import": "^2.14.0",
    "ioredis": "4.9.5",
    "istanbul": "1.0.0-alpha.2",
    "istanbul-api": "1.0.0-alpha.13",
    "lolex": "^1.4.0",
    "mocha": "^2.3.4",
    "mocha-junit-reporter": "1.11.1",
    "node-mocks-http": "1.5.2",
    "s3blaster": "scality/s3blaster#950fab1",
    "tv4": "^1.2.7"
  },
  "optionalDependencies": {
    "cdmiclient": "scality/cdmiclient#8f0c2e6"
  },
  "scripts": {
    "cloudserver": "S3METADATA=mongodb npm-run-all --parallel start_dataserver start_s3server",
    "ft_awssdk": "cd tests/functional/aws-node-sdk && mocha test/",
    "ft_awssdk_aws": "cd tests/functional/aws-node-sdk && AWS_ON_AIR=true mocha test/",
    "ft_awssdk_buckets": "cd tests/functional/aws-node-sdk && mocha test/bucket",
    "ft_awssdk_objects_misc": "cd tests/functional/aws-node-sdk && mocha test/legacy test/object test/service test/support",
    "ft_awssdk_versioning": "cd tests/functional/aws-node-sdk && mocha test/versioning/",
    "ft_awssdk_external_backends": "cd tests/functional/aws-node-sdk && mocha test/multipleBackend",
    "ft_management": "cd tests/functional/report && npm test",
    "ft_node": "cd tests/functional/raw-node && npm test",
    "ft_node_routes": "cd tests/functional/raw-node && npm run test-routes",
    "ft_gcp": "cd tests/functional/raw-node && npm run test-gcp",
    "ft_healthchecks": "cd tests/functional/healthchecks && npm test",
    "ft_s3cmd": "cd tests/functional/s3cmd && mocha -t 40000 *.js",
    "ft_s3curl": "cd tests/functional/s3curl && mocha -t 40000 *.js",
    "ft_util": "cd tests/functional/utilities && mocha -t 40000 *.js",
    "ft_test": "npm-run-all -s ft_awssdk ft_s3cmd ft_s3curl ft_node ft_healthchecks ft_management ft_util",
    "ft_search": "cd tests/functional/aws-node-sdk && mocha -t 90000 test/mdSearch",
    "ft_kmip": "cd tests/functional/kmip && mocha -t 40000 *.js",
    "install_ft_deps": "npm install aws-sdk@2.28.0 bluebird@3.3.1 mocha@2.3.4 mocha-junit-reporter@1.11.1 tv4@1.2.7",
    "lint": "eslint $(git ls-files '*.js')",
    "lint_md": "mdlint $(git ls-files '*.md')",
    "mem_backend": "S3BACKEND=mem node index.js",
    "perf": "mocha tests/performance/s3standard.js",
    "start": "npm-run-all --parallel start_dmd start_s3server",
    "start_mongo": "npm run cloudserver",
    "start_mdserver": "node mdserver.js",
    "start_dataserver": "node dataserver.js",
    "start_pfsserver": "node pfsserver.js",
    "start_s3server": "node index.js",
    "start_dmd": "npm-run-all --parallel start_mdserver start_dataserver",
    "start_utapi": "node lib/utapi/utapi.js",
    "utapi_replay": "node lib/utapi/utapiReplay.js",
    "management_agent": "node managementAgent.js",
    "test": "CI=true S3BACKEND=mem mocha --recursive tests/unit",
    "test_legacy_location": "CI=true S3_LOCATION_FILE=tests/locationConfig/locationConfigLegacy.json S3BACKEND=mem mocha --recursive tests/unit",
    "multiple_backend_test": "CI=true S3BACKEND=mem S3DATA=multiple mocha -t 20000 --recursive tests/multipleBackend",
    "unit_coverage": "CI=true mkdir -p coverage/unit/ && S3BACKEND=mem MOCHA_FILE=$CIRCLE_TEST_REPORTS/unit/unit.xml istanbul cover --dir coverage/unit _mocha -- --reporter mocha-junit-reporter --recursive tests/unit",
    "unit_coverage_legacy_location": "CI=true mkdir -p coverage/unitlegacylocation/ && S3_LOCATION_FILE=tests/locationConfig/locationConfigLegacy.json S3BACKEND=mem MOCHA_FILE=$CIRCLE_TEST_REPORTS/unit/unitlegacylocation.xml istanbul cover --dir coverage/unitlegacylocation _mocha -- --reporter mocha-junit-reporter --recursive tests/unit"
  }
}<|MERGE_RESOLUTION|>--- conflicted
+++ resolved
@@ -19,11 +19,7 @@
   },
   "homepage": "https://github.com/scality/S3#readme",
   "dependencies": {
-<<<<<<< HEAD
-    "arsenal": "github:scality/arsenal#1f7263c",
-=======
     "arsenal": "scality/Arsenal#30ccf9a",
->>>>>>> 8f441e15
     "async": "~2.5.0",
     "aws-sdk": "2.28.0",
     "azure-storage": "^2.1.0",
