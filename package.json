{
  "name": "@zenko/cloudserver",
  "version": "8.2.17",
  "description": "Zenko CloudServer, an open-source Node.js implementation of a server handling the Amazon S3 protocol",
  "main": "index.js",
  "engines": {
    "node": ">=10.19.0"
  },
  "repository": "scality/S3",
  "keywords": [
    "s3",
    "cloud",
    "server"
  ],
  "author": "Scality Inc.",
  "license": "Apache-2.0",
  "bugs": {
    "url": "https://github.com/scality/S3/issues"
  },
  "homepage": "https://github.com/scality/S3#readme",
  "dependencies": {
    "@hapi/joi": "^17.1.0",
    "arsenal": "github:scality/Arsenal#8.1.8",
    "async": "~2.5.0",
    "aws-sdk": "2.905.0",
    "azure-storage": "^2.1.0",
    "bucketclient": "scality/bucketclient#8.1.0",
    "bufferutil": "^3.0.5",
    "commander": "^2.9.0",
    "cron-parser": "^2.11.0",
    "diskusage": "1.1.3",
    "google-auto-auth": "^0.9.1",
    "http-proxy": "^1.17.0",
    "http-proxy-agent": "^4.0.1",
    "https-proxy-agent": "^2.2.0",
    "level-mem": "^5.0.1",
    "moment": "^2.26.0",
    "mongodb": "^2.2.31",
    "node-fetch": "^2.6.0",
    "node-forge": "^0.7.1",
    "npm-run-all": "~4.1.5",
<<<<<<< HEAD
    "prom-client": "^10.2.3",
    "request": "^2.81.0",
    "sql-where-parser": "~2.2.1",
    "utapi": "github:scality/utapi#3d0b92f",
    "utf-8-validate": "^4.0.2",
=======
    "sinon": "^9.0.2",
    "sproxydclient": "scality/sproxydclient#8.0.2",
    "utapi": "scality/utapi#7.10.2",
>>>>>>> ef166efc
    "utf8": "~2.1.1",
    "uuid": "^8.3.2",
    "vaultclient": "scality/vaultclient#62e8d4a",
    "werelogs": "scality/werelogs#8.1.0",
    "ws": "^5.1.0",
    "xml2js": "~0.4.16"
  },
  "devDependencies": {
    "bluebird": "^3.3.1",
    "eslint": "^5.3.0",
    "eslint-config-airbnb-base": "^13.1.0",
    "eslint-config-scality": "scality/Guidelines#28e73a2",
    "eslint-plugin-import": "^2.14.0",
    "express": "^4.17.1",
    "ioredis": "4.9.5",
    "istanbul": "1.0.0-alpha.2",
    "istanbul-api": "1.0.0-alpha.13",
    "lolex": "^1.4.0",
    "mocha": "^2.3.4",
    "mocha-junit-reporter": "^1.23.1",
    "mocha-multi-reporters": "^1.1.7",
    "node-mocks-http": "1.5.2",
    "sinon": "^9.2.4",
    "tv4": "^1.2.7"
  },
  "scripts": {
    "cloudserver": "S3METADATA=mongodb npm-run-all --parallel start_dataserver start_s3server",
    "ft_awssdk": "cd tests/functional/aws-node-sdk && mocha --reporter mocha-multi-reporters --reporter-options configFile=$INIT_CWD/tests/reporter-config.json test/",
    "ft_awssdk_aws": "cd tests/functional/aws-node-sdk && AWS_ON_AIR=true mocha --reporter mocha-multi-reporters --reporter-options configFile=$INIT_CWD/tests/reporter-config.json test/",
    "ft_awssdk_buckets": "cd tests/functional/aws-node-sdk && mocha --reporter mocha-multi-reporters --reporter-options configFile=$INIT_CWD/tests/reporter-config.json test/bucket",
    "ft_awssdk_objects_misc": "cd tests/functional/aws-node-sdk && mocha --reporter mocha-multi-reporters --reporter-options configFile=$INIT_CWD/tests/reporter-config.json test/legacy test/object test/service test/support",
    "ft_awssdk_versioning": "cd tests/functional/aws-node-sdk && mocha --reporter mocha-multi-reporters --reporter-options configFile=$INIT_CWD/tests/reporter-config.json test/versioning/",
    "ft_awssdk_external_backends": "cd tests/functional/aws-node-sdk && mocha --reporter mocha-multi-reporters --reporter-options configFile=$INIT_CWD/tests/reporter-config.json test/multipleBackend",
    "ft_management": "cd tests/functional/report && yarn test",
    "ft_node": "cd tests/functional/raw-node && yarn test",
    "ft_node_routes": "cd tests/functional/raw-node && npm run test-routes",
    "ft_gcp": "cd tests/functional/raw-node && yarn run test-gcp",
    "ft_healthchecks": "cd tests/functional/healthchecks && yarn test",
    "ft_s3cmd": "cd tests/functional/s3cmd && mocha --reporter mocha-multi-reporters --reporter-options configFile=$INIT_CWD/tests/reporter-config.json -t 40000 *.js",
    "ft_s3curl": "cd tests/functional/s3curl && mocha --reporter mocha-multi-reporters --reporter-options configFile=$INIT_CWD/tests/reporter-config.json -t 40000 *.js",
    "ft_util": "cd tests/functional/utilities && mocha --reporter mocha-multi-reporters --reporter-options configFile=$INIT_CWD/tests/reporter-config.json -t 40000 *.js",
    "ft_test": "npm-run-all -s ft_awssdk ft_s3cmd ft_s3curl ft_node ft_healthchecks ft_management ft_util",
    "ft_search": "cd tests/functional/aws-node-sdk && mocha --reporter mocha-multi-reporters --reporter-options configFile=$INIT_CWD/tests/reporter-config.json -t 90000 test/mdSearch",
    "ft_kmip": "cd tests/functional/kmip && mocha --reporter mocha-multi-reporters --reporter-options configFile=$INIT_CWD/tests/reporter-config.json -t 40000 *.js",
    "install_ft_deps": "yarn install aws-sdk@2.28.0 bluebird@3.3.1 mocha@2.3.4 mocha-junit-reporter@1.23.1 tv4@1.2.7",
    "lint": "eslint $(git ls-files '*.js')",
    "lint_md": "mdlint $(git ls-files '*.md')",
    "mem_backend": "S3BACKEND=mem node index.js",
    "start": "npm-run-all --parallel start_dmd start_s3server",
    "start_mongo": "yarn run cloudserver",
    "start_mdserver": "node mdserver.js",
    "start_dataserver": "node dataserver.js",
    "start_pfsserver": "node pfsserver.js",
    "start_s3server": "node index.js",
    "start_dmd": "npm-run-all --parallel start_mdserver start_dataserver",
    "start_utapi": "node lib/utapi/utapi.js",
    "start_secure_channel_proxy": "node bin/secure_channel_proxy.js",
    "start_metrics_server": "node bin/metrics_server.js",
    "utapi_replay": "node lib/utapi/utapiReplay.js",
    "utapi_reindex": "node lib/utapi/utapiReindex.js",
    "management_agent": "node managementAgent.js",
    "test": "CI=true S3BACKEND=mem mocha --reporter mocha-multi-reporters --reporter-options configFile=$INIT_CWD/tests/reporter-config.json --recursive tests/unit",
    "test_versionid_base62": "VERSION_ID_ENCODING_TYPE=base62 CI=true S3BACKEND=mem mocha --reporter mocha-multi-reporters --reporter-options configFile=$INIT_CWD/tests/reporter-config.json --recursive tests/unit/api",
    "test_legacy_location": "CI=true S3_LOCATION_FILE=tests/locationConfig/locationConfigLegacy.json S3BACKEND=mem mocha --reporter mocha-multi-reporters --reporter-options configFile=$INIT_CWD/tests/reporter-config.json --recursive tests/unit",
    "test_utapi_v2": "mocha --reporter mocha-multi-reporters --reporter-options configFile=$INIT_CWD/tests/reporter-config.json --recursive tests/utapi",
    "multiple_backend_test": "CI=true S3BACKEND=mem S3DATA=multiple mocha --reporter mocha-multi-reporters --reporter-options configFile=$INIT_CWD/tests/reporter-config.json -t 20000 --recursive tests/multipleBackend",
    "unit_coverage": "CI=true mkdir -p coverage/unit/ && S3BACKEND=mem istanbul cover --dir coverage/unit _mocha -- --reporter mocha-multi-reporters --reporter-options configFile=$INIT_CWD/tests/reporter-config.json --recursive tests/unit",
    "unit_coverage_legacy_location": "CI=true mkdir -p coverage/unitlegacylocation/ && S3_LOCATION_FILE=tests/locationConfig/locationConfigLegacy.json S3BACKEND=mem istanbul cover --dir coverage/unitlegacylocation _mocha -- --reporter mocha-multi-reporters --reporter-options configFile=$INIT_CWD/tests/reporter-config.json --reporter mocha-junit-reporter --recursive tests/unit"
  }
}<|MERGE_RESOLUTION|>--- conflicted
+++ resolved
@@ -39,17 +39,11 @@
     "node-fetch": "^2.6.0",
     "node-forge": "^0.7.1",
     "npm-run-all": "~4.1.5",
-<<<<<<< HEAD
     "prom-client": "^10.2.3",
     "request": "^2.81.0",
     "sql-where-parser": "~2.2.1",
-    "utapi": "github:scality/utapi#3d0b92f",
+    "utapi": "github:scality/utapi#989715a",
     "utf-8-validate": "^4.0.2",
-=======
-    "sinon": "^9.0.2",
-    "sproxydclient": "scality/sproxydclient#8.0.2",
-    "utapi": "scality/utapi#7.10.2",
->>>>>>> ef166efc
     "utf8": "~2.1.1",
     "uuid": "^8.3.2",
     "vaultclient": "scality/vaultclient#62e8d4a",
