{
  "name": "@zenko/cloudserver",
  "version": "8.1.2",
  "description": "Zenko CloudServer, an open-source Node.js implementation of a server handling the Amazon S3 protocol",
  "main": "index.js",
  "engines": {
    "node": ">=10"
  },
  "repository": "scality/S3",
  "keywords": [
    "s3",
    "cloud",
    "server"
  ],
  "author": "Scality Inc.",
  "license": "Apache-2.0",
  "bugs": {
    "url": "https://github.com/scality/S3/issues"
  },
  "homepage": "https://github.com/scality/S3#readme",
  "dependencies": {
<<<<<<< HEAD
    "arsenal": "github:scality/Arsenal#9f58044",
=======
    "arsenal": "github:scality/Arsenal#ef4a2dc",
>>>>>>> df049ff1
    "async": "~2.5.0",
    "aws-sdk": "2.363.0",
    "azure-storage": "^2.1.0",
    "bucketclient": "scality/bucketclient#949f11a",
    "bufferutil": "^3.0.5",
    "commander": "^2.9.0",
    "cron-parser": "^2.11.0",
    "diskusage": "1.1.3",
    "google-auto-auth": "^0.9.1",
    "http-proxy": "^1.17.0",
    "https-proxy-agent": "^2.2.0",
    "mongodb": "^2.2.31",
    "node-forge": "^0.7.1",
    "node-uuid": "^1.4.3",
    "npm-run-all": "~4.1.5",
    "prom-client": "^10.2.3",
    "request": "^2.81.0",
    "sql-where-parser": "~2.2.1",
    "utapi": "scality/utapi#2bc5d07",
    "utf-8-validate": "^4.0.2",
    "utf8": "~2.1.1",
    "uuid": "^3.0.1",
    "vaultclient": "scality/vaultclient#e1c0044",
    "werelogs": "scality/werelogs#22bca9c",
    "ws": "^5.1.0",
    "xml2js": "~0.4.16"
  },
  "devDependencies": {
    "bluebird": "^3.3.1",
    "eslint": "^5.3.0",
    "eslint-config-airbnb-base": "^13.1.0",
    "eslint-config-scality": "scality/Guidelines#28e73a2",
    "eslint-plugin-import": "^2.14.0",
    "ioredis": "4.9.5",
    "istanbul": "1.0.0-alpha.2",
    "istanbul-api": "1.0.0-alpha.13",
    "lolex": "^1.4.0",
    "mocha": "^2.3.4",
    "mocha-multi-reporters": "^1.1.7",
    "mocha-junit-reporter": "^1.23.1",
    "node-mocks-http": "1.5.2",
    "s3blaster": "scality/s3blaster#7a836b6",
    "tv4": "^1.2.7"
  },
  "scripts": {
    "cloudserver": "S3METADATA=mongodb npm-run-all --parallel start_dataserver start_s3server",
    "ft_awssdk": "cd tests/functional/aws-node-sdk && mocha --reporter mocha-multi-reporters --reporter-options configFile=$INIT_CWD/tests/reporter-config.json test/",
    "ft_awssdk_aws": "cd tests/functional/aws-node-sdk && AWS_ON_AIR=true mocha --reporter mocha-multi-reporters --reporter-options configFile=$INIT_CWD/tests/reporter-config.json test/",
    "ft_awssdk_buckets": "cd tests/functional/aws-node-sdk && mocha --reporter mocha-multi-reporters --reporter-options configFile=$INIT_CWD/tests/reporter-config.json test/bucket",
    "ft_awssdk_objects_misc": "cd tests/functional/aws-node-sdk && mocha --reporter mocha-multi-reporters --reporter-options configFile=$INIT_CWD/tests/reporter-config.json test/legacy test/object test/service test/support",
    "ft_awssdk_versioning": "cd tests/functional/aws-node-sdk && mocha --reporter mocha-multi-reporters --reporter-options configFile=$INIT_CWD/tests/reporter-config.json test/versioning/",
    "ft_awssdk_external_backends": "cd tests/functional/aws-node-sdk && mocha --reporter mocha-multi-reporters --reporter-options configFile=$INIT_CWD/tests/reporter-config.json test/multipleBackend",
    "ft_management": "cd tests/functional/report && yarn test",
    "ft_node": "cd tests/functional/raw-node && yarn test",
    "ft_node_routes": "cd tests/functional/raw-node && npm run test-routes",
    "ft_gcp": "cd tests/functional/raw-node && yarn run test-gcp",
    "ft_healthchecks": "cd tests/functional/healthchecks && yarn test",
    "ft_s3cmd": "cd tests/functional/s3cmd && mocha --reporter mocha-multi-reporters --reporter-options configFile=$INIT_CWD/tests/reporter-config.json -t 40000 *.js",
    "ft_s3curl": "cd tests/functional/s3curl && mocha --reporter mocha-multi-reporters --reporter-options configFile=$INIT_CWD/tests/reporter-config.json -t 40000 *.js",
    "ft_util": "cd tests/functional/utilities && mocha --reporter mocha-multi-reporters --reporter-options configFile=$INIT_CWD/tests/reporter-config.json -t 40000 *.js",
    "ft_test": "npm-run-all -s ft_awssdk ft_s3cmd ft_s3curl ft_node ft_healthchecks ft_management ft_util",
    "ft_search": "cd tests/functional/aws-node-sdk && mocha --reporter mocha-multi-reporters --reporter-options configFile=$INIT_CWD/tests/reporter-config.json -t 90000 test/mdSearch",
    "ft_kmip": "cd tests/functional/kmip && mocha --reporter mocha-multi-reporters --reporter-options configFile=$INIT_CWD/tests/reporter-config.json -t 40000 *.js",
    "install_ft_deps": "yarn install aws-sdk@2.28.0 bluebird@3.3.1 mocha@2.3.4 mocha-junit-reporter@1.23.1 tv4@1.2.7",
    "lint": "eslint $(git ls-files '*.js')",
    "lint_md": "mdlint $(git ls-files '*.md')",
    "mem_backend": "S3BACKEND=mem node index.js",
    "perf": "mocha --reporter mocha-multi-reporters --reporter-options configFile=$INIT_CWD/tests/reporter-config.json tests/performance/s3standard.js",
    "start": "npm-run-all --parallel start_dmd start_s3server",
    "start_mongo": "yarn run cloudserver",
    "start_mdserver": "node mdserver.js",
    "start_dataserver": "node dataserver.js",
    "start_pfsserver": "node pfsserver.js",
    "start_s3server": "node index.js",
    "start_dmd": "npm-run-all --parallel start_mdserver start_dataserver",
    "start_utapi": "node lib/utapi/utapi.js",
    "utapi_replay": "node lib/utapi/utapiReplay.js",
    "utapi_reindex": "node lib/utapi/utapiReindex.js",
    "management_agent": "node managementAgent.js",
    "test": "CI=true S3BACKEND=mem mocha --reporter mocha-multi-reporters --reporter-options configFile=$INIT_CWD/tests/reporter-config.json --recursive tests/unit",
    "test_legacy_location": "CI=true S3_LOCATION_FILE=tests/locationConfig/locationConfigLegacy.json S3BACKEND=mem mocha --reporter mocha-multi-reporters --reporter-options configFile=$INIT_CWD/tests/reporter-config.json --recursive tests/unit",
    "multiple_backend_test": "CI=true S3BACKEND=mem S3DATA=multiple mocha --reporter mocha-multi-reporters --reporter-options configFile=$INIT_CWD/tests/reporter-config.json -t 20000 --recursive tests/multipleBackend",
    "unit_coverage": "CI=true mkdir -p coverage/unit/ && S3BACKEND=mem istanbul cover --dir coverage/unit _mocha -- --reporter mocha-multi-reporters --reporter-options configFile=$INIT_CWD/tests/reporter-config.json --recursive tests/unit",
    "unit_coverage_legacy_location": "CI=true mkdir -p coverage/unitlegacylocation/ && S3_LOCATION_FILE=tests/locationConfig/locationConfigLegacy.json S3BACKEND=mem istanbul cover --dir coverage/unitlegacylocation _mocha -- --reporter mocha-multi-reporters --reporter-options configFile=$INIT_CWD/tests/reporter-config.json --reporter mocha-junit-reporter --recursive tests/unit"
  }
}<|MERGE_RESOLUTION|>--- conflicted
+++ resolved
@@ -19,11 +19,7 @@
   },
   "homepage": "https://github.com/scality/S3#readme",
   "dependencies": {
-<<<<<<< HEAD
-    "arsenal": "github:scality/Arsenal#9f58044",
-=======
-    "arsenal": "github:scality/Arsenal#ef4a2dc",
->>>>>>> df049ff1
+    "arsenal": "github:scality/Arsenal#43cd5f5",
     "async": "~2.5.0",
     "aws-sdk": "2.363.0",
     "azure-storage": "^2.1.0",
