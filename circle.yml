--- conflicted
+++ resolved
@@ -41,10 +41,6 @@
     - gem install mime-types -v 3.1
     - gem install rspec -v 3.5
     - gem install json
-<<<<<<< HEAD
-    # - gem install digest
-=======
->>>>>>> f1fdcb10
     # java sdk dependencies
     - sudo apt-get install -y -q default-jdk
 
