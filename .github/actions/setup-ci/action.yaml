---
name: "Setup CI environment"
description: "Setup Cloudserver CI environment"

runs:
  using: composite
  steps:
    - name: Setup etc/hosts
      shell: bash
      run: sudo echo "127.0.0.1 bucketwebsitetester.s3-website-us-east-1.amazonaws.com" | sudo tee -a /etc/hosts
    - name: Setup Credentials
      shell: bash
      run: bash .github/scripts/credentials.bash
    - name: Setup job artifacts directory
      shell: bash
      run: |-
        set -exu;
        mkdir -p /tmp/artifacts/${JOB_NAME}/;
    - uses: actions/setup-node@v2
      with:
        node-version: '16'
        cache: 'yarn'
    - name: install dependencies
      shell: bash
<<<<<<< HEAD
      run: yarn install --ignore-engines --frozen-lockfile --network-concurrency 1
    - uses: actions/cache@v2
      with:
        path: ~/.cache/pip
        key: ${{ runner.os }}-pip
    - uses: actions/setup-python@v4
      with:
        python-version: 3.9
    - name: Install python deps
      shell: bash
      run: pip install docker-compose
    - name: Setup python2 test environment
      shell: bash
      run: |
        sudo apt-get install -y libdigest-hmac-perl
        pip install 's3cmd==2.3.0'
=======
      run: yarn install --ignore-engines --frozen-lockfile --network-concurrency 1
>>>>>>> 52994c01
<|MERGE_RESOLUTION|>--- conflicted
+++ resolved
@@ -22,7 +22,6 @@
         cache: 'yarn'
     - name: install dependencies
       shell: bash
-<<<<<<< HEAD
       run: yarn install --ignore-engines --frozen-lockfile --network-concurrency 1
     - uses: actions/cache@v2
       with:
@@ -31,14 +30,8 @@
     - uses: actions/setup-python@v4
       with:
         python-version: 3.9
-    - name: Install python deps
-      shell: bash
-      run: pip install docker-compose
     - name: Setup python2 test environment
       shell: bash
       run: |
         sudo apt-get install -y libdigest-hmac-perl
-        pip install 's3cmd==2.3.0'
-=======
-      run: yarn install --ignore-engines --frozen-lockfile --network-concurrency 1
->>>>>>> 52994c01
+        pip install 's3cmd==2.3.0'