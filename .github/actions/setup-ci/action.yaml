--- conflicted
+++ resolved
@@ -15,13 +15,8 @@
       shell: bash
       run: |-
         set -exu;
-<<<<<<< HEAD
         mkdir -p /tmp/artifacts/${JOB_NAME}/;
-    - uses: actions/setup-node@v2
-=======
-        mkdir -p /tmp/artifacts/${{ github.job }}/;
     - uses: actions/setup-node@v4
->>>>>>> cc9bb904
       with:
         node-version: '16'
         cache: 'yarn'
