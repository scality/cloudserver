---
name: tests

on:
  push:
    branches-ignore:
      - 'development/**'
      - 'q/*/**'

env:
  # Secrets
  azurebackend_AZURE_STORAGE_ACCESS_KEY: >-
    ${{ secrets.AZURE_STORAGE_ACCESS_KEY }}
  azurebackend_AZURE_STORAGE_ACCOUNT_NAME: >-
    ${{ secrets.AZURE_STORAGE_ACCOUNT_NAME }}
  azurebackend_AZURE_STORAGE_ENDPOINT: >-
    ${{ secrets.AZURE_STORAGE_ENDPOINT }}
  azurebackend2_AZURE_STORAGE_ACCESS_KEY: >-
    ${{ secrets.AZURE_STORAGE_ACCESS_KEY_2 }}
  azurebackend2_AZURE_STORAGE_ACCOUNT_NAME: >-
    ${{ secrets.AZURE_STORAGE_ACCOUNT_NAME_2 }}
  azurebackend2_AZURE_STORAGE_ENDPOINT: >-
    ${{ secrets.AZURE_STORAGE_ENDPOINT_2 }}
  azurebackendmismatch_AZURE_STORAGE_ACCESS_KEY: >-
    ${{ secrets.AZURE_STORAGE_ACCESS_KEY }}
  azurebackendmismatch_AZURE_STORAGE_ACCOUNT_NAME: >-
    ${{ secrets.AZURE_STORAGE_ACCOUNT_NAME }}
  azurebackendmismatch_AZURE_STORAGE_ENDPOINT: >-
    ${{ secrets.AZURE_STORAGE_ENDPOINT }}
  azurenonexistcontainer_AZURE_STORAGE_ACCESS_KEY: >-
    ${{ secrets.AZURE_STORAGE_ACCESS_KEY }}
  azurenonexistcontainer_AZURE_STORAGE_ACCOUNT_NAME: >-
    ${{ secrets.AZURE_STORAGE_ACCOUNT_NAME }}
  azurenonexistcontainer_AZURE_STORAGE_ENDPOINT: >-
    ${{ secrets.AZURE_STORAGE_ENDPOINT }}
  azuretest_AZURE_BLOB_ENDPOINT: "${{ secrets.AZURE_STORAGE_ENDPOINT }}"
  b2backend_B2_ACCOUNT_ID: "${{ secrets.B2BACKEND_B2_ACCOUNT_ID }}"
  b2backend_B2_STORAGE_ACCESS_KEY: >-
    ${{ secrets.B2BACKEND_B2_STORAGE_ACCESS_KEY }}
  GOOGLE_SERVICE_EMAIL: "${{ secrets.GCP_SERVICE_EMAIL }}"
  GOOGLE_SERVICE_KEY: "${{ secrets.GCP_SERVICE_KEY }}"
  AWS_S3_BACKEND_ACCESS_KEY: "${{ secrets.AWS_S3_BACKEND_ACCESS_KEY }}"
  AWS_S3_BACKEND_SECRET_KEY: "${{ secrets.AWS_S3_BACKEND_SECRET_KEY }}"
  AWS_S3_BACKEND_ACCESS_KEY_2: "${{ secrets.AWS_S3_BACKEND_ACCESS_KEY_2 }}"
  AWS_S3_BACKEND_SECRET_KEY_2: "${{ secrets.AWS_S3_BACKEND_SECRET_KEY_2 }}"
  AWS_GCP_BACKEND_ACCESS_KEY: "${{ secrets.AWS_GCP_BACKEND_ACCESS_KEY }}"
  AWS_GCP_BACKEND_SECRET_KEY: "${{ secrets.AWS_GCP_BACKEND_SECRET_KEY }}"
  AWS_GCP_BACKEND_ACCESS_KEY_2: "${{ secrets.AWS_GCP_BACKEND_ACCESS_KEY_2 }}"
  AWS_GCP_BACKEND_SECRET_KEY_2: "${{ secrets.AWS_GCP_BACKEND_SECRET_KEY_2 }}"
  b2backend_B2_STORAGE_ENDPOINT: "${{ secrets.B2BACKEND_B2_STORAGE_ENDPOINT }}"
  gcpbackend2_GCP_SERVICE_EMAIL: "${{ secrets.GCP2_SERVICE_EMAIL }}"
  gcpbackend2_GCP_SERVICE_KEY: "${{ secrets.GCP2_SERVICE_KEY }}"
  gcpbackend2_GCP_SERVICE_KEYFILE: /root/.gcp/servicekey
  gcpbackend_GCP_SERVICE_EMAIL: "${{ secrets.GCP_SERVICE_EMAIL }}"
  gcpbackend_GCP_SERVICE_KEY: "${{ secrets.GCP_SERVICE_KEY }}"
  gcpbackendmismatch_GCP_SERVICE_EMAIL: >-
    ${{ secrets.GCPBACKENDMISMATCH_GCP_SERVICE_EMAIL }}
  gcpbackendmismatch_GCP_SERVICE_KEY: >-
    ${{ secrets.GCPBACKENDMISMATCH_GCP_SERVICE_KEY }}
  gcpbackend_GCP_SERVICE_KEYFILE: /root/.gcp/servicekey
  gcpbackendmismatch_GCP_SERVICE_KEYFILE: /root/.gcp/servicekey
  gcpbackendnoproxy_GCP_SERVICE_KEYFILE: /root/.gcp/servicekey
  gcpbackendproxy_GCP_SERVICE_KEYFILE: /root/.gcp/servicekey
  # Configs
  ENABLE_LOCAL_CACHE: "true"
  REPORT_TOKEN: "report-token-1"
  REMOTE_MANAGEMENT_DISABLE: "1"

jobs:
  linting-coverage:
    runs-on: ubuntu-latest
    steps:
    - name: Checkout
      uses: actions/checkout@v4
    - uses: actions/setup-node@v4
      with:
        node-version: '16'
        cache: yarn
    - name: install dependencies
      run: yarn install --frozen-lockfile --network-concurrency 1
    - uses: actions/setup-python@v5
      with:
        python-version: '3.9'
    - uses: actions/cache@v4
      with:
        path: ~/.cache/pip
        key: ${{ runner.os }}-pip
    - name: Install python deps
      run: pip install flake8
    - name: Lint Javascript
      run: yarn run --silent lint -- --max-warnings 0
    - name: Lint Markdown
      run: yarn run --silent lint_md
    - name: Lint python
      run: flake8 $(git ls-files "*.py")
    - name: Lint Yaml
      run: yamllint -c yamllint.yml $(git ls-files "*.yml")
    - name: Unit Coverage
      run: |
        set -ex
        mkdir -p $CIRCLE_TEST_REPORTS/unit
        yarn test
        yarn run test_legacy_location
      env:
        S3_LOCATION_FILE: tests/locationConfig/locationConfigTests.json
        CIRCLE_TEST_REPORTS: /tmp
        CIRCLE_ARTIFACTS: /tmp
        CI_REPORTS: /tmp
    - name: Unit Coverage logs
      run: find /tmp/unit -exec cat {} \;
    - name: preparing junit files for upload
      run: |
        mkdir -p artifacts/junit
        find . -name "*junit*.xml" -exec cp {} artifacts/junit/ ";"
      if: always()
    - name: Upload files to artifacts
      uses: scality/action-artifacts@v4
      with:
        method: upload
        url: https://artifacts.scality.net
        user: ${{ secrets.ARTIFACTS_USER }}
        password: ${{ secrets.ARTIFACTS_PASSWORD }}
        source: artifacts
      if: always()

  build:
    runs-on: ubuntu-20.04
    steps:
      - name: Checkout
        uses: actions/checkout@v4
      - name: Set up Docker Buildx
        uses: docker/setup-buildx-action@v3
      - name: Login to GitHub Registry
        uses: docker/login-action@v3
        with:
          registry: ghcr.io
          username: ${{ github.repository_owner }}
          password: ${{ github.token }}
      - name: Build and push cloudserver image
        uses: docker/build-push-action@v5
        with:
          push: true
          context: .
          provenance: false
          tags: |
            ghcr.io/${{ github.repository }}:${{ github.sha }}
          cache-from: type=gha,scope=cloudserver
          cache-to: type=gha,mode=max,scope=cloudserver
      - name: Build and push pykmip image
        uses: docker/build-push-action@v5
        with:
          push: true
          context: .github/pykmip
          tags: |
            ghcr.io/${{ github.repository }}/pykmip:${{ github.sha }}
          cache-from: type=gha,scope=pykmip
          cache-to: type=gha,mode=max,scope=pykmip

<<<<<<< HEAD
=======
  build-federation-image:
    runs-on: ubuntu-20.04
    steps:
      - name: Checkout
        uses: actions/checkout@v4
      - name: Set up Docker Buildx
        uses: docker/setup-buildx-action@v3
      - name: Login to GitHub Registry
        uses: docker/login-action@v3
        with:
          registry: ghcr.io
          username: ${{ github.repository_owner }}
          password: ${{ github.token }}
      - name: Build and push image for federation
        uses: docker/build-push-action@v5
        with:
          push: true
          context: .
          file: images/svc-base/Dockerfile
          tags: |
            ghcr.io/${{ github.repository }}:${{ github.sha }}-svc-base
          cache-from: type=gha,scope=federation
          cache-to: type=gha,mode=max,scope=federation

>>>>>>> 45262dfc
  multiple-backend:
    runs-on: ubuntu-latest
    needs: build
    env:
      CLOUDSERVER_IMAGE: ghcr.io/${{ github.repository }}:${{ github.sha }}
      S3BACKEND: mem
      S3_LOCATION_FILE: /usr/src/app/tests/locationConfig/locationConfigTests.json
      S3DATA: multiple
      JOB_NAME: ${{ github.job }}
    steps:
    - name: Checkout
<<<<<<< HEAD
      uses: actions/checkout@v3
=======
      uses: actions/checkout@v4
    - uses: actions/setup-python@v5
      with:
        python-version: 3.9
>>>>>>> 45262dfc
    - name: Setup CI environment
      uses: ./.github/actions/setup-ci
    - name: Setup CI services
      run: docker compose up -d
      working-directory: .github/docker
    - name: Run multiple backend test
      run: |-
        set -o pipefail;
        bash wait_for_local_port.bash 8000 40
        yarn run multiple_backend_test | tee /tmp/artifacts/${{ github.job }}/tests.log
      env:
        S3_LOCATION_FILE: tests/locationConfig/locationConfigTests.json
    - name: Upload logs to artifacts
      uses: scality/action-artifacts@v4
      with:
        method: upload
        url: https://artifacts.scality.net
        user: ${{ secrets.ARTIFACTS_USER }}
        password: ${{ secrets.ARTIFACTS_PASSWORD }}
        source: /tmp/artifacts
      if: always()
 
  mongo-v0-ft-tests:
    runs-on: ubuntu-latest
    needs: build
    env:
      S3BACKEND: mem
      MPU_TESTING: "yes" 
      S3METADATA: mongodb
      S3KMS: file
      S3_LOCATION_FILE: /usr/src/app/tests/locationConfig/locationConfigTests.json
      DEFAULT_BUCKET_KEY_FORMAT: v0
      CLOUDSERVER_IMAGE: ghcr.io/${{ github.repository }}/cloudserver:${{ github.sha }}
      JOB_NAME: ${{ github.job }}
    steps:
    - name: Checkout
      uses: actions/checkout@v3
    - name: Setup CI environment
      uses: ./.github/actions/setup-ci
    - name: Setup CI services
      run: docker compose --profile mongo up -d
      working-directory: .github/docker
    - name: Run functional tests
      run: |-
        set -o pipefail;
        bash wait_for_local_port.bash 8000 40
        yarn run ft_test | tee /tmp/artifacts/${{ github.job }}/tests.log
      env:
        S3_LOCATION_FILE: tests/locationConfig/locationConfigTests.json
    - name: Upload logs to artifacts
      uses: scality/action-artifacts@v3
      with:
        method: upload
        url: https://artifacts.scality.net
        user: ${{ secrets.ARTIFACTS_USER }}
        password: ${{ secrets.ARTIFACTS_PASSWORD }}
        source: /tmp/artifacts
      if: always()

  mongo-v1-ft-tests:
    runs-on: ubuntu-latest
    needs: build
    env:
      S3BACKEND: mem
      MPU_TESTING: "yes" 
      S3METADATA: mongodb
      S3KMS: file
      S3_LOCATION_FILE: /usr/src/app/tests/locationConfig/locationConfigTests.json
      DEFAULT_BUCKET_KEY_FORMAT: v1
      METADATA_MAX_CACHED_BUCKETS: 1
      CLOUDSERVER_IMAGE: ghcr.io/${{ github.repository }}/cloudserver:${{ github.sha }}
      JOB_NAME: ${{ github.job }}
    steps:
    - name: Checkout
      uses: actions/checkout@v3
    - name: Setup CI environment
      uses: ./.github/actions/setup-ci
    - name: Setup CI services
      run: docker compose --profile mongo up -d
      working-directory: .github/docker
    - name: Run functional tests
      run: |-
        set -o pipefail;        
        bash wait_for_local_port.bash 8000 40
        yarn run ft_test | tee /tmp/artifacts/${{ github.job }}/tests.log
        yarn run ft_mixed_bucket_format_version | tee /tmp/artifacts/${{ github.job }}/mixed-tests.log
      env:
        S3_LOCATION_FILE: tests/locationConfig/locationConfigTests.json
    - name: Upload logs to artifacts
      uses: scality/action-artifacts@v3
      with:
        method: upload
        url: https://artifacts.scality.net
        user: ${{ secrets.ARTIFACTS_USER }}
        password: ${{ secrets.ARTIFACTS_PASSWORD }}
        source: /tmp/artifacts
      if: always()

  file-ft-tests:
    strategy:
      matrix:
        include:
          - job-name: file-ft-tests
    name: ${{ matrix.job-name }}
    runs-on: ubuntu-latest
    needs: build
    env:
      S3BACKEND: file
      S3VAULT: mem
      CLOUDSERVER_IMAGE: ghcr.io/${{ github.repository }}:${{ github.sha }}
      MPU_TESTING: "yes"
      JOB_NAME: ${{ matrix.job-name }}
    steps:
    - name: Checkout
<<<<<<< HEAD
      uses: actions/checkout@v3
=======
      uses: actions/checkout@v4
    - uses: actions/setup-python@v5
      with:
        python-version: 3.9
>>>>>>> 45262dfc
    - name: Setup CI environment
      uses: ./.github/actions/setup-ci
    - name: Setup matrix job artifacts directory
      shell: bash
      run: |
        set -exu
        mkdir -p /tmp/artifacts/${{ matrix.job-name }}/
    - name: Setup CI services
      run: docker compose up -d
      working-directory: .github/docker
    - name: Run file ft tests
      run: |-
        set -o pipefail;
        bash wait_for_local_port.bash 8000 40
        yarn run ft_test | tee /tmp/artifacts/${{ matrix.job-name }}/tests.log
    - name: Upload logs to artifacts
      uses: scality/action-artifacts@v4
      with:
        method: upload
        url: https://artifacts.scality.net
        user: ${{ secrets.ARTIFACTS_USER }}
        password: ${{ secrets.ARTIFACTS_PASSWORD }}
        source: /tmp/artifacts
      if: always()

  utapi-v2-tests:
    runs-on: ubuntu-latest
    needs: build
    env:
      ENABLE_UTAPI_V2: t
      S3BACKEND: mem 
      BUCKET_DENY_FILTER: utapi-event-filter-deny-bucket
      CLOUDSERVER_IMAGE: ghcr.io/${{ github.repository }}:${{ github.sha }}
      JOB_NAME: ${{ github.job }}
    steps:
    - name: Checkout
<<<<<<< HEAD
      uses: actions/checkout@v3
=======
      uses: actions/checkout@v4
    - uses: actions/setup-python@v5
      with:
        python-version: 3.9
>>>>>>> 45262dfc
    - name: Setup CI environment
      uses: ./.github/actions/setup-ci
    - name: Setup CI services
      run: docker compose up -d
      working-directory: .github/docker
    - name: Run file utapi v2 tests
      run: |-
        set -ex -o pipefail;
        bash wait_for_local_port.bash 8000 40
        yarn run test_utapi_v2 | tee /tmp/artifacts/${{ github.job }}/tests.log
    - name: Upload logs to artifacts
      uses: scality/action-artifacts@v4
      with:
        method: upload
        url: https://artifacts.scality.net
        user: ${{ secrets.ARTIFACTS_USER }}
        password: ${{ secrets.ARTIFACTS_PASSWORD }}
        source: /tmp/artifacts
      if: always()

  kmip-ft-tests:
    runs-on: ubuntu-latest
    needs: build
    env:
      S3BACKEND: file
      S3VAULT: mem
<<<<<<< HEAD
      MPU_TESTING: "yes" 
      CLOUDSERVER_IMAGE: ghcr.io/${{ github.repository }}/cloudserver:${{ github.sha }}
      JOB_NAME: ${{ github.job }}
    steps:
    - name: Checkout
      uses: actions/checkout@v3
=======
      MPU_TESTING: true
      CLOUDSERVER_IMAGE: ghcr.io/${{ github.repository }}:${{ github.sha }}
      PYKMIP_IMAGE: ghcr.io/${{ github.repository }}/pykmip:${{ github.sha }}
      JOB_NAME: ${{ github.job }}
    steps:
    - name: Checkout
      uses: actions/checkout@v4
    - uses: actions/setup-python@v5
      with:
        python-version: 3.9
>>>>>>> 45262dfc
    - name: Setup CI environment
      uses: ./.github/actions/setup-ci
    - name: Copy KMIP certs
      run: cp -r ./certs /tmp/ssl-kmip
      working-directory: .github/pykmip
    - name: Setup CI services
      run: docker compose --profile pykmip up -d
      working-directory: .github/docker
    - name: Run file KMIP tests
      run: |-
        set -ex -o pipefail;
        bash wait_for_local_port.bash 8000 40
        bash wait_for_local_port.bash 5696 40
        yarn run ft_kmip | tee /tmp/artifacts/${{ github.job }}/tests.log
    - name: Upload logs to artifacts
      uses: scality/action-artifacts@v4
      with:
        method: upload
        url: https://artifacts.scality.net
        user: ${{ secrets.ARTIFACTS_USER }}
        password: ${{ secrets.ARTIFACTS_PASSWORD }}
        source: /tmp/artifacts
      if: always()
  
  ceph-backend-test:
    runs-on: ubuntu-latest
    needs: build
    env:
      S3BACKEND: mem
      S3DATA: multiple
      S3KMS: file
      CI_CEPH: 'true'
      MPU_TESTING: "yes" 
      S3_LOCATION_FILE: /usr/src/app/tests/locationConfig/locationConfigCeph.json
      CLOUDSERVER_IMAGE: ghcr.io/${{ github.repository }}/cloudserver:${{ github.sha }}
      JOB_NAME: ${{ github.job }}
    steps:
    - name: Checkout
      uses: actions/checkout@v3
    - name: Login to GitHub Registry
      uses: docker/login-action@v1.10.0
      with:
        registry: ghcr.io
        username: ${{ github.repository_owner }}
        password: ${{ secrets.GITHUB_TOKEN }}
    - name: Setup CI environment
      uses: ./.github/actions/setup-ci
    - uses: ruby/setup-ruby@v1
      with:
        ruby-version: '2.5.9'
    - name: Install Ruby dependencies
      run: |
        gem install nokogiri:1.12.5 excon:0.109.0 fog-aws:1.3.0 json mime-types:3.1 rspec:3.5
    - name: Install Java dependencies
      run: |
        sudo apt-get update && sudo apt-get install -y --fix-missing default-jdk maven
    - name: Setup CI services
      run: docker compose --profile ceph up -d
      working-directory: .github/docker
      env: 
        S3METADATA: mongodb
    - name: Run Ceph multiple backend tests
      run: |-
        set -ex -o pipefail;
        bash .github/ceph/wait_for_ceph.sh
        bash wait_for_local_port.bash 27018 40
        bash wait_for_local_port.bash 8000 40
        yarn run multiple_backend_test | tee /tmp/artifacts/${{ github.job }}/multibackend-tests.log
      env:
        S3_LOCATION_FILE: tests/locationConfig/locationConfigTests.json
        S3METADATA: mem
    - name: Run Java tests
      run: |-
        set -ex -o pipefail;
        mvn test | tee /tmp/artifacts/${{ github.job }}/java-tests.log
      working-directory: tests/functional/jaws
    - name: Run Ruby tests
      run: |-
        set -ex -o pipefail;
        rspec -fd --backtrace tests.rb | tee /tmp/artifacts/${{ github.job }}/ruby-tests.log
      working-directory: tests/functional/fog
    - name: Run Javascript AWS SDK tests
      run: |-
        set -ex -o pipefail;
        yarn run ft_awssdk | tee /tmp/artifacts/${{ github.job }}/js-awssdk-tests.log;
        yarn run ft_s3cmd | tee /tmp/artifacts/${{ github.job }}/js-s3cmd-tests.log;
      env:
        S3_LOCATION_FILE: tests/locationConfig/locationConfigCeph.json
        S3BACKEND: file
        S3VAULT: mem
        S3METADATA: mongodb
    - name: Upload logs to artifacts
      uses: scality/action-artifacts@v3
      with:
        method: upload
        url: https://artifacts.scality.net
        user: ${{ secrets.ARTIFACTS_USER }}
        password: ${{ secrets.ARTIFACTS_PASSWORD }}
        source: /tmp/artifacts
      if: always()<|MERGE_RESOLUTION|>--- conflicted
+++ resolved
@@ -156,33 +156,6 @@
           cache-from: type=gha,scope=pykmip
           cache-to: type=gha,mode=max,scope=pykmip
 
-<<<<<<< HEAD
-=======
-  build-federation-image:
-    runs-on: ubuntu-20.04
-    steps:
-      - name: Checkout
-        uses: actions/checkout@v4
-      - name: Set up Docker Buildx
-        uses: docker/setup-buildx-action@v3
-      - name: Login to GitHub Registry
-        uses: docker/login-action@v3
-        with:
-          registry: ghcr.io
-          username: ${{ github.repository_owner }}
-          password: ${{ github.token }}
-      - name: Build and push image for federation
-        uses: docker/build-push-action@v5
-        with:
-          push: true
-          context: .
-          file: images/svc-base/Dockerfile
-          tags: |
-            ghcr.io/${{ github.repository }}:${{ github.sha }}-svc-base
-          cache-from: type=gha,scope=federation
-          cache-to: type=gha,mode=max,scope=federation
-
->>>>>>> 45262dfc
   multiple-backend:
     runs-on: ubuntu-latest
     needs: build
@@ -194,14 +167,7 @@
       JOB_NAME: ${{ github.job }}
     steps:
     - name: Checkout
-<<<<<<< HEAD
-      uses: actions/checkout@v3
-=======
-      uses: actions/checkout@v4
-    - uses: actions/setup-python@v5
-      with:
-        python-version: 3.9
->>>>>>> 45262dfc
+      uses: actions/checkout@v4
     - name: Setup CI environment
       uses: ./.github/actions/setup-ci
     - name: Setup CI services
@@ -234,11 +200,11 @@
       S3KMS: file
       S3_LOCATION_FILE: /usr/src/app/tests/locationConfig/locationConfigTests.json
       DEFAULT_BUCKET_KEY_FORMAT: v0
-      CLOUDSERVER_IMAGE: ghcr.io/${{ github.repository }}/cloudserver:${{ github.sha }}
-      JOB_NAME: ${{ github.job }}
-    steps:
-    - name: Checkout
-      uses: actions/checkout@v3
+      CLOUDSERVER_IMAGE: ghcr.io/${{ github.repository }}:${{ github.sha }}
+      JOB_NAME: ${{ github.job }}
+    steps:
+    - name: Checkout
+      uses: actions/checkout@v4
     - name: Setup CI environment
       uses: ./.github/actions/setup-ci
     - name: Setup CI services
@@ -252,7 +218,7 @@
       env:
         S3_LOCATION_FILE: tests/locationConfig/locationConfigTests.json
     - name: Upload logs to artifacts
-      uses: scality/action-artifacts@v3
+      uses: scality/action-artifacts@v4
       with:
         method: upload
         url: https://artifacts.scality.net
@@ -272,11 +238,11 @@
       S3_LOCATION_FILE: /usr/src/app/tests/locationConfig/locationConfigTests.json
       DEFAULT_BUCKET_KEY_FORMAT: v1
       METADATA_MAX_CACHED_BUCKETS: 1
-      CLOUDSERVER_IMAGE: ghcr.io/${{ github.repository }}/cloudserver:${{ github.sha }}
-      JOB_NAME: ${{ github.job }}
-    steps:
-    - name: Checkout
-      uses: actions/checkout@v3
+      CLOUDSERVER_IMAGE: ghcr.io/${{ github.repository }}:${{ github.sha }}
+      JOB_NAME: ${{ github.job }}
+    steps:
+    - name: Checkout
+      uses: actions/checkout@v4
     - name: Setup CI environment
       uses: ./.github/actions/setup-ci
     - name: Setup CI services
@@ -291,7 +257,7 @@
       env:
         S3_LOCATION_FILE: tests/locationConfig/locationConfigTests.json
     - name: Upload logs to artifacts
-      uses: scality/action-artifacts@v3
+      uses: scality/action-artifacts@v4
       with:
         method: upload
         url: https://artifacts.scality.net
@@ -316,14 +282,7 @@
       JOB_NAME: ${{ matrix.job-name }}
     steps:
     - name: Checkout
-<<<<<<< HEAD
-      uses: actions/checkout@v3
-=======
-      uses: actions/checkout@v4
-    - uses: actions/setup-python@v5
-      with:
-        python-version: 3.9
->>>>>>> 45262dfc
+      uses: actions/checkout@v4
     - name: Setup CI environment
       uses: ./.github/actions/setup-ci
     - name: Setup matrix job artifacts directory
@@ -360,14 +319,7 @@
       JOB_NAME: ${{ github.job }}
     steps:
     - name: Checkout
-<<<<<<< HEAD
-      uses: actions/checkout@v3
-=======
-      uses: actions/checkout@v4
-    - uses: actions/setup-python@v5
-      with:
-        python-version: 3.9
->>>>>>> 45262dfc
+      uses: actions/checkout@v4
     - name: Setup CI environment
       uses: ./.github/actions/setup-ci
     - name: Setup CI services
@@ -394,25 +346,13 @@
     env:
       S3BACKEND: file
       S3VAULT: mem
-<<<<<<< HEAD
       MPU_TESTING: "yes" 
-      CLOUDSERVER_IMAGE: ghcr.io/${{ github.repository }}/cloudserver:${{ github.sha }}
-      JOB_NAME: ${{ github.job }}
-    steps:
-    - name: Checkout
-      uses: actions/checkout@v3
-=======
-      MPU_TESTING: true
       CLOUDSERVER_IMAGE: ghcr.io/${{ github.repository }}:${{ github.sha }}
       PYKMIP_IMAGE: ghcr.io/${{ github.repository }}/pykmip:${{ github.sha }}
       JOB_NAME: ${{ github.job }}
     steps:
     - name: Checkout
       uses: actions/checkout@v4
-    - uses: actions/setup-python@v5
-      with:
-        python-version: 3.9
->>>>>>> 45262dfc
     - name: Setup CI environment
       uses: ./.github/actions/setup-ci
     - name: Copy KMIP certs
@@ -436,7 +376,7 @@
         password: ${{ secrets.ARTIFACTS_PASSWORD }}
         source: /tmp/artifacts
       if: always()
-  
+
   ceph-backend-test:
     runs-on: ubuntu-latest
     needs: build
@@ -447,17 +387,17 @@
       CI_CEPH: 'true'
       MPU_TESTING: "yes" 
       S3_LOCATION_FILE: /usr/src/app/tests/locationConfig/locationConfigCeph.json
-      CLOUDSERVER_IMAGE: ghcr.io/${{ github.repository }}/cloudserver:${{ github.sha }}
-      JOB_NAME: ${{ github.job }}
-    steps:
-    - name: Checkout
-      uses: actions/checkout@v3
+      CLOUDSERVER_IMAGE: ghcr.io/${{ github.repository }}:${{ github.sha }}
+      JOB_NAME: ${{ github.job }}
+    steps:
+    - name: Checkout
+      uses: actions/checkout@v4
     - name: Login to GitHub Registry
-      uses: docker/login-action@v1.10.0
+      uses: docker/login-action@v3
       with:
         registry: ghcr.io
         username: ${{ github.repository_owner }}
-        password: ${{ secrets.GITHUB_TOKEN }}
+        password: ${{ github.token }}
     - name: Setup CI environment
       uses: ./.github/actions/setup-ci
     - uses: ruby/setup-ruby@v1
@@ -505,7 +445,7 @@
         S3VAULT: mem
         S3METADATA: mongodb
     - name: Upload logs to artifacts
-      uses: scality/action-artifacts@v3
+      uses: scality/action-artifacts@v4
       with:
         method: upload
         url: https://artifacts.scality.net
