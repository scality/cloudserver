--- conflicted
+++ resolved
@@ -229,16 +229,12 @@
         python-version: 3.9
     - name: Setup CI environment
       uses: ./.github/actions/setup-ci
-<<<<<<< HEAD
     - name: Setup matrix job artifacts directory
       shell: bash
       run: |
         set -exu
         mkdir -p /tmp/artifacts/${{ matrix.job-name }}/
-    - name: Setup python2 test environment
-=======
     - name: Setup python test environment
->>>>>>> aef272ea
       run: |
         sudo apt-get install -y libdigest-hmac-perl
         pip install 's3cmd==2.3.0'
