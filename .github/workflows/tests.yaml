--- conflicted
+++ resolved
@@ -163,36 +163,6 @@
           cache-from: type=gha,scope=pykmip
           cache-to: type=gha,mode=max,scope=pykmip
 
-<<<<<<< HEAD
-=======
-  build-federation-image:
-    runs-on: ubuntu-20.04
-    steps:
-      - name: Checkout
-        uses: actions/checkout@v4
-      - name: Set up Docker Buildx
-        uses: docker/setup-buildx-action@v3
-      - name: Login to GitHub Registry
-        uses: docker/login-action@v3
-        with:
-          registry: ghcr.io
-          username: ${{ github.repository_owner }}
-          password: ${{ github.token }}
-      - name: Build and push image for federation
-        uses: docker/build-push-action@v5
-        with:
-          push: true
-          context: .
-          file: images/svc-base/Dockerfile
-          tags: |
-            ghcr.io/${{ github.repository }}:${{ github.sha }}-svc-base
-          labels: |
-            git.repository=${{ github.repository }}
-            git.commit-sha=${{ github.sha }}
-          cache-from: type=gha,scope=federation
-          cache-to: type=gha,mode=max,scope=federation
-
->>>>>>> 7acbd5d2
   multiple-backend:
     runs-on: ubuntu-latest
     needs: build
