---
name: tests

on:
  push:
    branches-ignore:
      - 'development/**'
      - 'q/*/**'

env:
  # Secrets
  azurebackend_AZURE_STORAGE_ACCESS_KEY: >-
    ${{ secrets.AZURE_STORAGE_ACCESS_KEY }}
  azurebackend_AZURE_STORAGE_ACCOUNT_NAME: >-
    ${{ secrets.AZURE_STORAGE_ACCOUNT_NAME }}
  azurebackend_AZURE_STORAGE_ENDPOINT: >-
    ${{ secrets.AZURE_STORAGE_ENDPOINT }}
  azurebackend2_AZURE_STORAGE_ACCESS_KEY: >-
    ${{ secrets.AZURE_STORAGE_ACCESS_KEY_2 }}
  azurebackend2_AZURE_STORAGE_ACCOUNT_NAME: >-
    ${{ secrets.AZURE_STORAGE_ACCOUNT_NAME_2 }}
  azurebackend2_AZURE_STORAGE_ENDPOINT: >-
    ${{ secrets.AZURE_STORAGE_ENDPOINT_2 }}
  azurebackendmismatch_AZURE_STORAGE_ACCESS_KEY: >-
    ${{ secrets.AZURE_STORAGE_ACCESS_KEY }}
  azurebackendmismatch_AZURE_STORAGE_ACCOUNT_NAME: >-
    ${{ secrets.AZURE_STORAGE_ACCOUNT_NAME }}
  azurebackendmismatch_AZURE_STORAGE_ENDPOINT: >-
    ${{ secrets.AZURE_STORAGE_ENDPOINT }}
  azurenonexistcontainer_AZURE_STORAGE_ACCESS_KEY: >-
    ${{ secrets.AZURE_STORAGE_ACCESS_KEY }}
  azurenonexistcontainer_AZURE_STORAGE_ACCOUNT_NAME: >-
    ${{ secrets.AZURE_STORAGE_ACCOUNT_NAME }}
  azurenonexistcontainer_AZURE_STORAGE_ENDPOINT: >-
    ${{ secrets.AZURE_STORAGE_ENDPOINT }}
  azuretest_AZURE_BLOB_ENDPOINT: "${{ secrets.AZURE_STORAGE_ENDPOINT }}"
  b2backend_B2_ACCOUNT_ID: "${{ secrets.B2BACKEND_B2_ACCOUNT_ID }}"
  b2backend_B2_STORAGE_ACCESS_KEY: >-
    ${{ secrets.B2BACKEND_B2_STORAGE_ACCESS_KEY }}
  GOOGLE_SERVICE_EMAIL: "${{ secrets.GCP_SERVICE_EMAIL }}"
  GOOGLE_SERVICE_KEY: "${{ secrets.GCP_SERVICE_KEY }}"
  AWS_S3_BACKEND_ACCESS_KEY: "${{ secrets.AWS_S3_BACKEND_ACCESS_KEY }}"
  AWS_S3_BACKEND_SECRET_KEY: "${{ secrets.AWS_S3_BACKEND_SECRET_KEY }}"
  AWS_S3_BACKEND_ACCESS_KEY_2: "${{ secrets.AWS_S3_BACKEND_ACCESS_KEY_2 }}"
  AWS_S3_BACKEND_SECRET_KEY_2: "${{ secrets.AWS_S3_BACKEND_SECRET_KEY_2 }}"
  AWS_GCP_BACKEND_ACCESS_KEY: "${{ secrets.AWS_GCP_BACKEND_ACCESS_KEY }}"
  AWS_GCP_BACKEND_SECRET_KEY: "${{ secrets.AWS_GCP_BACKEND_SECRET_KEY }}"
  AWS_GCP_BACKEND_ACCESS_KEY_2: "${{ secrets.AWS_GCP_BACKEND_ACCESS_KEY_2 }}"
  AWS_GCP_BACKEND_SECRET_KEY_2: "${{ secrets.AWS_GCP_BACKEND_SECRET_KEY_2 }}"
  b2backend_B2_STORAGE_ENDPOINT: "${{ secrets.B2BACKEND_B2_STORAGE_ENDPOINT }}"
  gcpbackend2_GCP_SERVICE_EMAIL: "${{ secrets.GCP2_SERVICE_EMAIL }}"
  gcpbackend2_GCP_SERVICE_KEY: "${{ secrets.GCP2_SERVICE_KEY }}"
  gcpbackend2_GCP_SERVICE_KEYFILE: /root/.gcp/servicekey
  gcpbackend_GCP_SERVICE_EMAIL: "${{ secrets.GCP_SERVICE_EMAIL }}"
  gcpbackend_GCP_SERVICE_KEY: "${{ secrets.GCP_SERVICE_KEY }}"
  gcpbackendmismatch_GCP_SERVICE_EMAIL: >-
    ${{ secrets.GCPBACKENDMISMATCH_GCP_SERVICE_EMAIL }}
  gcpbackendmismatch_GCP_SERVICE_KEY: >-
    ${{ secrets.GCPBACKENDMISMATCH_GCP_SERVICE_KEY }}
  gcpbackend_GCP_SERVICE_KEYFILE: /root/.gcp/servicekey
  gcpbackendmismatch_GCP_SERVICE_KEYFILE: /root/.gcp/servicekey
  gcpbackendnoproxy_GCP_SERVICE_KEYFILE: /root/.gcp/servicekey
  gcpbackendproxy_GCP_SERVICE_KEYFILE: /root/.gcp/servicekey
  # Configs
  ENABLE_LOCAL_CACHE: "true"
  REPORT_TOKEN: "report-token-1"
  REMOTE_MANAGEMENT_DISABLE: "1"

jobs:
  linting-coverage:
    runs-on: ubuntu-latest
    steps:
    - name: Checkout
      uses: actions/checkout@v2
    - uses: actions/setup-node@v2
      with:
        node-version: '16'
        cache: yarn
    - name: install dependencies
      run: yarn install --frozen-lockfile --network-concurrency 1
    - uses: actions/setup-python@v4
      with:
        python-version: '3.9'
    - uses: actions/cache@v2
      with:
        path: ~/.cache/pip
        key: ${{ runner.os }}-pip
    - name: Install python deps
      run: pip install flake8
    - name: Lint Javascript
      run: yarn run --silent lint -- --max-warnings 0
    - name: Lint Markdown
      run: yarn run --silent lint_md
    - name: Lint python
      run: flake8 $(git ls-files "*.py")
    - name: Lint Yaml
      run: yamllint -c yamllint.yml $(git ls-files "*.yml")
    - name: Unit Coverage
      run: |
        set -ex
        mkdir -p $CIRCLE_TEST_REPORTS/unit
        yarn test
        yarn run test_legacy_location
      env:
        S3_LOCATION_FILE: tests/locationConfig/locationConfigTests.json
        CIRCLE_TEST_REPORTS: /tmp
        CIRCLE_ARTIFACTS: /tmp
        CI_REPORTS: /tmp
    - name: Unit Coverage logs
      run: find /tmp/unit -exec cat {} \;
    - name: preparing junit files for upload
      run: |
        mkdir -p artifacts/junit
        find . -name "*junit*.xml" -exec cp {} artifacts/junit/ ";"
      if: always()
    - name: Upload files to artifacts
      uses: scality/action-artifacts@v2
      with:
        method: upload
        url: https://artifacts.scality.net
        user: ${{ secrets.ARTIFACTS_USER }}
        password: ${{ secrets.ARTIFACTS_PASSWORD }}
        source: artifacts
      if: always()

  build:
    runs-on: ubuntu-20.04
    steps:
      - name: Checkout
        uses: actions/checkout@v2
      - name: Set up Docker Buildx
        uses: docker/setup-buildx-action@v1.6.0
      - name: Login to GitHub Registry
        uses: docker/login-action@v1.10.0
        with:
          registry: ghcr.io
          username: ${{ github.repository_owner }}
          password: ${{ secrets.GITHUB_TOKEN }}
      - name: Login to Registry
        uses: docker/login-action@v1
        with:
          registry: registry.scality.com
          username: ${{ secrets.REGISTRY_LOGIN }}
          password: ${{ secrets.REGISTRY_PASSWORD }}
      - name: Build and push cloudserver image
        uses: docker/build-push-action@v3
        with:
          push: true
          context: .
          provenance: false
          tags: |
            ghcr.io/${{ github.repository }}/cloudserver:${{ github.sha }}
            registry.scality.com/cloudserver-dev/cloudserver:${{ github.sha }}
          cache-from: type=gha,scope=cloudserver
          cache-to: type=gha,mode=max,scope=cloudserver

  build-federation-image:
    uses: scality/workflows/.github/workflows/docker-build.yaml@v1
    secrets: inherit
    with:
      push: true
      registry: registry.scality.com
      namespace: cloudserver-dev
      name: cloudserver
      context: .
      file: images/svc-base/Dockerfile
      tag: ${{ github.sha }}-svc-base

  multiple-backend:
    runs-on: ubuntu-latest
    needs: build
    env:
      CLOUDSERVER_IMAGE: ghcr.io/${{ github.repository }}/cloudserver:${{ github.sha }}
      S3BACKEND: mem
      S3_LOCATION_FILE: /usr/src/app/tests/locationConfig/locationConfigTests.json
      S3DATA: multiple
      JOB_NAME: ${{ github.job }}
    steps:
    - name: Checkout
      uses: actions/checkout@v3
    - uses: actions/setup-python@v4
      with:
        python-version: 3.9
    - name: Setup CI environment
      uses: ./.github/actions/setup-ci
    - name: Setup CI services
      run: docker-compose up -d
      working-directory: .github/docker
    - name: Run multiple backend test
      run: |-
        set -o pipefail;
        bash wait_for_local_port.bash 8000 40
        yarn run multiple_backend_test | tee /tmp/artifacts/${{ github.job }}/tests.log
      env:
        S3_LOCATION_FILE: tests/locationConfig/locationConfigTests.json
    - name: Upload logs to artifacts
      uses: scality/action-artifacts@v3
      with:
        method: upload
        url: https://artifacts.scality.net
        user: ${{ secrets.ARTIFACTS_USER }}
        password: ${{ secrets.ARTIFACTS_PASSWORD }}
        source: /tmp/artifacts
      if: always()

  file-ft-tests:
    strategy:
      matrix:
        include:
          - enable-null-compat: ''
            job-name: file-ft-tests
          - enable-null-compat: 'true'
            job-name: file-ft-tests-null-compat
    name: ${{ matrix.job-name }}
    runs-on: ubuntu-latest
    needs: build
    env:
      S3BACKEND: file
      S3VAULT: mem
      CLOUDSERVER_IMAGE: ghcr.io/${{ github.repository }}/cloudserver:${{ github.sha }}
      MPU_TESTING: "yes"
      ENABLE_NULL_VERSION_COMPAT_MODE: "${{ matrix.enable-null-compat }}"
      JOB_NAME: ${{ matrix.job-name }}
    steps:
    - name: Checkout
      uses: actions/checkout@v3
    - uses: actions/setup-python@v4
      with:
        python-version: 3.9
    - name: Setup CI environment
      uses: ./.github/actions/setup-ci
    - name: Setup matrix job artifacts directory
      shell: bash
      run: |
        set -exu
        mkdir -p /tmp/artifacts/${{ matrix.job-name }}/
    - name: Setup python test environment
      run: |
        sudo apt-get install -y libdigest-hmac-perl
        pip install 's3cmd==2.3.0'
    - name: Setup CI services
      run: docker-compose up -d
      working-directory: .github/docker
    - name: Run file ft tests
      run: |-
        set -o pipefail;
        bash wait_for_local_port.bash 8000 40
<<<<<<< HEAD
        source ~/.virtualenv/py2/bin/activate
        yarn run ft_test | tee /tmp/artifacts/${{ matrix.job-name }}/tests.log
=======
        yarn run ft_test | tee /tmp/artifacts/${{ github.job }}/tests.log
>>>>>>> 507782bd
    - name: Upload logs to artifacts
      uses: scality/action-artifacts@v3
      with:
        method: upload
        url: https://artifacts.scality.net
        user: ${{ secrets.ARTIFACTS_USER }}
        password: ${{ secrets.ARTIFACTS_PASSWORD }}
        source: /tmp/artifacts
      if: always()

  utapi-v2-tests:
    runs-on: ubuntu-latest
    needs: build
    env:
      ENABLE_UTAPI_V2: t
      S3BACKEND: mem 
      BUCKET_DENY_FILTER: utapi-event-filter-deny-bucket
      CLOUDSERVER_IMAGE: ghcr.io/${{ github.repository }}/cloudserver:${{ github.sha }}
      JOB_NAME: ${{ github.job }}
    steps:
    - name: Checkout
      uses: actions/checkout@v3
    - uses: actions/setup-python@v4
      with:
        python-version: 3.9
    - name: Setup CI environment
      uses: ./.github/actions/setup-ci
    - name: Setup CI services
      run: docker-compose up -d
      working-directory: .github/docker
    - name: Run file utapi v2 tests
      run: |-
        set -ex -o pipefail;
        bash wait_for_local_port.bash 8000 40
        yarn run test_utapi_v2 | tee /tmp/artifacts/${{ github.job }}/tests.log
    - name: Upload logs to artifacts
      uses: scality/action-artifacts@v3
      with:
        method: upload
        url: https://artifacts.scality.net
        user: ${{ secrets.ARTIFACTS_USER }}
        password: ${{ secrets.ARTIFACTS_PASSWORD }}
        source: /tmp/artifacts
      if: always()

  kmip-ft-tests:
    runs-on: ubuntu-latest
    needs: build
    env:
      S3BACKEND: file
      S3VAULT: mem
      MPU_TESTING: true
      CLOUDSERVER_IMAGE: ghcr.io/${{ github.repository }}/cloudserver:${{ github.sha }}
      JOB_NAME: ${{ github.job }}
    steps:
    - name: Checkout
      uses: actions/checkout@v3
    - uses: actions/setup-python@v4
      with:
        python-version: 3.9
    - name: Setup CI environment
      uses: ./.github/actions/setup-ci
    - name: Copy KMIP certs
      run: cp -r ./certs /tmp/ssl-kmip
      working-directory: .github/pykmip
    - name: Setup CI services
      run: docker-compose --profile pykmip up -d
      working-directory: .github/docker
    - name: Run file KMIP tests
      run: |-
        set -ex -o pipefail;
        bash wait_for_local_port.bash 8000 40
        bash wait_for_local_port.bash 5696 40
        yarn run ft_kmip | tee /tmp/artifacts/${{ github.job }}/tests.log
    - name: Upload logs to artifacts
      uses: scality/action-artifacts@v3
      with:
        method: upload
        url: https://artifacts.scality.net
        user: ${{ secrets.ARTIFACTS_USER }}
        password: ${{ secrets.ARTIFACTS_PASSWORD }}
        source: /tmp/artifacts
      if: always()<|MERGE_RESOLUTION|>--- conflicted
+++ resolved
@@ -245,12 +245,7 @@
       run: |-
         set -o pipefail;
         bash wait_for_local_port.bash 8000 40
-<<<<<<< HEAD
-        source ~/.virtualenv/py2/bin/activate
         yarn run ft_test | tee /tmp/artifacts/${{ matrix.job-name }}/tests.log
-=======
-        yarn run ft_test | tee /tmp/artifacts/${{ github.job }}/tests.log
->>>>>>> 507782bd
     - name: Upload logs to artifacts
       uses: scality/action-artifacts@v3
       with:
