--- conflicted
+++ resolved
@@ -41,15 +41,6 @@
     runs-on: ubuntu-latest
     steps:
       - name: Checkout
-<<<<<<< HEAD
-        uses: actions/checkout@v3
-
-      - name: Set up Docker Buildk
-        uses: docker/setup-buildx-action@v2
-
-      - name: Login to Registry
-        uses: docker/login-action@v2
-=======
         uses: actions/checkout@v4
 
       - name: Set up Docker Buildk
@@ -57,7 +48,6 @@
 
       - name: Login to Registry
         uses: docker/login-action@v3
->>>>>>> 0a1bbb95
         with:
           registry: ghcr.io
           username: ${{ github.repository_owner }}
@@ -71,11 +61,7 @@
         working-directory: monitoring
 
       - name: Build and push
-<<<<<<< HEAD
-        uses: docker/build-push-action@v4
-=======
         uses: docker/build-push-action@v5
->>>>>>> 0a1bbb95
         with:
           context: .
           push: true
