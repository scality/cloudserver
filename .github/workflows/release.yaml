--- conflicted
+++ resolved
@@ -10,7 +10,6 @@
         required: true
 
 env:
-  REGISTRY_NAME: registry.scality.com
   PROJECT_NAME: ${{ github.event.repository.name }}
 
 jobs:
@@ -38,62 +37,35 @@
           cache-from: type=gha,scope=federation
           cache-to: type=gha,mode=max,scope=federation
 
-<<<<<<< HEAD
   release:
-=======
-  build-image:
-    runs-on: ubuntu-20.04
+    runs-on: ubuntu-latest
     steps:
       - name: Checkout
         uses: actions/checkout@v4
-      - name: Set up Docker Buildx
+
+      - name: Set up Docker Buildk
         uses: docker/setup-buildx-action@v3
-      - name: Login to GitHub Registry
+
+      - name: Login to Registry
         uses: docker/login-action@v3
         with:
           registry: ghcr.io
           username: ${{ github.repository_owner }}
           password: ${{ github.token }}
-      - name: Build and push image
-        uses: docker/build-push-action@v5
-        with:
-          push: true
-          context: .
-          tags: |
-            ghcr.io/${{ github.repository }}:${{ github.event.inputs.tag }}
-          cache-from: type=gha
-          cache-to: type=gha,mode=max
-
-  github-release:
->>>>>>> cc9bb904
-    runs-on: ubuntu-latest
-    steps:
-      - name: Checkout
-        uses: actions/checkout@v2
-
-      - name: Set up Docker Buildk
-        uses: docker/setup-buildx-action@v1
-
-      - name: Login to Registry
-        uses: docker/login-action@v1
-        with:
-          registry: ${{ env.REGISTRY_NAME }}
-          username: ${{ secrets.REGISTRY_LOGIN }}
-          password: ${{ secrets.REGISTRY_PASSWORD }}
 
       - name: Push dashboards into the production namespace
         run: |
-          oras push ${{ env.REGISTRY_NAME }}/${{ env.PROJECT_NAME }}/${{ env.PROJECT_NAME }}-dashboards:${{ github.event.inputs.tag }} \
+          oras push ghcr.io/${{ github.repository }}/${{ env.PROJECT_NAME }}-dashboards:${{ github.event.inputs.tag }} \
             dashboard.json:application/grafana-dashboard+json \
             alerts.yaml:application/prometheus-alerts+yaml
         working-directory: monitoring
 
       - name: Build and push
-        uses: docker/build-push-action@v2
+        uses: docker/build-push-action@v5
         with:
           context: .
           push: true
-          tags: ${{ env.REGISTRY_NAME }}/${{ env.PROJECT_NAME }}/${{ env.PROJECT_NAME }}:${{ github.event.inputs.tag }}
+          tags: ghcr.io/${{ github.repository }}:${{ github.event.inputs.tag }}
           cache-from: type=gha
           cache-to: type=gha,mode=max
 
