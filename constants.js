const crypto = require('crypto');

const constants = {
    /*
     * Splitter is used to build the object name for the overview of a
     * multipart upload and to build the object names for each part of a
     * multipart upload.  These objects with large names are then stored in
     * metadata in a "shadow bucket" to a real bucket.  The shadow bucket
     * contains all ongoing multipart uploads.  We include in the object
     * name some of the info we might need to pull about an open multipart
     * upload or about an individual part with each piece of info separated
     * by the splitter.  We can then extract each piece of info by splitting
     * the object name string with this splitter.
     * For instance, assuming a splitter of '...!*!',
     * the name of the upload overview would be:
     *   overview...!*!objectKey...!*!uploadId
     * For instance, the name of a part would be:
     *   uploadId...!*!partNumber
     *
     * The sequence of characters used in the splitter should not occur
     * elsewhere in the pieces of info to avoid splitting where not
     * intended.
     *
     * Splitter is also used in adding bucketnames to the
     * namespacerusersbucket.  The object names added to the
     * namespaceusersbucket are of the form:
     * canonicalID...!*!bucketname
     */

    splitter: '..|..',
    // BACKWARD: This line will be removed when removing backward compatibility
    oldSplitter: 'splitterfornow',
    usersBucket: 'users..bucket',
    oldUsersBucket: 'namespaceusersbucket',
    // MPU Bucket Prefix is used to create the name of the shadow
    // bucket used for multipart uploads.  There is one shadow mpu
    // bucket per bucket and its name is the mpuBucketPrefix followed
    // by the name of the final destination bucket for the object
    // once the multipart upload is complete.
    mpuBucketPrefix: 'mpuShadowBucket',
    blacklistedPrefixes: { bucket: [], object: [] },
    // GCP Object Tagging Prefix
    gcpTaggingPrefix: 'aws-tag-',
    // PublicId is used as the canonicalID for a request that contains
    // no authentication information.  Requestor can access
    // only public resources
    publicId: 'http://acs.amazonaws.com/groups/global/AllUsers',
    // All Authenticated Users is an ACL group.
    allAuthedUsersId: 'http://acs.amazonaws.com/groups/' +
        'global/AuthenticatedUsers',
    // LogId is used for the AWS logger to write the logs
    // to the destination bucket.  This style of logging is
    // to be implemented later but the logId is used in the
    // ACLs.
    logId: 'http://acs.amazonaws.com/groups/s3/LogDelivery',
    emptyFileMd5: 'd41d8cd98f00b204e9800998ecf8427e',

    // Number of sub-directories for file backend
    folderHash: 3511, // Prime number
    // AWS only returns 1000 on a listing
    // http://docs.aws.amazon.com/AmazonS3/latest/API/
    //      RESTBucketGET.html#RESTBucketGET-requests
    listingHardLimit: 1000,

    // AWS sets a minimum size limit for parts except for the last part.
    // http://docs.aws.amazon.com/AmazonS3/latest/API/mpUploadComplete.html
    minimumAllowedPartSize: 5242880,

    // AWS sets a maximum total parts limit
    // https://docs.aws.amazon.com/AmazonS3/latest/API/mpUploadUploadPart.html
    maximumAllowedPartCount: 10000,

    gcpMaximumAllowedPartCount: 1024,

    // Max size on put part or copy part is 5GB. For functional
    // testing use 110 MB as max
    maximumAllowedPartSize: process.env.MPU_TESTING === 'yes' ? 110100480 :
        5368709120,

    // Max size allowed in a single put object request is 5GB
    // https://docs.aws.amazon.com/AmazonS3/latest/dev/UploadingObjects.html
    maximumAllowedUploadSize: 5368709120,

    // AWS states max size for user-defined metadata (x-amz-meta- headers) is
    // 2 KB: http://docs.aws.amazon.com/AmazonS3/latest/API/RESTObjectPUT.html
    // In testing, AWS seems to allow up to 88 more bytes, so we do the same.
    maximumMetaHeadersSize: 2136,

    // hex digest of sha256 hash of empty string:
    emptyStringHash: crypto.createHash('sha256')
        .update('', 'binary').digest('hex'),

    // Queries supported by AWS that we do not currently support.
    unsupportedQueries: [
        'accelerate',
        'analytics',
        'inventory',
        'logging',
        'metrics',
        'notification',
        'requestPayment',
        'restore',
        'torrent',
    ],
    // Headers supported by AWS that we do not currently support.
    unsupportedHeaders: [
        'x-amz-server-side-encryption',
        'x-amz-server-side-encryption-customer-algorithm',
        'x-amz-server-side-encryption-aws-kms-key-id',
        'x-amz-server-side-encryption-context',
        'x-amz-server-side-encryption-customer-key',
        'x-amz-server-side-encryption-customer-key-md5',
    ],

    // user metadata header to set object locationConstraint
    objectLocationConstraintHeader: 'x-amz-meta-scal-location-constraint',
    legacyLocations: ['sproxyd', 'legacy'],
    // declare here all existing service accounts and their properties
    // (if any, otherwise an empty object)
    serviceAccountProperties: {
        replication: {},
        lifecycle: {},
        gc: {},
        'md-ingestion': {
            canReplicate: true,
        },
    },
    /* eslint-disable camelcase */
    externalBackends: { aws_s3: true, azure: true, gcp: true, pfs: true },
    // some of the available data backends  (if called directly rather
    // than through the multiple backend gateway) need a key provided
    // as a string as first parameter of the get/delete methods.
    clientsRequireStringKey: { sproxyd: true, cdmi: true },
    // healthcheck default call from nginx is every 2 seconds
    // for external backends, don't call unless at least 1 minute
    // (60,000 milliseconds) since last call
    externalBackendHealthCheckInterval: 60000,
    versioningNotImplBackends: { azure: true, gcp: true },
    mpuMDStoredExternallyBackend: { aws_s3: true, gcp: true },
    skipBatchDeleteBackends: { azure: true, gcp: true },
    s3HandledBackends: { azure: true, gcp: true },
    hasCopyPartBackends: { aws_s3: true, gcp: true },
    /* eslint-enable camelcase */
    mpuMDStoredOnS3Backend: { azure: true },
    azureAccountNameRegex: /^[a-z0-9]{3,24}$/,
    base64Regex: new RegExp('^(?:[A-Za-z0-9+/]{4})*' +
        '(?:[A-Za-z0-9+/]{2}==|[A-Za-z0-9+/]{3}=)?$'),
    productName: 'APN/1.0 Scality/1.0 Scality CloudServer for Zenko',
<<<<<<< HEAD
    // location constraint delimiter
    zenkoSeparator: ':',
=======
    // user metadata applied on zenko objects
    zenkoIDHeader: 'x-amz-meta-zenko-instance-id',
    bucketOwnerActions: [
        'bucketDeleteCors',
        'bucketDeleteLifecycle',
        'bucketDeletePolicy',
        'bucketDeleteReplication',
        'bucketDeleteWebsite',
        'bucketGetCors',
        'bucketGetLifecycle',
        'bucketGetLocation',
        'bucketGetPolicy',
        'bucketGetReplication',
        'bucketGetVersioning',
        'bucketGetWebsite',
        'bucketPutCors',
        'bucketPutLifecycle',
        'bucketPutPolicy',
        'bucketPutReplication',
        'bucketPutVersioning',
        'bucketPutWebsite',
        'objectDeleteTagging',
        'objectGetTagging',
        'objectPutTagging',
    ],
>>>>>>> 620577ca
};

module.exports = constants;<|MERGE_RESOLUTION|>--- conflicted
+++ resolved
@@ -146,10 +146,8 @@
     base64Regex: new RegExp('^(?:[A-Za-z0-9+/]{4})*' +
         '(?:[A-Za-z0-9+/]{2}==|[A-Za-z0-9+/]{3}=)?$'),
     productName: 'APN/1.0 Scality/1.0 Scality CloudServer for Zenko',
-<<<<<<< HEAD
     // location constraint delimiter
     zenkoSeparator: ':',
-=======
     // user metadata applied on zenko objects
     zenkoIDHeader: 'x-amz-meta-zenko-instance-id',
     bucketOwnerActions: [
@@ -175,7 +173,6 @@
         'objectGetTagging',
         'objectPutTagging',
     ],
->>>>>>> 620577ca
 };
 
 module.exports = constants;