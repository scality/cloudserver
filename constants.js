--- conflicted
+++ resolved
@@ -206,11 +206,8 @@
         NON_CURRENT_TYPE: 'noncurrent',
         ORPHAN_DM_TYPE: 'orphan',
     },
-<<<<<<< HEAD
     multiObjectDeleteConcurrency: 50,
-=======
     maxScannedLifecycleListingEntries: 10000,
->>>>>>> 8df540dc
 };
 
 module.exports = constants;