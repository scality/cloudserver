const crypto = require('crypto');

const constants = {
    /*
     * Splitter is used to build the object name for the overview of a
     * multipart upload and to build the object names for each part of a
     * multipart upload.  These objects with large names are then stored in
     * metadata in a "shadow bucket" to a real bucket.  The shadow bucket
     * contains all ongoing multipart uploads.  We include in the object
     * name some of the info we might need to pull about an open multipart
     * upload or about an individual part with each piece of info separated
     * by the splitter.  We can then extract each piece of info by splitting
     * the object name string with this splitter.
     * For instance, assuming a splitter of '...!*!',
     * the name of the upload overview would be:
     *   overview...!*!objectKey...!*!uploadId
     * For instance, the name of a part would be:
     *   uploadId...!*!partNumber
     *
     * The sequence of characters used in the splitter should not occur
     * elsewhere in the pieces of info to avoid splitting where not
     * intended.
     *
     * Splitter is also used in adding bucketnames to the
     * namespacerusersbucket.  The object names added to the
     * namespaceusersbucket are of the form:
     * canonicalID...!*!bucketname
     */

    splitter: '..|..',
    // BACKWARD: This line will be removed when removing backward compatibility
    oldSplitter: 'splitterfornow',
    usersBucket: 'users..bucket',
    oldUsersBucket: 'namespaceusersbucket',
    // MPU Bucket Prefix is used to create the name of the shadow
    // bucket used for multipart uploads.  There is one shadow mpu
    // bucket per bucket and its name is the mpuBucketPrefix followed
    // by the name of the final destination bucket for the object
    // once the multipart upload is complete.
    mpuBucketPrefix: 'mpuShadowBucket',
    blacklistedPrefixes: { bucket: [], object: [] },
    // GCP Object Tagging Prefix
    gcpTaggingPrefix: 'aws-tag-',
    // PublicId is used as the canonicalID for a request that contains
    // no authentication information.  Requestor can access
    // only public resources
    publicId: 'http://acs.amazonaws.com/groups/global/AllUsers',
    // All Authenticated Users is an ACL group.
    allAuthedUsersId: 'http://acs.amazonaws.com/groups/' +
        'global/AuthenticatedUsers',
    // LogId is used for the AWS logger to write the logs
    // to the destination bucket.  This style of logging is
    // to be implemented later but the logId is used in the
    // ACLs.
    logId: 'http://acs.amazonaws.com/groups/s3/LogDelivery',
    emptyFileMd5: 'd41d8cd98f00b204e9800998ecf8427e',

    // Number of sub-directories for file backend
    folderHash: 3511, // Prime number
    // AWS only returns 1000 on a listing
    // http://docs.aws.amazon.com/AmazonS3/latest/API/
    //      RESTBucketGET.html#RESTBucketGET-requests
    listingHardLimit: 1000,

    // AWS sets a minimum size limit for parts except for the last part.
    // http://docs.aws.amazon.com/AmazonS3/latest/API/mpUploadComplete.html
    minimumAllowedPartSize: 5242880,

    // AWS sets a maximum total parts limit
    // https://docs.aws.amazon.com/AmazonS3/latest/API/mpUploadUploadPart.html
    maximumAllowedPartCount: 10000,

    gcpMaximumAllowedPartCount: 1024,

    // Max size on put part or copy part is 5GB. For functional
    // testing use 110 MB as max
    maximumAllowedPartSize: process.env.MPU_TESTING === 'yes' ? 110100480 :
        5368709120,

    // Max size allowed in a single put object request is 5GB
    // https://docs.aws.amazon.com/AmazonS3/latest/dev/UploadingObjects.html
    maximumAllowedUploadSize: 5368709120,

    // AWS states max size for user-defined metadata (x-amz-meta- headers) is
    // 2 KB: http://docs.aws.amazon.com/AmazonS3/latest/API/RESTObjectPUT.html
    // In testing, AWS seems to allow up to 88 more bytes, so we do the same.
    maximumMetaHeadersSize: 2136,

    // Maximum HTTP headers size allowed
    maxHttpHeadersSize: 14122,

    // hex digest of sha256 hash of empty string:
    emptyStringHash: crypto.createHash('sha256')
        .update('', 'binary').digest('hex'),

    // Queries supported by AWS that we do not currently support.
    // Non-bucket queries
    unsupportedQueries: [
        'accelerate',
        'analytics',
        'inventory',
        'logging',
        'metrics',
        'policyStatus',
        'publicAccessBlock',
        'requestPayment',
        'torrent',
    ],

    // Headers supported by AWS that we do not currently support.
    unsupportedHeaders: [
        'x-amz-server-side-encryption-customer-algorithm',
        'x-amz-server-side-encryption-context',
        'x-amz-server-side-encryption-customer-key',
        'x-amz-server-side-encryption-customer-key-md5',
    ],

    // user metadata header to set object locationConstraint
    objectLocationConstraintHeader: 'x-amz-meta-scal-location-constraint',
    legacyLocations: ['sproxyd', 'legacy'],
    // declare here all existing service accounts and their properties
    // (if any, otherwise an empty object)
    serviceAccountProperties: {
        replication: {},
        lifecycle: {},
        gc: {},
        'md-ingestion': {
            canReplicate: true,
        },
    },
    /* eslint-disable camelcase */
    externalBackends: { aws_s3: true, azure: true, gcp: true, pfs: true, dmf: true },
    // some of the available data backends  (if called directly rather
    // than through the multiple backend gateway) need a key provided
    // as a string as first parameter of the get/delete methods.
    clientsRequireStringKey: { sproxyd: true, cdmi: true },
    // healthcheck default call from nginx is every 2 seconds
    // for external backends, don't call unless at least 1 minute
    // (60,000 milliseconds) since last call
    externalBackendHealthCheckInterval: 60000,
    versioningNotImplBackends: { azure: true, gcp: true },
    mpuMDStoredExternallyBackend: { aws_s3: true, gcp: true },
    skipBatchDeleteBackends: { azure: true, gcp: true },
    s3HandledBackends: { azure: true, gcp: true },
    hasCopyPartBackends: { aws_s3: true, gcp: true },
    /* eslint-enable camelcase */
    mpuMDStoredOnS3Backend: { azure: true },
    azureAccountNameRegex: /^[a-z0-9]{3,24}$/,
    base64Regex: new RegExp('^(?:[A-Za-z0-9+/]{4})*' +
        '(?:[A-Za-z0-9+/]{2}==|[A-Za-z0-9+/]{3}=)?$'),
    productName: 'APN/1.0 Scality/1.0 Scality CloudServer for Zenko',
    // location constraint delimiter
    zenkoSeparator: ':',
    // user metadata applied on zenko objects
    zenkoIDHeader: 'x-amz-meta-zenko-instance-id',
    bucketOwnerActions: [
        'bucketDeleteCors',
        'bucketDeleteLifecycle',
        'bucketDeletePolicy',
        'bucketDeleteReplication',
        'bucketDeleteWebsite',
        'bucketGetCors',
        'bucketGetLifecycle',
        'bucketGetLocation',
        'bucketGetPolicy',
        'bucketGetReplication',
        'bucketGetVersioning',
        'bucketGetWebsite',
        'bucketPutCors',
        'bucketPutLifecycle',
        'bucketPutPolicy',
        'bucketPutReplication',
        'bucketPutVersioning',
        'bucketPutWebsite',
        'objectDeleteTagging',
        'objectGetTagging',
        'objectPutTagging',
    ],
    // response header to be sent when there are invalid
    // user metadata in the object's metadata
    invalidObjectUserMetadataHeader: 'x-amz-missing-meta',
    // Bucket specific queries supported by AWS that we do not currently support
    // these queries may or may not be supported at object level
    unsupportedBucketQueries: [
    ],
    suppressedUtapiEventFields: [
        'object',
        'location',
        'versionId',
    ],
    allowedUtapiEventFilterFields: [
        'operationId',
        'location',
        'account',
        'user',
        'bucket',
    ],
    allowedUtapiEventFilterStates: ['allow', 'deny'],
<<<<<<< HEAD
    allowedRestoreObjectRequestTierValues: ['Standard'],
    validStorageClasses: [
        'STANDARD',
    ],
=======
    // The AWS assumed Role resource type
    assumedRoleArnResourceType: 'assumed-role',
    // Session name of the backbeat lifecycle assumed role session.
    backbeatLifecycleSessionName: 'backbeat-lifecycle',
    // Backends that support metadata batching
    supportsBatchingMethods: ['mongodb'],
>>>>>>> d0daff7d
};

module.exports = constants;<|MERGE_RESOLUTION|>--- conflicted
+++ resolved
@@ -196,19 +196,12 @@
         'bucket',
     ],
     allowedUtapiEventFilterStates: ['allow', 'deny'],
-<<<<<<< HEAD
     allowedRestoreObjectRequestTierValues: ['Standard'],
     validStorageClasses: [
         'STANDARD',
     ],
-=======
-    // The AWS assumed Role resource type
-    assumedRoleArnResourceType: 'assumed-role',
-    // Session name of the backbeat lifecycle assumed role session.
-    backbeatLifecycleSessionName: 'backbeat-lifecycle',
     // Backends that support metadata batching
     supportsBatchingMethods: ['mongodb'],
->>>>>>> d0daff7d
 };
 
 module.exports = constants;