const crypto = require('crypto');

const constants = {
    /*
     * Splitter is used to build the object name for the overview of a
     * multipart upload and to build the object names for each part of a
     * multipart upload.  These objects with large names are then stored in
     * metadata in a "shadow bucket" to a real bucket.  The shadow bucket
     * contains all ongoing multipart uploads.  We include in the object
     * name some of the info we might need to pull about an open multipart
     * upload or about an individual part with each piece of info separated
     * by the splitter.  We can then extract each piece of info by splitting
     * the object name string with this splitter.
     * For instance, assuming a splitter of '...!*!',
     * the name of the upload overview would be:
     *   overview...!*!objectKey...!*!uploadId
     * For instance, the name of a part would be:
     *   uploadId...!*!partNumber
     *
     * The sequence of characters used in the splitter should not occur
     * elsewhere in the pieces of info to avoid splitting where not
     * intended.
     *
     * Splitter is also used in adding bucketnames to the
     * namespacerusersbucket.  The object names added to the
     * namespaceusersbucket are of the form:
     * canonicalID...!*!bucketname
     */

    splitter: '..|..',
    // BACKWARD: This line will be removed when removing backward compatibility
    oldSplitter: 'splitterfornow',
    usersBucket: 'users..bucket',
    oldUsersBucket: 'namespaceusersbucket',
    // MPU Bucket Prefix is used to create the name of the shadow
    // bucket used for multipart uploads.  There is one shadow mpu
    // bucket per bucket and its name is the mpuBucketPrefix followed
    // by the name of the final destination bucket for the object
    // once the multipart upload is complete.
    mpuBucketPrefix: 'mpuShadowBucket',
    blacklistedPrefixes: { bucket: [], object: [] },
    // GCP Object Tagging Prefix
    gcpTaggingPrefix: 'aws-tag-',
    // PublicId is used as the canonicalID for a request that contains
    // no authentication information.  Requestor can access
    // only public resources
    publicId: 'http://acs.amazonaws.com/groups/global/AllUsers',
    // All Authenticated Users is an ACL group.
    allAuthedUsersId: 'http://acs.amazonaws.com/groups/' +
        'global/AuthenticatedUsers',
    // LogId is used for the AWS logger to write the logs
    // to the destination bucket.  This style of logging is
    // to be implemented later but the logId is used in the
    // ACLs.
    logId: 'http://acs.amazonaws.com/groups/s3/LogDelivery',
    emptyFileMd5: 'd41d8cd98f00b204e9800998ecf8427e',

    // Number of sub-directories for file backend
    folderHash: 3511, // Prime number
    // AWS only returns 1000 on a listing
    // http://docs.aws.amazon.com/AmazonS3/latest/API/
    //      RESTBucketGET.html#RESTBucketGET-requests
    listingHardLimit: 1000,

    // AWS sets a minimum size limit for parts except for the last part.
    // http://docs.aws.amazon.com/AmazonS3/latest/API/mpUploadComplete.html
    minimumAllowedPartSize: 5242880,

    // AWS sets a maximum total parts limit
    // https://docs.aws.amazon.com/AmazonS3/latest/API/mpUploadUploadPart.html
    maximumAllowedPartCount: 10000,

    gcpMaximumAllowedPartCount: 1024,

    // Max size on put part or copy part is 5GB. For functional
    // testing use 110 MB as max
    maximumAllowedPartSize: process.env.MPU_TESTING === 'yes' ? 110100480 :
        5368709120,

    // Max size allowed in a single put object request is 5GB
    // https://docs.aws.amazon.com/AmazonS3/latest/dev/UploadingObjects.html
    maximumAllowedUploadSize: 5368709120,

    // AWS states max size for user-defined metadata (x-amz-meta- headers) is
    // 2 KB: http://docs.aws.amazon.com/AmazonS3/latest/API/RESTObjectPUT.html
    // In testing, AWS seems to allow up to 88 more bytes, so we do the same.
    maximumMetaHeadersSize: 2136,

    // Maximum HTTP headers size allowed
    maxHttpHeadersSize: 14122,

    // hex digest of sha256 hash of empty string:
    emptyStringHash: crypto.createHash('sha256')
        .update('', 'binary').digest('hex'),

    // Queries supported by AWS that we do not currently support.
    // Non-bucket queries
    unsupportedQueries: [
        'accelerate',
        'analytics',
        'inventory',
        'logging',
        'metrics',
        'policyStatus',
        'publicAccessBlock',
        'requestPayment',
        'torrent',
    ],

    // Headers supported by AWS that we do not currently support.
    unsupportedHeaders: [
        'x-amz-server-side-encryption-customer-algorithm',
        'x-amz-server-side-encryption-context',
        'x-amz-server-side-encryption-customer-key',
        'x-amz-server-side-encryption-customer-key-md5',
    ],

    // user metadata header to set object locationConstraint
    objectLocationConstraintHeader: 'x-amz-meta-scal-location-constraint',
    lastModifiedHeader: 'x-amz-meta-x-scal-last-modified',
    legacyLocations: ['sproxyd', 'legacy'],
    // declare here all existing service accounts and their properties
    // (if any, otherwise an empty object)
    serviceAccountProperties: {
        replication: {},
        lifecycle: {},
        gc: {},
        'md-ingestion': {
            canReplicate: true,
        },
    },
    /* eslint-disable camelcase */
    externalBackends: { aws_s3: true, azure: true, gcp: true, pfs: true, dmf: true },
    // some of the available data backends  (if called directly rather
    // than through the multiple backend gateway) need a key provided
    // as a string as first parameter of the get/delete methods.
    clientsRequireStringKey: { sproxyd: true, cdmi: true },
    // healthcheck default call from nginx is every 2 seconds
    // for external backends, don't call unless at least 1 minute
    // (60,000 milliseconds) since last call
    externalBackendHealthCheckInterval: 60000,
    versioningNotImplBackends: { azure: true, gcp: true },
    mpuMDStoredExternallyBackend: { aws_s3: true, gcp: true },
    skipBatchDeleteBackends: { azure: true, gcp: true },
    s3HandledBackends: { azure: true, gcp: true },
    hasCopyPartBackends: { aws_s3: true, gcp: true },
    /* eslint-enable camelcase */
    mpuMDStoredOnS3Backend: { azure: true },
    azureAccountNameRegex: /^[a-z0-9]{3,24}$/,
    base64Regex: new RegExp('^(?:[A-Za-z0-9+/]{4})*' +
        '(?:[A-Za-z0-9+/]{2}==|[A-Za-z0-9+/]{3}=)?$'),
    productName: 'APN/1.0 Scality/1.0 Scality CloudServer for Zenko',
    // location constraint delimiter
    zenkoSeparator: ':',
    // user metadata applied on zenko objects
    zenkoIDHeader: 'x-amz-meta-zenko-instance-id',
    bucketOwnerActions: [
        'bucketDeleteCors',
        'bucketDeleteLifecycle',
        'bucketDeletePolicy',
        'bucketDeleteReplication',
        'bucketDeleteWebsite',
        'bucketGetCors',
        'bucketGetLifecycle',
        'bucketGetLocation',
        'bucketGetPolicy',
        'bucketGetReplication',
        'bucketGetVersioning',
        'bucketGetWebsite',
        'bucketPutCors',
        'bucketPutLifecycle',
        'bucketPutPolicy',
        'bucketPutReplication',
        'bucketPutVersioning',
        'bucketPutWebsite',
        'objectDeleteTagging',
        'objectGetTagging',
        'objectPutTagging',
        'objectPutLegalHold',
        'objectPutRetention',
    ],
    // response header to be sent when there are invalid
    // user metadata in the object's metadata
    invalidObjectUserMetadataHeader: 'x-amz-missing-meta',
    // Bucket specific queries supported by AWS that we do not currently support
    // these queries may or may not be supported at object level
    unsupportedBucketQueries: [
    ],
    suppressedUtapiEventFields: [
        'object',
        'location',
        'versionId',
    ],
    allowedUtapiEventFilterFields: [
        'operationId',
        'location',
        'account',
        'user',
        'bucket',
    ],
    arrayOfAllowed: [
        'objectPutTagging',
        'objectPutLegalHold',
        'objectPutRetention',
    ],
    allowedUtapiEventFilterStates: ['allow', 'deny'],
    allowedRestoreObjectRequestTierValues: ['Standard'],
    validStorageClasses: [
        'STANDARD',
    ],
    lifecycleListing: {
        CURRENT_TYPE: 'current',
        NON_CURRENT_TYPE: 'noncurrent',
        ORPHAN_DM_TYPE: 'orphan',
    },
    multiObjectDeleteConcurrency: 50,
    maxScannedLifecycleListingEntries: 10000,
    overheadField: [
        'content-length',
        'owner-id',
        'versionId',
        'isNull',
        'isDeleteMarker',
    ],
    unsupportedSignatureChecksums: new Set([
        'STREAMING-UNSIGNED-PAYLOAD-TRAILER',
        'STREAMING-AWS4-HMAC-SHA256-PAYLOAD-TRAILER',
        'STREAMING-AWS4-ECDSA-P256-SHA256-PAYLOAD',
        'STREAMING-AWS4-ECDSA-P256-SHA256-PAYLOAD-TRAILER',
    ]),
    supportedSignatureChecksums: new Set([
        'UNSIGNED-PAYLOAD',
        'STREAMING-AWS4-HMAC-SHA256-PAYLOAD',
    ]),
    ipv4Regex: /^(\d{1,3}\.){3}\d{1,3}(\/(3[0-2]|[12]?\d))?$/,
    ipv6Regex: /^([\da-f]{1,4}:){7}[\da-f]{1,4}$/i,
<<<<<<< HEAD
    // The AWS assumed Role resource type
    assumedRoleArnResourceType: 'assumed-role',
    // Session name of the backbeat lifecycle assumed role session.
    backbeatLifecycleSessionName: 'backbeat-lifecycle',
=======
    actionsToConsiderAsObjectPut: [
        'initiateMultipartUpload',
        'objectPutPart',
        'completeMultipartUpload',
    ],
>>>>>>> d9fc4aae
};

module.exports = constants;<|MERGE_RESOLUTION|>--- conflicted
+++ resolved
@@ -234,18 +234,15 @@
     ]),
     ipv4Regex: /^(\d{1,3}\.){3}\d{1,3}(\/(3[0-2]|[12]?\d))?$/,
     ipv6Regex: /^([\da-f]{1,4}:){7}[\da-f]{1,4}$/i,
-<<<<<<< HEAD
     // The AWS assumed Role resource type
     assumedRoleArnResourceType: 'assumed-role',
     // Session name of the backbeat lifecycle assumed role session.
     backbeatLifecycleSessionName: 'backbeat-lifecycle',
-=======
     actionsToConsiderAsObjectPut: [
         'initiateMultipartUpload',
         'objectPutPart',
         'completeMultipartUpload',
     ],
->>>>>>> d9fc4aae
 };
 
 module.exports = constants;