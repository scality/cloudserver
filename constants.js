const crypto = require('crypto');

const constants = {
    /*
     * Splitter is used to build the object name for the overview of a
     * multipart upload and to build the object names for each part of a
     * multipart upload.  These objects with large names are then stored in
     * metadata in a "shadow bucket" to a real bucket.  The shadow bucket
     * contains all ongoing multipart uploads.  We include in the object
     * name some of the info we might need to pull about an open multipart
     * upload or about an individual part with each piece of info separated
     * by the splitter.  We can then extract each piece of info by splitting
     * the object name string with this splitter.
     * For instance, assuming a splitter of '...!*!',
     * the name of the upload overview would be:
     *   overview...!*!objectKey...!*!uploadId
     * For instance, the name of a part would be:
     *   uploadId...!*!partNumber
     *
     * The sequence of characters used in the splitter should not occur
     * elsewhere in the pieces of info to avoid splitting where not
     * intended.
     *
     * Splitter is also used in adding bucketnames to the
     * namespacerusersbucket.  The object names added to the
     * namespaceusersbucket are of the form:
     * canonicalID...!*!bucketname
     */

    splitter: '..|..',
    // BACKWARD: This line will be removed when removing backward compatibility
    oldSplitter: 'splitterfornow',
    usersBucket: 'users..bucket',
    oldUsersBucket: 'namespaceusersbucket',
    // MPU Bucket Prefix is used to create the name of the shadow
    // bucket used for multipart uploads.  There is one shadow mpu
    // bucket per bucket and its name is the mpuBucketPrefix followed
    // by the name of the final destination bucket for the object
    // once the multipart upload is complete.
    mpuBucketPrefix: 'mpuShadowBucket',
    blacklistedPrefixes: { bucket: [], object: [] },
    // PublicId is used as the canonicalID for a request that contains
    // no authentication information.  Requestor can access
    // only public resources
    publicId: 'http://acs.amazonaws.com/groups/global/AllUsers',
    // All Authenticated Users is an ACL group.
    allAuthedUsersId: 'http://acs.amazonaws.com/groups/' +
        'global/AuthenticatedUsers',
    // LogId is used for the AWS logger to write the logs
    // to the destination bucket.  This style of logging is
    // to be implemented later but the logId is used in the
    // ACLs.
    logId: 'http://acs.amazonaws.com/groups/s3/LogDelivery',
    emptyFileMd5: 'd41d8cd98f00b204e9800998ecf8427e',

    // Number of sub-directories for file backend
    folderHash: 3511, // Prime number
    // AWS only returns 1000 on a listing
    // http://docs.aws.amazon.com/AmazonS3/latest/API/
    //      RESTBucketGET.html#RESTBucketGET-requests
    listingHardLimit: 1000,

    // AWS sets a minimum size limit for parts except for the last part.
    // http://docs.aws.amazon.com/AmazonS3/latest/API/mpUploadComplete.html
    minimumAllowedPartSize: 5242880,

    // Max size on put part or copy part is 5GB. For functional
    // testing use 110 MB as max
    maximumAllowedPartSize: process.env.MPU_TESTING === 'yes' ? 110100480 :
        5368709120,

    // AWS sets a maximum total parts limit
    // https://docs.aws.amazon.com/AmazonS3/latest/API/mpUploadUploadPart.html
    maximumAllowedPartCount: 10000,

    // AWS states max size for user-defined metadata (x-amz-meta- headers) is
    // 2 KB: http://docs.aws.amazon.com/AmazonS3/latest/API/RESTObjectPUT.html
    // In testing, AWS seems to allow up to 88 more bytes, so we do the same.
    maximumMetaHeadersSize: 2136,

    // hex digest of sha256 hash of empty string:
    emptyStringHash: crypto.createHash('sha256')
        .update('', 'binary').digest('hex'),

    // Queries supported by AWS that we do not currently support.
    // Non-bucket queries
    unsupportedQueries: [
        'accelerate',
        'analytics',
        'encryption',
        'inventory',
        'legal-hold',
        'logging',
        'metrics',
        'notification',
<<<<<<< HEAD
=======
        'object-lock',
        'policy',
        'policyStatus',
        'publicAccessBlock',
>>>>>>> 599d8631
        'requestPayment',
        'restore',
        'retention',
        'torrent',
    ],

    // Headers supported by AWS that we do not currently support.
    unsupportedHeaders: [
        'x-amz-server-side-encryption',
        'x-amz-server-side-encryption-customer-algorithm',
        'x-amz-server-side-encryption-aws-kms-key-id',
        'x-amz-server-side-encryption-context',
        'x-amz-server-side-encryption-customer-key',
        'x-amz-server-side-encryption-customer-key-md5',
    ],

    // user metadata header to set object locationConstraint
    objectLocationConstraintHeader: 'x-amz-meta-scal-location-constraint',
    legacyLocations: ['sproxyd', 'legacy'],
    /* eslint-disable camelcase */
    externalBackends: { aws_s3: true, azure: true, gcp: true },
    // some of the available data backends  (if called directly rather
    // than through the multiple backend gateway) need a key provided
    // as a string as first parameter of the get/delete methods.
    clientsRequireStringKey: { sproxyd: true, cdmi: true },
    // healthcheck default call from nginx is every 2 seconds
    // for external backends, don't call unless at least 1 minute
    // (60,000 milliseconds) since last call
    externalBackendHealthCheckInterval: 60000,
    versioningNotImplBackends: { azure: true },
    mpuMDStoredExternallyBackend: { aws_s3: true },
    /* eslint-enable camelcase */
    mpuMDStoredOnS3Backend: { azure: true },
    azureAccountNameRegex: /^[a-z0-9]{3,24}$/,
    base64Regex: new RegExp('^(?:[A-Za-z0-9+/]{4})*' +
        '(?:[A-Za-z0-9+/]{2}==|[A-Za-z0-9+/]{3}=)?$'),
    // user metadata applied on zenko objects
    zenkoIDHeader: 'x-amz-meta-zenko-instance-id',
    bucketOwnerActions: [
        'bucketDeleteCors',
        'bucketDeleteLifecycle',
        'bucketDeletePolicy',
        'bucketDeleteReplication',
        'bucketDeleteWebsite',
        'bucketGetCors',
        'bucketGetLifecycle',
        'bucketGetLocation',
        'bucketGetPolicy',
        'bucketGetReplication',
        'bucketGetVersioning',
        'bucketGetWebsite',
        'bucketPutCors',
        'bucketPutLifecycle',
        'bucketPutPolicy',
        'bucketPutReplication',
        'bucketPutVersioning',
        'bucketPutWebsite',
        'objectDeleteTagging',
        'objectGetTagging',
        'objectPutTagging',
    ],
    // response header to be sent when there are invalid
    // user metadata in the object's metadata
    invalidObjectUserMetadataHeader: 'x-amz-missing-meta',
    // Bucket specific queries supported by AWS that we do not currently support
    // these queries may or may not be supported at object level
    unsupportedBucketQueries: [
        'tagging',
    ],
};

module.exports = constants;<|MERGE_RESOLUTION|>--- conflicted
+++ resolved
@@ -93,13 +93,10 @@
         'logging',
         'metrics',
         'notification',
-<<<<<<< HEAD
-=======
         'object-lock',
         'policy',
         'policyStatus',
         'publicAccessBlock',
->>>>>>> 599d8631
         'requestPayment',
         'restore',
         'retention',
