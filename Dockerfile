<<<<<<< HEAD
FROM node:8-slim
=======
FROM node:10-slim
MAINTAINER Giorgio Regni <gr@scality.com>
>>>>>>> 5b68f94c

ENV NO_PROXY localhost,127.0.0.1
ENV no_proxy localhost,127.0.0.1

EXPOSE 8000

COPY ./package.json ./package-lock.json /usr/src/app/

WORKDIR /usr/src/app

RUN apt-get update \
    && apt-get install -y jq python git build-essential --no-install-recommends \
    && npm install --production \
<<<<<<< HEAD
=======
    && apt-get autoremove --purge -y python git build-essential \
    && rm -rf /var/lib/apt/lists/* \
    && npm cache clear --force \
>>>>>>> 5b68f94c
    && rm -rf ~/.node-gyp \
    && rm -rf /tmp/npm-*

COPY . /usr/src/app

VOLUME ["/usr/src/app/localData","/usr/src/app/localMetadata"]

ENTRYPOINT ["/usr/src/app/docker-entrypoint.sh"]

CMD [ "npm", "start" ]<|MERGE_RESOLUTION|>--- conflicted
+++ resolved
@@ -1,9 +1,5 @@
-<<<<<<< HEAD
-FROM node:8-slim
-=======
 FROM node:10-slim
 MAINTAINER Giorgio Regni <gr@scality.com>
->>>>>>> 5b68f94c
 
 ENV NO_PROXY localhost,127.0.0.1
 ENV no_proxy localhost,127.0.0.1
@@ -17,12 +13,8 @@
 RUN apt-get update \
     && apt-get install -y jq python git build-essential --no-install-recommends \
     && npm install --production \
-<<<<<<< HEAD
-=======
-    && apt-get autoremove --purge -y python git build-essential \
     && rm -rf /var/lib/apt/lists/* \
     && npm cache clear --force \
->>>>>>> 5b68f94c
     && rm -rf ~/.node-gyp \
     && rm -rf /tmp/npm-*
 
