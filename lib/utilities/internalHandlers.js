const { healthcheckHandler } = require('./healthcheckHandler');
const routeBackbeat = require('../routes/routeBackbeat');
const routeMetadata = require('../routes/routeMetadata');
const { reportHandler } = require('./reportHandler');
const { monitoringHandler } = require('./monitoringHandler');

const internalHandlers = {
    healthcheck: healthcheckHandler,
    backbeat: routeBackbeat,
    report: reportHandler,
<<<<<<< HEAD
    monitoring: monitoringHandler,
=======
    metadata: routeMetadata,
>>>>>>> a89ba6f0
};

module.exports = {
    internalHandlers,
};<|MERGE_RESOLUTION|>--- conflicted
+++ resolved
@@ -8,11 +8,8 @@
     healthcheck: healthcheckHandler,
     backbeat: routeBackbeat,
     report: reportHandler,
-<<<<<<< HEAD
     monitoring: monitoringHandler,
-=======
     metadata: routeMetadata,
->>>>>>> a89ba6f0
 };
 
 module.exports = {
