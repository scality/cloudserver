const async = require('async');
const { errors } = require('arsenal');

const metadata = require('./wrapper');
const BucketInfo = require('arsenal').models.BucketInfo;
const { isBucketAuthorized, isObjAuthorized } =
    require('../api/apiUtils/authorization/permissionChecks');
const bucketShield = require('../api/apiUtils/bucket/bucketShield');

/** getNullVersionFromMaster - retrieves the null version
 * metadata via retrieving the master key
 *
 * Used in the following cases:
 *
 * - master key is non-versioned (and hence is the 'null' version)
 *
 * - the null version is stored in a versioned key and its reference
 *   is in the master key as 'nullVersionId' (compatibility mode with
 *   old null version storage)
 *
 * @param {string} bucketName - name of bucket
 * @param {string} objectKey - name of object key
 * @param {RequestLogger} log - request logger
 * @param {function} cb - callback(err: Error, nullMD: object)
 * @return {undefined}
 */
function getNullVersionFromMaster(bucketName, objectKey, log, cb) {
    async.waterfall([
        next => metadata.getObjectMD(bucketName, objectKey, {}, log, next),
        (masterMD, next) => {
            if (masterMD.isNull || !masterMD.versionId) {
                log.debug('null version is master version');
                return process.nextTick(() => next(null, masterMD));
            }
            if (masterMD.nullVersionId) {
                // the latest version is not the null version, but null version exists
                // NOTE: for backward-compat with old null version scheme
                log.debug('get the null version via nullVersionId');
                const getOptions = {
                    versionId: masterMD.nullVersionId,
                };
                return metadata.getObjectMD(bucketName, objectKey, getOptions, log, next);
            }
            return next(errors.NoSuchKey);
        },
    ], (err, nullMD) => {
        if (err && err.is && err.is.NoSuchKey) {
            log.debug('could not find a null version');
            return cb();
        }
        if (err) {
            log.debug('err getting object MD from metadata', { error: err });
            return cb(err);
        }
        return cb(null, nullMD);
    });
}

/** metadataGetObject - retrieves specified object or version from metadata
 * @param {string} bucketName - name of bucket
 * @param {string} objectKey - name of object key
 * @param {string} [versionId] - version of object to retrieve
 * @param {object} cachedDocuments - cached version of the documents used for
 *                                   abstraction purposes
 * @param {RequestLogger} log - request logger
 * @param {function} cb - callback
 * @return {undefined} - and call callback with err, bucket md and object md
 */
function metadataGetObject(bucketName, objectKey, versionId, cachedDocuments, log, cb) {
    // versionId may be 'null', which asks metadata to fetch the null key specifically
    const options = { versionId, getDeleteMarker: true };
    if (cachedDocuments && cachedDocuments[objectKey]) {
        return cb(null, cachedDocuments[objectKey]);
    }
    return metadata.getObjectMD(bucketName, objectKey, options, log,
        (err, objMD) => {
            if (err) {
                if (err.is && err.is.NoSuchKey && versionId === 'null') {
                    return getNullVersionFromMaster(bucketName, objectKey, log, cb);
                }
                if (err.is && err.is.NoSuchKey) {
                    log.debug('object does not exist in metadata');
                    return cb();
                }
                log.debug('err getting object MD from metadata', { error: err });
                return cb(err);
            }
            return cb(null, objMD);
        });
}

/** metadataGetObjects - retrieves specified object or version from metadata. This
 * method uses cursors, hence is only compatible with a MongoDB DB backend.
 * @param {string} bucketName - name of bucket
 * @param {string} objectsKeys - name of object key
 * @param {RequestLogger} log - request logger
 * @param {function} cb - callback
 * @return {undefined} - and call callback with err, bucket md and object md
 */
function metadataGetObjects(bucketName, objectsKeys, log, cb) {
    const options = { getDeleteMarker: true };
    const objects = objectsKeys.map(objectKey => ({
        key: objectKey ? objectKey.inPlay.key : null,
        params: options,
        versionId: objectKey ? objectKey.versionId : null,
    }));

    // Returned objects are following the following format: { key, doc, versionId }
    // That is required with batching to properly map the objects
    return metadata.getObjectsMD(bucketName, objects, log, (err, objMds) => {
        if (err) {
            log.debug('error getting objects MD from metadata', { error: err });
            return cb(err);
        }

        const result = {};
        objMds.forEach(objMd => {
            if (objMd.doc) {
                result[`${objMd.doc.key}${objMd.versionId}`] = objMd.doc;
            }
        });

        return cb(null, result);
    });
}
/**
 * Validate that a bucket is accessible and authorized to the user,
 * return a specific error code otherwise
 *
 * @param {BucketInfo} bucket - bucket info
 * @param {object} params - function parameters
 * @param {AuthInfo} params.authInfo - AuthInfo class instance, requester's info
 * @param {string} params.requestType - type of request
 * @param {string} [params.preciseRequestType] - precise type of request
 * @param {object} params.request - http request object
 *  @param {RequestLogger} log - request logger
 * @param {object} actionImplicitDenies - identity authorization results
 * @return {ArsenalError|null} returns a validation error, or null if validation OK
 * The following errors may be returned:
 * - NoSuchBucket: bucket is shielded
 * - MethodNotAllowed: requester is not bucket owner and asking for a
 *     bucket policy operation
 * - AccessDenied: bucket is not authorized
 */
function validateBucket(bucket, params, log, actionImplicitDenies = {}) {
    const { authInfo, preciseRequestType, request } = params;
    let requestType = params.requestType;
    if (bucketShield(bucket, requestType)) {
        log.debug('bucket is shielded from request', {
            requestType,
            method: 'validateBucket',
        });
        return errors.NoSuchBucket;
    }
    // if requester is not bucket owner, bucket policy actions should be denied with
    // MethodNotAllowed error
    const onlyOwnerAllowed = ['bucketDeletePolicy', 'bucketGetPolicy', 'bucketPutPolicy'];
    const canonicalID = authInfo.getCanonicalID();
    if (!Array.isArray(requestType)) {
        requestType = [requestType];
    }
    if (bucket.getOwner() !== canonicalID && requestType.some(type => onlyOwnerAllowed.includes(type))) {
        return errors.MethodNotAllowed;
    }
    if (!isBucketAuthorized(bucket, (preciseRequestType || requestType), canonicalID,
        authInfo, log, request, actionImplicitDenies)) {
        log.debug('access denied for user on bucket', { requestType });
        return errors.AccessDenied;
    }
    return null;
}

<<<<<<< HEAD
/** metadataValidateBucketAndObj - retrieve bucket and object md from metadata
 * and check if user is authorized to access them.
 * @param {object} params - function parameters
 * @param {AuthInfo} params.authInfo - AuthInfo class instance, requester's info
 * @param {string} params.bucketName - name of bucket
 * @param {string} params.objectKey - name of object
 * @param {string} [params.versionId] - version id if getting specific version
 * @param {string} params.requestType - type of request
 * @param {object} params.request - http request object
 * @param {RequestLogger} log - request logger
 * @param {function} callback - callback
 * @return {undefined} - and call callback with params err, bucket md
 */
function metadataValidateBucketAndObj(params, log, callback) {
    const { authInfo, bucketName, objectKey, versionId, getDeleteMarker,
            requestType, request } = params;
    async.waterfall([
        next => {
            // versionId may be 'null', which asks metadata to fetch the null key specifically
            const getOptions = { versionId };
            if (getDeleteMarker) {
                getOptions.getDeleteMarker = true;
            }
            return metadata.getBucketAndObjectMD(bucketName, objectKey, getOptions, log, next);
        },
        (getResult, next) => {
            const bucket = getResult.bucket ?
                  BucketInfo.deSerialize(getResult.bucket) : undefined;
            if (!bucket) {
                log.debug('bucketAttrs is undefined', {
                    bucket: bucketName,
                    method: 'metadataValidateBucketAndObj',
                });
                return next(errors.NoSuchBucket);
            }
            const validationError = validateBucket(bucket, params, log);
            if (validationError) {
                return next(validationError, bucket);
            }
            const objMD = getResult.obj ? JSON.parse(getResult.obj) : undefined;
            if (!objMD && versionId === 'null') {
                return getNullVersionFromMaster(bucketName, objectKey, log,
                     (err, nullVer) => next(err, bucket, nullVer));
            }
            return next(null, bucket, objMD);
        },
        (bucket, objMD, next) => {
            const canonicalID = authInfo.getCanonicalID();
            if (!isObjAuthorized(bucket, objMD, requestType, canonicalID, authInfo, log, request)) {
                log.debug('access denied for user on object', { requestType });
                return next(errors.AccessDenied, bucket);
            }
            return next(null, bucket, objMD);
        },
    ], (err, bucket, objMD) => {
        if (err) {
            // still return bucket for cors headers
            return callback(err, bucket);
        }
        return callback(null, bucket, objMD);
    });
}

=======
>>>>>>> cdcdf8ef
/** standardMetadataValidateBucketAndObj - retrieve bucket and object md from metadata
 * and check if user is authorized to access them.
 * @param {object} params - function parameters
 * @param {AuthInfo} params.authInfo - AuthInfo class instance, requester's info
 * @param {string} params.bucketName - name of bucket
 * @param {string} params.objectKey - name of object
 * @param {string} [params.versionId] - version id if getting specific version
 * @param {string} params.requestType - type of request
 * @param {object} params.request - http request object
 * @param {boolean} actionImplicitDenies - identity authorization results
 * @param {RequestLogger} log - request logger
 * @param {function} callback - callback
 * @return {undefined} - and call callback with params err, bucket md
 */
function standardMetadataValidateBucketAndObj(params, actionImplicitDenies, log, callback) {
    const { authInfo, bucketName, objectKey, versionId, getDeleteMarker, request } = params;
    let requestType = params.requestType;
    if (!Array.isArray(requestType)) {
        requestType = [requestType];
    }
    async.waterfall([
        next => {
            // versionId may be 'null', which asks metadata to fetch the null key specifically
            const getOptions = { versionId };
            if (getDeleteMarker) {
                getOptions.getDeleteMarker = true;
            }
            return metadata.getBucketAndObjectMD(bucketName, objectKey, getOptions, log, (err, getResult) => {
                if (err) {
                    // if some implicit iamAuthzResults, return AccessDenied
                    // before leaking any state information
                    if (actionImplicitDenies && Object.values(actionImplicitDenies).some(v => v === true)) {
                        return next(errors.AccessDenied);
                    }
                    return next(err);
                }
                return next(null, getResult);
            });
        },
        (getResult, next) => {
            const bucket = getResult.bucket ?
                  BucketInfo.deSerialize(getResult.bucket) : undefined;
            if (!bucket) {
                log.debug('bucketAttrs is undefined', {
                    bucket: bucketName,
                    method: 'metadataValidateBucketAndObj',
                });
                return next(errors.NoSuchBucket);
            }
            const validationError = validateBucket(bucket, params, log, actionImplicitDenies);
            if (validationError) {
                return next(validationError, bucket);
            }
            const objMD = getResult.obj ? JSON.parse(getResult.obj) : undefined;
            if (!objMD && versionId === 'null') {
                return getNullVersionFromMaster(bucketName, objectKey, log,
                     (err, nullVer) => next(err, bucket, nullVer));
            }
            return next(null, bucket, objMD);
        },
        (bucket, objMD, next) => {
            const canonicalID = authInfo.getCanonicalID();
            if (!isObjAuthorized(bucket, objMD, requestType, canonicalID, authInfo, log, request,
                actionImplicitDenies)) {
                log.debug('access denied for user on object', { requestType });
                return next(errors.AccessDenied, bucket);
            }
            return next(null, bucket, objMD);
        },
    ], (err, bucket, objMD) => {
        if (err) {
            // still return bucket for cors headers
            return callback(err, bucket);
        }
        return callback(null, bucket, objMD);
    });
}

<<<<<<< HEAD
/** metadataValidateBucket - retrieve bucket from metadata and check if user
 * is authorized to access it
 * @param {object} params - function parameters
 * @param {AuthInfo} params.authInfo - AuthInfo class instance, requester's info
 * @param {string} params.bucketName - name of bucket
 * @param {string} params.requestType - type of request
 * @param {string} params.request - http request object
 * @param {RequestLogger} log - request logger
 * @param {function} callback - callback
 * @return {undefined} - and call callback with params err, bucket md
 */
function metadataValidateBucket(params, log, callback) {
    const { bucketName } = params;
    return metadata.getBucket(bucketName, log, (err, bucket) => {
        if (err) {
            log.debug('metadata getbucket failed', { error: err });
            return callback(err);
        }
        const validationError = validateBucket(bucket, params, log);
        return callback(validationError, bucket);
=======
/** metadataGetBucket - retrieves bucket from metadata, returning error if
 * bucket is shielded
 * @param {string} requestType - type of request
 * @param {string} bucketName - name of bucket
 * @param {RequestLogger} log - request logger
 * @param {function} cb - callback
 * @return {undefined} - and call callback with err, bucket md
 */
function metadataGetBucket(requestType, bucketName, log, cb) {
    return metadata.getBucket(bucketName, log, (err, bucket) => {
        if (err) {
            log.debug('metadata getbucket failed', { error: err });
            return cb(err);
        }
        if (bucketShield(bucket, requestType)) {
            log.debug('bucket is shielded from request', {
                requestType,
                method: 'metadataGetBucketAndObject',
            });
            return cb(errors.NoSuchBucket);
        }
        log.trace('found bucket in metadata');
        return cb(null, bucket);
>>>>>>> cdcdf8ef
    });
}

/** standardMetadataValidateBucket - retrieve bucket from metadata and check if user
 * is authorized to access it
 * @param {object} params - function parameters
 * @param {AuthInfo} params.authInfo - AuthInfo class instance, requester's info
 * @param {string} params.bucketName - name of bucket
 * @param {string} params.requestType - type of request
 * @param {string} params.request - http request object
 * @param {boolean} actionImplicitDenies - identity authorization results
 * @param {RequestLogger} log - request logger
 * @param {function} callback - callback
 * @return {undefined} - and call callback with params err, bucket md
 */
function standardMetadataValidateBucket(params, actionImplicitDenies, log, callback) {
    const { bucketName } = params;
    return metadata.getBucket(bucketName, log, (err, bucket) => {
        if (err) {
            // if some implicit actionImplicitDenies, return AccessDenied before
            // leaking any state information
            if (actionImplicitDenies && Object.values(actionImplicitDenies).some(v => v === true)) {
                return callback(errors.AccessDenied);
            }
            log.debug('metadata getbucket failed', { error: err });
            return callback(err);
        }
        const validationError = validateBucket(bucket, params, log, actionImplicitDenies);
        return callback(validationError, bucket);
    });
}

module.exports = {
    validateBucket,
<<<<<<< HEAD
    metadataGetObject,
    metadataGetObjects,
    metadataValidateBucketAndObj,
=======
>>>>>>> cdcdf8ef
    standardMetadataValidateBucketAndObj,
    standardMetadataValidateBucket,
};<|MERGE_RESOLUTION|>--- conflicted
+++ resolved
@@ -170,7 +170,6 @@
     return null;
 }
 
-<<<<<<< HEAD
 /** metadataValidateBucketAndObj - retrieve bucket and object md from metadata
  * and check if user is authorized to access them.
  * @param {object} params - function parameters
@@ -234,8 +233,6 @@
     });
 }
 
-=======
->>>>>>> cdcdf8ef
 /** standardMetadataValidateBucketAndObj - retrieve bucket and object md from metadata
  * and check if user is authorized to access them.
  * @param {object} params - function parameters
@@ -314,7 +311,6 @@
     });
 }
 
-<<<<<<< HEAD
 /** metadataValidateBucket - retrieve bucket from metadata and check if user
  * is authorized to access it
  * @param {object} params - function parameters
@@ -335,31 +331,6 @@
         }
         const validationError = validateBucket(bucket, params, log);
         return callback(validationError, bucket);
-=======
-/** metadataGetBucket - retrieves bucket from metadata, returning error if
- * bucket is shielded
- * @param {string} requestType - type of request
- * @param {string} bucketName - name of bucket
- * @param {RequestLogger} log - request logger
- * @param {function} cb - callback
- * @return {undefined} - and call callback with err, bucket md
- */
-function metadataGetBucket(requestType, bucketName, log, cb) {
-    return metadata.getBucket(bucketName, log, (err, bucket) => {
-        if (err) {
-            log.debug('metadata getbucket failed', { error: err });
-            return cb(err);
-        }
-        if (bucketShield(bucket, requestType)) {
-            log.debug('bucket is shielded from request', {
-                requestType,
-                method: 'metadataGetBucketAndObject',
-            });
-            return cb(errors.NoSuchBucket);
-        }
-        log.trace('found bucket in metadata');
-        return cb(null, bucket);
->>>>>>> cdcdf8ef
     });
 }
 
@@ -394,12 +365,10 @@
 
 module.exports = {
     validateBucket,
-<<<<<<< HEAD
     metadataGetObject,
     metadataGetObjects,
     metadataValidateBucketAndObj,
-=======
->>>>>>> cdcdf8ef
+    metadataValidateBucket,
     standardMetadataValidateBucketAndObj,
     standardMetadataValidateBucket,
 };