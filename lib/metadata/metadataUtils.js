--- conflicted
+++ resolved
@@ -56,14 +56,7 @@
     });
 }
 
-<<<<<<< HEAD
 /** metadataGetObject - retrieves specified object or version from metadata
-=======
-/** metadataGetBucketAndObject - retrieves bucket and specified version
- * NOTE: If the value of `versionId` param is 'null', this function returns the
- * master version objMD. The null version object md must be retrieved in a
- * separate step using the master object md: see getNullVersion().
->>>>>>> e590b476
  * @param {string} bucketName - name of bucket
  * @param {string} objectKey - name of object key
  * @param {string} [versionId] - version of object to retrieve
@@ -73,7 +66,6 @@
  * @param {function} cb - callback
  * @return {undefined} - and call callback with err, bucket md and object md
  */
-<<<<<<< HEAD
 function metadataGetObject(bucketName, objectKey, versionId, cachedDocuments, log, cb) {
     // versionId may be 'null', which asks metadata to fetch the null key specifically
     const options = { versionId, getDeleteMarker: true };
@@ -82,17 +74,6 @@
     }
     return metadata.getObjectMD(bucketName, objectKey, options, log,
         (err, objMD) => {
-=======
-function metadataGetBucketAndObject(bucketName, objectKey,
-    versionId, log, cb) {
-    const options = {
-        // if attempting to get 'null' version, must retrieve null version id
-        // from most current object md (versionId = undefined)
-        versionId: versionId === 'null' ? undefined : versionId,
-    };
-    return metadata.getBucketAndObjectMD(bucketName, objectKey, options, log,
-        (err, data) => {
->>>>>>> e590b476
             if (err) {
                 if (err.is && err.is.NoSuchKey && versionId === 'null') {
                     return getNullVersionFromMaster(bucketName, objectKey, log, cb);
@@ -104,99 +85,8 @@
                 log.debug('err getting object MD from metadata', { error: err });
                 return cb(err);
             }
-<<<<<<< HEAD
             return cb(null, objMD);
-=======
-            const bucket = data.bucket ? BucketInfo.deSerialize(data.bucket) :
-                undefined;
-            const obj = data.obj ? JSON.parse(data.obj) : undefined;
-            if (!bucket) {
-                log.debug('bucketAttrs is undefined', {
-                    bucket: bucketName,
-                    method: 'metadataGetBucketAndObject',
-                });
-                return cb(errors.NoSuchBucket);
-            }
-            log.trace('found bucket in metadata');
-            return cb(null, bucket, obj);
->>>>>>> e590b476
         });
-}
-
-/** metadataGetObjects - retrieves specified object or version from metadata. This
- * method uses cursors, hence is only compatible with a MongoDB DB backend.
- * @param {string} bucketName - name of bucket
- * @param {string} objectsKeys - name of object key
- * @param {RequestLogger} log - request logger
- * @param {function} cb - callback
- * @return {undefined} - and call callback with err, bucket md and object md
- */
-function metadataGetObjects(bucketName, objectsKeys, log, cb) {
-    const options = { getDeleteMarker: true };
-    const objects = objectsKeys.map(objectKey => ({
-        key: objectKey ? objectKey.inPlay.key : null,
-        params: options,
-        versionId: objectKey ? objectKey.versionId : null,
-    }));
-
-    // Returned objects are following the following format: { key, doc, versionId }
-    // That is required with batching to properly map the objects
-    return metadata.getObjectsMD(bucketName, objects, log, (err, objMds) => {
-        if (err) {
-            log.debug('error getting objects MD from metadata', { error: err });
-            return cb(err);
-        }
-
-        const result = {};
-        objMds.forEach(objMd => {
-            if (objMd.doc) {
-                result[`${objMd.doc.key}${objMd.versionId}`] = objMd.doc;
-            }
-        });
-
-        return cb(null, result);
-    });
-}
-/**
- * Validate that a bucket is accessible and authorized to the user,
- * return a specific error code otherwise
- *
- * @param {BucketInfo} bucket - bucket info
- * @param {object} params - function parameters
- * @param {AuthInfo} params.authInfo - AuthInfo class instance, requester's info
- * @param {string} params.requestType - type of request
- * @param {string} [params.preciseRequestType] - precise type of request
- * @param {object} params.request - http request object
- * @param {RequestLogger} log - request logger
- * @return {ArsenalError|null} returns a validation error, or null if validation OK
- * The following errors may be returned:
- * - NoSuchBucket: bucket is shielded
- * - MethodNotAllowed: requester is not bucket owner and asking for a
- *     bucket policy operation
- * - AccessDenied: bucket is not authorized
- */
-function validateBucket(bucket, params, log) {
-    const { authInfo, requestType, preciseRequestType, request } = params;
-    if (bucketShield(bucket, requestType)) {
-        log.debug('bucket is shielded from request', {
-            requestType,
-            method: 'validateBucket',
-        });
-        return errors.NoSuchBucket;
-    }
-    // if requester is not bucket owner, bucket policy actions should be denied with
-    // MethodNotAllowed error
-    const onlyOwnerAllowed = ['bucketDeletePolicy', 'bucketGetPolicy', 'bucketPutPolicy'];
-    const canonicalID = authInfo.getCanonicalID();
-    if (bucket.getOwner() !== canonicalID && onlyOwnerAllowed.includes(requestType)) {
-        return errors.MethodNotAllowed;
-    }
-    if (!isBucketAuthorized(bucket, (preciseRequestType || requestType), canonicalID,
-                            authInfo, log, request)) {
-        log.debug('access denied for user on bucket', { requestType });
-        return errors.AccessDenied;
-    }
-    return null;
 }
 /**
  * Validate that a bucket is accessible and authorized to the user,
@@ -246,6 +136,41 @@
 }
 
 
+/** metadataGetObjects - retrieves specified object or version from metadata. This
+ * method uses cursors, hence is only compatible with a MongoDB DB backend.
+ * @param {string} bucketName - name of bucket
+ * @param {string} objectsKeys - name of object key
+ * @param {RequestLogger} log - request logger
+ * @param {function} cb - callback
+ * @return {undefined} - and call callback with err, bucket md and object md
+ */
+function metadataGetObjects(bucketName, objectsKeys, log, cb) {
+    const options = { getDeleteMarker: true };
+    const objects = objectsKeys.map(objectKey => ({
+        key: objectKey ? objectKey.inPlay.key : null,
+        params: options,
+        versionId: objectKey ? objectKey.versionId : null,
+    }));
+
+    // Returned objects are following the following format: { key, doc, versionId }
+    // That is required with batching to properly map the objects
+    return metadata.getObjectsMD(bucketName, objects, log, (err, objMds) => {
+        if (err) {
+            log.debug('error getting objects MD from metadata', { error: err });
+            return cb(err);
+        }
+
+        const result = {};
+        objMds.forEach(objMd => {
+            if (objMd.doc) {
+                result[`${objMd.doc.key}${objMd.versionId}`] = objMd.doc;
+            }
+        });
+
+        return cb(null, result);
+    });
+}
+
 /** metadataValidateBucketAndObj - retrieve bucket and object md from metadata
  * and check if user is authorized to access them.
  * @param {object} params - function parameters
@@ -255,12 +180,10 @@
  * @param {string} [params.versionId] - version id if getting specific version
  * @param {string} params.requestType - type of request
  * @param {object} params.request - http request object
- * @param {boolean} actionImplicitDenies - identity authorization results
  * @param {RequestLogger} log - request logger
  * @param {function} callback - callback
  * @return {undefined} - and call callback with params err, bucket md
  */
-<<<<<<< HEAD
 function metadataValidateBucketAndObj(params, log, callback) {
     const { authInfo, bucketName, objectKey, versionId, getDeleteMarker,
             requestType, request } = params;
@@ -291,39 +214,89 @@
             if (!objMD && versionId === 'null') {
                 return getNullVersionFromMaster(bucketName, objectKey, log,
                      (err, nullVer) => next(err, bucket, nullVer));
-=======
+            }
+            return next(null, bucket, objMD);
+        },
+        (bucket, objMD, next) => {
+            const canonicalID = authInfo.getCanonicalID();
+            if (!isObjAuthorized(bucket, objMD, requestType, canonicalID, authInfo, log, request)) {
+                log.debug('access denied for user on object', { requestType });
+                return next(errors.AccessDenied, bucket);
+            }
+            return next(null, bucket, objMD);
+        },
+    ], (err, bucket, objMD) => {
+        if (err) {
+            // still return bucket for cors headers
+            return callback(err, bucket);
+        }
+        return callback(null, bucket, objMD);
+    });
+}
+
+/** metadataValidateBucketAndObj - retrieve bucket and object md from metadata
+ * and check if user is authorized to access them.
+ * @param {object} params - function parameters
+ * @param {AuthInfo} params.authInfo - AuthInfo class instance, requester's info
+ * @param {string} params.bucketName - name of bucket
+ * @param {string} params.objectKey - name of object
+ * @param {string} [params.versionId] - version id if getting specific version
+ * @param {string} params.requestType - type of request
+ * @param {object} params.request - http request object
+ * @param {boolean} actionImplicitDenies - identity authorization results
+ * @param {RequestLogger} log - request logger
+ * @param {function} callback - callback
+ * @return {undefined} - and call callback with params err, bucket md
+ */
 function standardMetadataValidateBucketAndObj(params, actionImplicitDenies, log, callback) {
-    const { authInfo, bucketName, objectKey, versionId, request } = params;
+    const { authInfo, bucketName, objectKey, versionId, getDeleteMarker, request } = params;
     let requestType = params.requestType;
     if (!Array.isArray(requestType)) {
         requestType = [requestType];
     }
     async.waterfall([
-        next => metadataGetBucketAndObject(bucketName,
-            objectKey, versionId, log, (err, bucket, objMD) => {
+        next => {
+            // versionId may be 'null', which asks metadata to fetch the null key specifically
+            const getOptions = { versionId };
+            if (getDeleteMarker) {
+                getOptions.getDeleteMarker = true;
+            }
+            return metadata.getBucketAndObjectMD(bucketName, objectKey, getOptions, log, (err, getResult) => {
                 if (err) {
+                    // if some implicit iamAuthzResults, return AccessDenied
+                    // before leaking any state information
                     if (actionImplicitDenies && Object.values(actionImplicitDenies).some(v => v === true)) {
                         return next(errors.AccessDenied);
                     }
                     return next(err);
                 }
-                return next(null, bucket, objMD);
-            }),
-        (bucket, objMD, next) => {
+                return next(null, getResult);
+            });
+        },
+        (getResult, next) => {
+            const bucket = getResult.bucket ?
+                  BucketInfo.deSerialize(getResult.bucket) : undefined;
+            if (!bucket) {
+                log.debug('bucketAttrs is undefined', {
+                    bucket: bucketName,
+                    method: 'metadataValidateBucketAndObj',
+                });
+                return next(errors.NoSuchBucket);
+            }
             const validationError = validateBucket(bucket, params, log, actionImplicitDenies);
             if (validationError) {
                 return next(validationError, bucket);
             }
-            if (objMD && versionId === 'null') {
-                return getNullVersion(objMD, bucketName, objectKey, log,
-                    (err, nullVer) => next(err, bucket, nullVer));
+            const objMD = getResult.obj ? JSON.parse(getResult.obj) : undefined;
+            if (!objMD && versionId === 'null') {
+                return getNullVersionFromMaster(bucketName, objectKey, log,
+                     (err, nullVer) => next(err, bucket, nullVer));
             }
             return next(null, bucket, objMD);
         },
         (bucket, objMD, next) => {
             const canonicalID = authInfo.getCanonicalID();
-            if (!isObjAuthorized(bucket, objMD, requestType, canonicalID, authInfo,
-                log, request, actionImplicitDenies)) {
+            if (!isObjAuthorized(bucket, objMD, requestType, canonicalID, authInfo, log, request, actionImplicitDenies)) {
                 log.debug('access denied for user on object', { requestType });
                 return next(errors.AccessDenied, bucket);
             }
@@ -331,88 +304,12 @@
         },
     ], (err, bucket, objMD) => {
         if (err) {
-            return callback(err, bucket);
-        }
-        return callback(null, bucket, objMD);
-    });
-}
-
-
-function metadataValidateBucketAndObj(params, log, callback) {
-    const { authInfo, bucketName, objectKey, versionId, request } = params;
-    let requestType = params.requestType;
-    if (!Array.isArray(requestType)) {
-        requestType = [requestType];
-    }
-    async.waterfall([
-        next => metadataGetBucketAndObject(bucketName,
-            objectKey, versionId, log, (err, bucket, objMD) => {
-                if (err) {
-                    return next(err);
-                }
-                return next(null, bucket, objMD);
-            }),
-        (bucket, objMD, next) => {
-            const validationError = validateBucket(bucket, params, log);
-            if (validationError) {
-                return next(validationError, bucket);
-            }
-            if (objMD && versionId === 'null') {
-                return getNullVersion(objMD, bucketName, objectKey, log,
-                    (err, nullVer) => next(err, bucket, nullVer));
->>>>>>> e590b476
-            }
-            return next(null, bucket, objMD);
-        },
-        (bucket, objMD, next) => {
-            const canonicalID = authInfo.getCanonicalID();
-<<<<<<< HEAD
-            if (!isObjAuthorized(bucket, objMD, requestType, canonicalID, authInfo, log, request)) {
-=======
-            if (!isObjAuthorized(bucket, objMD, requestType, canonicalID, authInfo,
-                log, request)) {
->>>>>>> e590b476
-                log.debug('access denied for user on object', { requestType });
-                return next(errors.AccessDenied, bucket);
-            }
-            return next(null, bucket, objMD);
-        },
-    ], (err, bucket, objMD) => {
-        if (err) {
             // still return bucket for cors headers
             return callback(err, bucket);
         }
         return callback(null, bucket, objMD);
     });
 }
-<<<<<<< HEAD
-=======
-/** metadataGetBucket - retrieves bucket from metadata, returning error if
- * bucket is shielded
- * @param {string} requestType - type of request
- * @param {string} bucketName - name of bucket
- * @param {RequestLogger} log - request logger
- * @param {function} cb - callback
- * @return {undefined} - and call callback with err, bucket md
- */
-function metadataGetBucket(requestType, bucketName, log, cb) {
-    return metadata.getBucket(bucketName, log, (err, bucket) => {
-        if (err) {
-            log.debug('metadata getbucket failed', { error: err });
-            return cb(err);
-        }
-        if (bucketShield(bucket, requestType)) {
-            log.debug('bucket is shielded from request', {
-                requestType,
-                method: 'metadataGetBucketAndObject',
-            });
-            return cb(errors.NoSuchBucket);
-        }
-        log.trace('found bucket in metadata');
-        return cb(null, bucket);
-    });
-}
->>>>>>> e590b476
 
 /** metadataValidateBucket - retrieve bucket from metadata and check if user
  * is authorized to access it
@@ -421,39 +318,47 @@
  * @param {string} params.bucketName - name of bucket
  * @param {string} params.requestType - type of request
  * @param {string} params.request - http request object
- * @param {boolean} actionImplicitDenies - identity authorization results
  * @param {RequestLogger} log - request logger
  * @param {function} callback - callback
  * @return {undefined} - and call callback with params err, bucket md
  */
-<<<<<<< HEAD
 function metadataValidateBucket(params, log, callback) {
     const { bucketName } = params;
     return metadata.getBucket(bucketName, log, (err, bucket) => {
-=======
-function standardMetadataValidateBucket(params, actionImplicitDenies, log, callback) {
-    const { bucketName, requestType } = params;
-    return metadataGetBucket(requestType, bucketName, log, (err, bucket) => {
->>>>>>> e590b476
         if (err) {
             log.debug('metadata getbucket failed', { error: err });
             return callback(err);
         }
-<<<<<<< HEAD
-=======
+        const validationError = validateBucket(bucket, params, log);
+        return callback(validationError, bucket);
+    });
+}
+
+/** metadataValidateBucket - retrieve bucket from metadata and check if user
+ * is authorized to access it
+ * @param {object} params - function parameters
+ * @param {AuthInfo} params.authInfo - AuthInfo class instance, requester's info
+ * @param {string} params.bucketName - name of bucket
+ * @param {string} params.requestType - type of request
+ * @param {string} params.request - http request object
+ * @param {boolean} actionImplicitDenies - identity authorization results
+ * @param {RequestLogger} log - request logger
+ * @param {function} callback - callback
+ * @return {undefined} - and call callback with params err, bucket md
+ */
+function standardMetadataValidateBucket(params, actionImplicitDenies, log, callback) {
+    const { bucketName } = params;
+    return metadata.getBucket(bucketName, log, (err, bucket) => {
+        if (err) {
+            // if some implicit actionImplicitDenies, return AccessDenied before
+            // leaking any state information
+            if (actionImplicitDenies && Object.values(actionImplicitDenies).some(v => v === true)) {
+                return callback(errors.AccessDenied);
+            }
+            log.debug('metadata getbucket failed', { error: err });
+            return callback(err);
+        }
         const validationError = validateBucket(bucket, params, log, actionImplicitDenies);
-        return callback(validationError, bucket);
-    });
-}
-
-function metadataValidateBucket(params, log, callback) {
-    const { bucketName, requestType } = params;
-    return metadataGetBucket(requestType, bucketName, log, (err, bucket) => {
-        if (err) {
-            return callback(err);
-        }
->>>>>>> e590b476
-        const validationError = validateBucket(bucket, params, log);
         return callback(validationError, bucket);
     });
 }
@@ -461,11 +366,7 @@
 module.exports = {
     validateBucket,
     metadataGetObject,
-<<<<<<< HEAD
     metadataGetObjects,
-=======
-    validateBucket,
->>>>>>> e590b476
     metadataValidateBucketAndObj,
     standardMetadataValidateBucketAndObj,
     metadataValidateBucket,
