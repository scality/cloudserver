--- conflicted
+++ resolved
@@ -203,15 +203,8 @@
             return next(null, bucket, objMD);
         },
         function checkObjectAuth(bucket, objMD, next) {
-<<<<<<< HEAD
-            if (!objMD) {
-                return next(null, bucket);
-            }
             if (!isObjAuthorized(bucket, objMD, requestType, canonicalID,
             authInfo, log)) {
-=======
-            if (!isObjAuthorized(bucket, objMD, requestType, canonicalID)) {
->>>>>>> 81ba70b5
                 log.debug('access denied for user on object', { requestType });
                 return next(errors.AccessDenied, bucket);
             }
