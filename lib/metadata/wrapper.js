import BucketClientInterface from './bucketclient/backend';
import BucketFileInterface from './bucketfile/backend';
import BucketInfo from './BucketInfo';
import inMemory from './in_memory/backend';
import AntidoteInterface from './antidote/backend';
import config from '../Config';
import indexClient from '../indexClient/indexClient'
import async from 'async'

let client;
let implName;

if (config.backends.metadata === 'mem') {
    client = inMemory;
    implName = 'memorybucket';
} else if (config.backends.metadata === 'file') {
    client = new BucketFileInterface();
    implName = 'bucketfile';
} else if (config.backends.metadata === 'scality') {
    client = new BucketClientInterface();
    implName = 'bucketclient';
} else if (config.backends.metadata === 'antidote') {
    client = new AntidoteInterface();
    implName = 'antidote';
}

function getQueryResults(params, objName, callback) {
    let { bucketName, prefix, marker, maxKeys, delimiter, log, cb} = params;
    client.getObject(bucketName, objName, log, (err, data) => {
        if (err) {
            callback(err, null);
        }
        callback(null, {key: objName, value: {
            LastModified: data['last-modified'],
            ETag: data['content-md5'],
            StorageClass: data['x-amz-storage-class'],
            Owner: {
                ID: data['owner-id'],
                DisplayName: data['owner-display-name']
            },
            Size: data['content-length'],
            Initiated: undefined,
            Initiator: undefined,
            EventualStorageBucket: undefined,
            partLocations: undefined,
            creationDate: undefined
        }});
    });
}

const metadata = {
    createBucket: (bucketName, bucketMD, log, cb) => {
        log.debug('creating bucket in metadata');
        client.createBucket(bucketName, bucketMD, log, err => {
            if (err) {
                log.warn('error from metadata', { implName, error: err });
                return cb(err);
            }
            log.trace('bucket created in metadata');
            return cb(err);
        });
    },

    updateBucket: (bucketName, bucketMD, log, cb) => {
        log.debug('updating bucket in metadata');
        client.putBucketAttributes(bucketName, bucketMD, log, err => {
            if (err) {
                log.warn('error from metadata', { implName, error: err });
                return cb(err);
            }
            log.trace('bucket updated in metadata');
            return cb(err);
        });
    },

    getBucket: (bucketName, log, cb) => {
        log.debug('getting bucket from metadata');
        client.getBucketAttributes(bucketName, log, (err, data) => {
            if (err) {
                log.debug('error from metadata', { implName, error: err });
                return cb(err);
            }
            log.trace('bucket retrieved from metadata');
            return cb(err, BucketInfo.fromObj(data));
        });
    },

    deleteBucket: (bucketName, log, cb) => {
        log.debug('deleting bucket from metadata');
        client.deleteBucket(bucketName, log, err => {
            if (err) {
                log.debug('error from metadata', { implName, error: err });
                return cb(err);
            }
            log.debug('Deleted bucket from Metadata');
            return cb(err);
        });
    },

    putObjectMD: (bucketName, objName, objVal, log, cb, params) => {
        log.debug('putting object in metdata');
        client.putObject(bucketName, objName, objVal, log, err => {
            if (err) {
                log.warn('error from metadata', { implName, error: err });
                return cb(err);
            }
            log.debug('object successfully put in metadata');
            if (config.userMetaIndexing || config.systemMetaIndexing) {
                if (objName.indexOf('..|..') !== -1) {
                    return cb(err);
                }
                indexClient.putObjectMD(bucketName, objName, objVal);
            }
            return cb(err);
        }, params);
    },

    getBucketAndObjectMD: (bucketName, objName, log, cb, params) => {
        log.debug('getting bucket and object from metadata',
                  { database: bucketName, object: objName });
        client.getBucketAndObject(bucketName, objName, log, (err, data) => {
            if (err) {
                log.debug('error from metadata', { implName, err });
                return cb(err);
            }
            log.debug('bucket and object retrieved from metadata',
                      { database: bucketName, object: objName });
            return cb(err, data);
        }, params);
    },

    getObjectMD: (bucketName, objName, log, cb, params) => {
        log.debug('getting object from metadata');
        client.getObject(bucketName, objName, log, (err, data) => {
            if (err) {
                log.warn('error from metadata', { implName, err });
                return cb(err);
            }
            log.debug('object retrieved from metadata');
            return cb(err, data);
        }, params);
    },

    deleteObjectMD: (bucketName, objName, log, cb, params) => {
        log.debug('deleting object from metadata');
        client.deleteObject(bucketName, objName, log, err => {
            if (err) {
                log.warn('error from metadata', { implName, err });
                return cb(err);
            }
            log.debug('object deleted from metadata');
            if (config.userMetaIndexing || config.systemMetaIndexing) {
                indexClient.deleteObjectMD(bucketName, objName);
            }
            return cb(err);
        }, params);
    },

<<<<<<< HEAD
    listObject: (bucketName, query, prefix, marker, delimiter, maxKeys,
    log, cb) => {
        if (query) {
            indexClient.listObject(bucketName, query, prefix, marker, delimiter, maxKeys, cb);
        }
        else {
            client
                .listObject(bucketName, { prefix, marker, maxKeys, delimiter },
                        log, (err, data) => {
                            log.debug('getting object listing from metadata');
                            if (err) {
                                log.warn('error from metadata', { implName, err });
                                return cb(err);
                            }
                            log.debug('object listing retrieved from metadata');
                            return cb(err, data);
                        });
        }
    },

    respondQueryGetMD: (result, params) => {
        async.map(result, getQueryResults.bind(null, params), function(err, res) {
            const response = {
                IsTruncated: false,
                NextMarker: params.marker,
                CommonPrefixes: [],
                MaxKeys: 10,
                Contents: res
            }
            return params.cb(err, response);
        });
    },

    respondQueryFilter: (result, params) => {
        let { bucketName, prefix, marker, maxKeys, delimiter, log, cb} = params;
        client.listObject(bucketName, { prefix, marker, maxKeys, delimiter },
            log, (err, data) => {
                if (err) {
                    return cb(err);
                }
                data.Contents = data.Contents.filter(elem => {
                    return result.indexOf(elem.key) !== -1;
                });
                return cb(err, data);
            });
=======
    listObject: (bucketName, listingParams, log, cb) => {
        client
            .listObject(bucketName, listingParams,
                    log, (err, data) => {
                        log.debug('getting object listing from metadata');
                        if (err) {
                            log.warn('error from metadata', { implName, err });
                            return cb(err);
                        }
                        log.debug('object listing retrieved from metadata');
                        return cb(err, data);
                    });
>>>>>>> a2c24368
    },

    listMultipartUploads: (bucketName, listingParams, log, cb) => {
        client.listMultipartUploads(bucketName, listingParams, log,
            (err, data) => {
                log.debug('getting mpu listing from metadata');
                if (err) {
                    log.warn('error from metadata', { implName, err });
                    return cb(err);
                }
                log.debug('mpu listing retrieved from metadata');
                return cb(err, data);
            });
    },

    switch: newClient => {
        client = newClient;
    },

    checkHealth: (log, cb) => {
        if (!client.checkHealth) {
            const defResp = {};
            defResp[implName] = { code: 200, message: 'OK' };
            return cb(null, defResp);
        }
        return client.checkHealth(implName, log, cb);
    },
};

export default metadata;<|MERGE_RESOLUTION|>--- conflicted
+++ resolved
@@ -156,24 +156,21 @@
         }, params);
     },
 
-<<<<<<< HEAD
-    listObject: (bucketName, query, prefix, marker, delimiter, maxKeys,
-    log, cb) => {
-        if (query) {
-            indexClient.listObject(bucketName, query, prefix, marker, delimiter, maxKeys, cb);
-        }
-        else {
+    listObject: (bucketName, listingParams, log, cb) => {
+        if (listingParams.query) {
+            indexClient.listObject(bucketName, listingParams.query, listingParams.prefix, listingParams.marker,listingParams.delimiter, listingParams.maxKeys, cb);
+        } else {
             client
-                .listObject(bucketName, { prefix, marker, maxKeys, delimiter },
-                        log, (err, data) => {
-                            log.debug('getting object listing from metadata');
-                            if (err) {
-                                log.warn('error from metadata', { implName, err });
-                                return cb(err);
-                            }
-                            log.debug('object listing retrieved from metadata');
-                            return cb(err, data);
-                        });
+            .listObject(bucketName, listingParams,
+                    log, (err, data) => {
+                        log.debug('getting object listing from metadata');
+                        if (err) {
+                            log.warn('error from metadata', { implName, err });
+                            return cb(err);
+                        }
+                        log.debug('object listing retrieved from metadata');
+                        return cb(err, data);
+                    });
         }
     },
 
@@ -202,20 +199,6 @@
                 });
                 return cb(err, data);
             });
-=======
-    listObject: (bucketName, listingParams, log, cb) => {
-        client
-            .listObject(bucketName, listingParams,
-                    log, (err, data) => {
-                        log.debug('getting object listing from metadata');
-                        if (err) {
-                            log.warn('error from metadata', { implName, err });
-                            return cb(err);
-                        }
-                        log.debug('object listing retrieved from metadata');
-                        return cb(err, data);
-                    });
->>>>>>> a2c24368
     },
 
     listMultipartUploads: (bucketName, listingParams, log, cb) => {
