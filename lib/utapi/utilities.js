const http = require('http');
const https = require('https');
const commander = require('commander');
const { auth } = require('arsenal');
const { UtapiClient, utapiVersion } = require('utapi');
const logger = require('../utilities/logger');
const _config = require('../Config').config;
<<<<<<< HEAD

const utapiConfig = _config.utapi &&
    Object.assign({}, _config.utapi, { redis: _config.redis });

const utapi = new UtapiClient(utapiConfig); // setup utapi client
=======
// setup utapi client
const enableClient = utapiVersion === 2 || !!_config.utapi;
const utapi = new UtapiClient({
    ..._config.utapi,
    tls: _config.certFilePaths,
    enableClient
});
>>>>>>> 604e94ff

const bucketOwnerMetrics = [
    'completeMultipartUpload',
    'multiObjectDelete',
    'abortMultipartUpload',
    'copyObject',
    'deleteObject',
    'putObject',
    'uploadPartCopy',
    'uploadPart',
];

function evalAuthInfo(authInfo, canonicalID, action) {
    let accountId = authInfo.getCanonicalID();
    let userId = authInfo.isRequesterAnIAMUser() ?
        authInfo.getShortid() : undefined;
    // If action impacts 'numberOfObjectsStored' or 'storageUtilized' metric
    // only the bucket owner account's metrics should be updated
    const canonicalIdMatch = authInfo.getCanonicalID() === canonicalID;
    if (bucketOwnerMetrics.includes(action) && !canonicalIdMatch) {
        accountId = canonicalID;
        userId = undefined;
    }
    return {
        accountId,
        userId,
    };
}

function _listMetrics(host,
                      port,
                      metric,
                      metricType,
                      timeRange,
                      accessKey,
                      secretKey,
                      verbose,
                      recent,
                      ssl) {
    const listAction = recent ? 'ListRecentMetrics' : 'ListMetrics';
    const options = {
        host,
        port,
        method: 'POST',
        path: `/${metric}?Action=${listAction}`,
        headers: {
            'content-type': 'application/json',
            'cache-control': 'no-cache',
        },
        rejectUnauthorized: false,
    };
    const transport = ssl ? https : http;
    const request = transport.request(options, response => {
        if (verbose) {
            logger.info('response status code', {
                statusCode: response.statusCode,
            });
            logger.info('response headers', { headers: response.headers });
        }
        const body = [];
        response.setEncoding('utf8');
        response.on('data', chunk => body.push(chunk));
        response.on('end', () => {
            const responseBody = JSON.parse(body.join(''));
            if (response.statusCode >= 200 && response.statusCode < 300) {
                process.stdout.write(JSON.stringify(responseBody, null, 2));
                process.stdout.write('\n');
                process.exit(0);
            } else {
                logger.error('request failed with HTTP Status ', {
                    statusCode: response.statusCode,
                    body: responseBody,
                });
                process.exit(1);
            }
        });
    });
    // TODO: cleanup with refactor of generateV4Headers
    request.path = `/${metric}`;
    auth.client.generateV4Headers(request, { Action: listAction },
        accessKey, secretKey, 's3');
    request.path = `/${metric}?Action=${listAction}`;
    if (verbose) {
        logger.info('request headers', { headers: request._headers });
    }
    // If recent listing, we do not provide `timeRange` in the request
    const requestObj = recent ? {} : { timeRange };
    requestObj[metric] = metricType;
    request.write(JSON.stringify(requestObj));
    request.end();
}

/**
 * This function is used as a binary to send a request to utapi server
 * to list metrics for buckets or accounts
 * @param {string} [metricType] - (optional) Defined as 'buckets' if old style
 * bucket metrics listing
 * @return {undefined}
 */
function listMetrics(metricType) {
    commander
        .version('0.0.1')
        .option('-a, --access-key <accessKey>', 'Access key id')
        .option('-k, --secret-key <secretKey>', 'Secret access key');
    // We want to continue support of previous bucket listing. Hence the ability
    // to specify `metricType`. Remove `if` statement and
    // bin/list_bucket_metrics.js when prior method of listing bucket metrics is
    // no longer supported.
    if (metricType === 'buckets') {
        commander
            .option('-b, --buckets <buckets>', 'Name of bucket(s) with ' +
            'a comma separator if more than one');
    } else {
        commander
            .option('-m, --metric <metric>', 'Metric type')
            .option('--buckets <buckets>', 'Name of bucket(s) with a comma ' +
                'separator if more than one')
            .option('--accounts <accounts>', 'Account ID(s) with a comma ' +
                'separator if more than one')
            .option('--users <users>', 'User ID(s) with a comma separator if ' +
                'more than one')
            .option('--service <service>', 'Name of service');
    }
    commander
        .option('-s, --start <start>', 'Start of time range')
        .option('-r, --recent', 'List metrics including the previous and ' +
            'current 15 minute interval')
        .option('-e --end <end>', 'End of time range')
        .option('-h, --host <host>', 'Host of the server')
        .option('-p, --port <port>', 'Port of the server')
        .option('--ssl', 'Enable ssl')
        .option('-v, --verbose')
        .parse(process.argv);

    const { host, port, accessKey, secretKey, start, end, verbose, recent,
        ssl } =
        commander;
    const requiredOptions = { host, port, accessKey, secretKey };
    // If not old style bucket metrics, we require usage of the metric option
    if (metricType !== 'buckets') {
        requiredOptions.metric = commander.metric;
        const validMetrics = ['buckets', 'accounts', 'users', 'service'];
        if (validMetrics.indexOf(commander.metric) < 0) {
            logger.error('metric must be \'buckets\', \'accounts\', ' +
                '\'users\', or \'service\'');
            commander.outputHelp();
            process.exit(1);
            return;
        }
    }
    // If old style bucket metrics, `metricType` will be 'buckets'. Otherwise,
    // `commander.metric` should be defined.
    const metric = metricType === 'buckets' ? 'buckets' : commander.metric;
    requiredOptions[metric] = commander[metric];
    // If not recent listing, the start option must be provided
    if (!recent) {
        requiredOptions.start = commander.start;
    }
    Object.keys(requiredOptions).forEach(option => {
        if (!requiredOptions[option]) {
            logger.error(`missing required option: ${option}`);
            commander.outputHelp();
            process.exit(1);
        }
    });

    // The string `commander[metric]` is a comma-separated list of resources
    // given by the user.
    const resources = commander[metric].split(',');

    // Validate passed accounts to remove any canonicalIDs
    if (metric === 'accounts') {
        const invalid = resources.filter(r => !/^\d{12}$/.test(r));
        if (invalid.length > 0) {
            logger.error(`Invalid account ID: ${invalid.join(', ')}`);
            process.exit(1);
        }
    }

    const timeRange = [];
    // If recent listing, we disregard any start or end option given
    if (!recent) {
        const numStart = Number.parseInt(start, 10);
        if (!numStart) {
            logger.error('start must be a number');
            commander.outputHelp();
            process.exit(1);
            return;
        }
        timeRange.push(numStart);
        if (end) {
            const numEnd = Number.parseInt(end, 10);
            if (!numEnd) {
                logger.error('end must be a number');
                commander.outputHelp();
                process.exit(1);
                return;
            }
            timeRange.push(numEnd);
        }
    }

    _listMetrics(host, port, metric, resources, timeRange, accessKey, secretKey,
        verbose, recent, ssl);
}

/**
 * Call the Utapi Client `pushMetric` method with the associated parameters
 * @param {string} action - the metric action to push a metric for
 * @param {object} log - werelogs logger
 * @param {object} metricObj - the object containing the relevant data for
 * pushing metrics in Utapi
 * @param {string} [metricObj.bucket] - (optional) bucket name
 * @param {AuthInfo} [metricObj.authInfo] - (optional) Instance of AuthInfo
 * class with requester's info
 * @param {number} [metricObj.canonicalID] - (optional) The account's canonical
 * ID used for the request
 * @param {number} [metricObj.byteLength] - (optional) current object size
 * (used, for example, for pushing 'deleteObject' metrics)
 * @param {number} [metricObj.newByteLength] - (optional) new object size
 * @param {number|null} [metricObj.oldByteLength] - (optional) old object size
 * (obj. overwrites)
 * @param {number} [metricObj.numberOfObjects] - (optional) number of objects
 * added/deleted
 * @param {boolean} [metricObject].isDelete - (optional) Indicates whether this
 * is a delete operation
 * @return {function} - `utapi.pushMetric`
 */
function pushMetric(action, log, metricObj) {
    const {
        bucket,
        keys,
        versionId,
        byteLength,
        newByteLength,
        oldByteLength,
        numberOfObjects,
        authInfo,
        canonicalID,
        location,
        isDelete,
    } = metricObj;

    if (utapiVersion === 2) {
        const utapiObj = {
            operationId: action,
            bucket,
            location,
            objectDelta: isDelete ? -numberOfObjects : numberOfObjects,
            sizeDelta: oldByteLength ? newByteLength - oldByteLength : newByteLength,
            incomingBytes: newByteLength,
            outgoingBytes: action === 'getObject' ? newByteLength : 0,
        };
        if (keys && keys.length === 1) {
            [utapiObj.object] = keys;
            if (versionId) {
                utapiObj.versionId = versionId;
            }
        }
        utapiObj.account = authInfo ? evalAuthInfo(authInfo, canonicalID, action).accountId : canonicalID;
        utapiObj.user = authInfo ? evalAuthInfo(authInfo, canonicalID, action).userId : '';
        return utapi.pushMetric(utapiObj);
    }
    const utapiObj = {
        bucket,
        keys,
        byteLength,
        newByteLength,
        oldByteLength,
        numberOfObjects,
    };
    // If `authInfo` is included by the API, get the account's canonical ID for
    // account-level metrics and the shortId for user-level metrics. Otherwise
    // check if the canonical ID is already provided for account-level metrics.
    if (authInfo) {
        const { accountId, userId } = evalAuthInfo(authInfo, canonicalID, action);
        utapiObj.accountId = accountId;
        utapiObj.userId = userId;
    } else if (canonicalID) {
        utapiObj.accountId = canonicalID;
    }
    return utapi.pushMetric(action, log.getSerializedUids(), utapiObj);
}

/**
 * internal: get the unique location ID from the location name
 *
 * @param {string} location - location name
 * @return {string} - location unique ID
 */
function _getLocationId(location) {
    return _config.locationConstraints[location].objectId;
}

/**
 * Call the Utapi Client 'getLocationMetric' method with the
 * associated parameters
 * @param {string} location - name of data backend to list metric for
 * @param {object} log - werelogs logger
 * @param {function} cb - callback to call
 * @return {function} - `utapi.getLocationMetric`
 */
function getLocationMetric(location, log, cb) {
    const locationId = _getLocationId(location);
    return utapi.getLocationMetric(locationId, log.getSerializedUids(), cb);
}

/**
 * Call the Utapi Client 'pushLocationMetric' method with the
 * associated parameters
 * @param {string} location - name of data backend
 * @param {number} byteLength - number of bytes
 * @param {object} log - werelogs logger
 * @param {function} cb - callback to call
 * @return {function} - `utapi.pushLocationMetric`
 */
function pushLocationMetric(location, byteLength, log, cb) {
    const locationId = _getLocationId(location);
    return utapi.pushLocationMetric(locationId, byteLength,
        log.getSerializedUids(), cb);
}

module.exports = {
    listMetrics,
    pushMetric,
    getLocationMetric,
    pushLocationMetric,
};<|MERGE_RESOLUTION|>--- conflicted
+++ resolved
@@ -5,21 +5,15 @@
 const { UtapiClient, utapiVersion } = require('utapi');
 const logger = require('../utilities/logger');
 const _config = require('../Config').config;
-<<<<<<< HEAD
-
-const utapiConfig = _config.utapi &&
-    Object.assign({}, _config.utapi, { redis: _config.redis });
-
-const utapi = new UtapiClient(utapiConfig); // setup utapi client
-=======
+
 // setup utapi client
-const enableClient = utapiVersion === 2 || !!_config.utapi;
+const disableClient = !(utapiVersion === 2 || !!_config.utapi);
 const utapi = new UtapiClient({
     ..._config.utapi,
     tls: _config.certFilePaths,
-    enableClient
+    redis: _config.redis,
+    disableClient,
 });
->>>>>>> 604e94ff
 
 const bucketOwnerMetrics = [
     'completeMultipartUpload',
