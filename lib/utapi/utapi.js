--- conflicted
+++ resolved
@@ -2,14 +2,9 @@
 const { utapiVersion, UtapiServer: utapiServer } = require('utapi');
 
 // start utapi server
-<<<<<<< HEAD
-if (_config.utapi) {
+if (utapiVersion === 1 && _config.utapi) {
     const fullConfig = Object.assign({}, _config.utapi,
         { redis: _config.redis });
-=======
-if (utapiVersion === 1 && _config.utapi) {
-    const fullConfig = Object.assign({}, _config.utapi);
->>>>>>> 5513b5d6
     if (_config.vaultd) {
         Object.assign(fullConfig, { vaultd: _config.vaultd });
     }
