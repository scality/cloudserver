--- conflicted
+++ resolved
@@ -522,19 +522,6 @@
         const xml = _formatXML(quietSetting, errorResults,
             successfullyDeleted);
         const deletedKeys = successfullyDeleted.map(item => item.key);
-<<<<<<< HEAD
-        pushMetric('multiObjectDelete', log, {
-            authInfo,
-            bucket: bucketName,
-            keys: deletedKeys,
-            byteLength: Number.parseInt(totalContentLengthDeleted, 10),
-            numberOfObjects: numOfObjectsRemoved,
-        });
-        monitoring.promMetrics('DELETE', bucketName, '200',
-        'multiObjectDelete',
-        Number.parseInt(totalContentLengthDeleted, 10), null, null,
-        numOfObjectsRemoved);
-=======
         if (deletedObjStats.requesterIsObjOwner.numOfObjectsRemoved > 0) {
             pushMetric('multiObjectDelete', log, {
                 authInfo,
@@ -559,7 +546,16 @@
                     objOwnerCanonicalID,
             });
         }
->>>>>>> 1ab91728
+        const totalContentLengthDeleted =
+            deletedObjStats.requesterIsObjOwner.totalContentLengthDeleted +
+            deletedObjStats.requesterNotObjOwner.totalContentLengthDeleted;
+        const totalObjectsRemoved =
+            deletedObjStats.requesterIsObjOwner.numOfObjectsRemoved +
+            deletedObjStats.requesterNotObjOwner.numOfObjectsRemoved;
+        monitoring.promMetrics('DELETE', bucketName, '200',
+            'multiObjectDelete',
+            Number.parseInt(totalContentLengthDeleted, 10), null, null,
+            totalObjectsRemoved);
         return callback(null, xml, corsHeaders);
     });
 }
