const crypto = require('crypto');

const async = require('async');
const { parseString } = require('xml2js');
const { auth, errors, versioning, s3middleware, policies } = require('arsenal');

const escapeForXml = s3middleware.escapeForXml;
const { pushMetric } = require('../utapi/utilities');
const bucketShield = require('./apiUtils/bucket/bucketShield');
const collectCorsHeaders = require('../utilities/collectCorsHeaders');
const metadata = require('../metadata/wrapper');
const services = require('../services');
const vault = require('../auth/vault');
const { isBucketAuthorized, evaluateBucketPolicyWithIAM } =
    require('./apiUtils/authorization/permissionChecks');
const { preprocessingVersioningDelete }
    = require('./apiUtils/object/versioning');
const createAndStoreObject = require('./apiUtils/object/createAndStoreObject');
const monitoring = require('../utilities/monitoringHandler');
const metadataUtils = require('../metadata/metadataUtils');
const { config } = require('../Config');
const { isRequesterNonAccountUser } = require('./apiUtils/authorization/permissionChecks');
const { hasGovernanceBypassHeader, checkUserGovernanceBypass, ObjectLockInfo }
    = require('./apiUtils/object/objectLockHelpers');
const requestUtils = policies.requestUtils;
const { validObjectKeys } = require('../routes/routeVeeam');
const { deleteVeeamCapabilities } = require('../routes/veeam/delete');
const { _bucketRequiresOplogUpdate } = require('./apiUtils/object/deleteObject');
const { overheadField } = require('../../constants');

const versionIdUtils = versioning.VersionID;
const { data } = require('../data/wrapper');
const logger = require('../utilities/logger');

/*
   Format of xml request:
   <Delete>
       <Quiet>true</Quiet>
       <Object>
            <Key>Key</Key>
            <VersionId>VersionId</VersionId>
       </Object>
       <Object>
            <Key>Key</Key>
       </Object>
       ...
   </Delete>
   */


  /*
  Format of xml response:
  <?xml version="1.0" encoding="UTF-8"?>
  <DeleteResult xmlns="http://s3.amazonaws.com/doc/2006-03-01/">
    <Deleted>
      <Key>sample1.txt</Key>
    </Deleted>
    <Error>
      <Key>sample2.txt</Key>
      <Code>AccessDenied</Code>
      <Message>Access Denied</Message>
    </Error>
  </DeleteResult>
   */

/**
* formats xml for response
* @param {boolean} quietSetting - true if xml should just include error list
* and false if should include deleted list and error list
* @param {object []} errorResults - list of error result objects with each
* object containing -- entry: { key, versionId }, error: arsenal error
* @param {object []} deleted - list of object deleted, an object has the format
*     object: { entry, isDeleteMarker, isDeletingDeleteMarker }
*     object.entry : above
*     object.newDeleteMarker: if deletion resulted in delete marker
*     object.isDeletingDeleteMarker: if a delete marker was deleted
* @return {string} xml string
*/
function _formatXML(quietSetting, errorResults, deleted) {
    let errorXML = [];
    errorResults.forEach(errorObj => {
        errorXML.push(
        '<Error>',
        '<Key>', escapeForXml(errorObj.entry.key), '</Key>',
        '<Code>', escapeForXml(errorObj.error.message), '</Code>');
        if (errorObj.entry.versionId) {
            const version = errorObj.entry.versionId === 'null' ?
                'null' : escapeForXml(errorObj.entry.versionId);
            errorXML.push('<VersionId>', version, '</VersionId>');
        }
        errorXML.push(
        '<Message>',
        escapeForXml(errorObj.error.description),
        '</Message>',
        '</Error>'
        );
    });
    errorXML = errorXML.join('');
    const xml = [
        '<?xml version="1.0" encoding="UTF-8"?>',
        '<DeleteResult ',
        'xmlns="http://s3.amazonaws.com/doc/2006-03-01/">',
        // placeholder in array for deleted list if verbose response
        '',
        errorXML,
        '</DeleteResult>',
    ];
    if (quietSetting) {
        // just return errors
        return xml.join('');
    }
    const deletedXML = [];
    deleted.forEach(version => {
        const isDeleteMarker = version.isDeleteMarker;
        const deleteMarkerVersionId = version.deleteMarkerVersionId;
        // if deletion resulted in new delete marker or deleting a delete marker
        deletedXML.push(
            '<Deleted>',
            '<Key>',
            escapeForXml(version.entry.key),
            '</Key>'
        );
        if (version.entry.versionId) {
            deletedXML.push(
                '<VersionId>',
                escapeForXml(version.entry.versionId),
                '</VersionId>'
            );
        }
        if (isDeleteMarker) {
            deletedXML.push(
                '<DeleteMarker>',
                isDeleteMarker,
                '</DeleteMarker>',
                '<DeleteMarkerVersionId>',
                deleteMarkerVersionId,
                '</DeleteMarkerVersionId>'
            );
        }
        deletedXML.push('</Deleted>');
    });
    xml[3] = deletedXML.join('');
    return xml.join('');
}

function _parseXml(xmlToParse, next) {
    return parseString(xmlToParse, (err, result) => {
        if (err || !result || !result.Delete || !result.Delete.Object) {
            return next(errors.MalformedXML);
        }
        const json = result.Delete;
        // not quiet is the default if nothing specified
        const quietSetting = json.Quiet && json.Quiet[0] === 'true';
        // format of json is
        // {"Object":[
        //     {"Key":["test1"],"VersionId":["vid"]},
        //     {"Key":["test2"]}
        // ]}
        const objects = [];
        for (let i = 0; i < json.Object.length; i++) {
            const item = json.Object[i];
            if (!item.Key) {
                return next(errors.MalformedXML);
            }
            const object = { key: item.Key[0] };
            if (item.VersionId) {
                object.versionId = item.VersionId[0];
            }
            objects.push(object);
        }
        return next(null, quietSetting, objects);
    });
}

/**
 * decodeObjectVersion - decode object version to be deleted
 * @param {object} entry - entry from data model
 * @param {function} next - callback to call with error or decoded version
 * @return {undefined}
 **/
function decodeObjectVersion(entry) {
    let decodedVersionId;
    if (entry.versionId) {
        decodedVersionId = entry.versionId === 'null' ?
            'null' : versionIdUtils.decode(entry.versionId);
    }
    if (decodedVersionId instanceof Error) {
        return [errors.NoSuchVersion];
    }
    return [null, decodedVersionId];
}

/**
 * Initialization function for the MultiObjectDelete API that will, based on the
 * current metadata backend, assess if metadata READ batching is supported. If
 * yes, the initialization step will call the metadataGetObjects function from
 * the MetadataWrapper.
 * @param {string} bucketName - bucket name
 * @param {string []} inPlay - list of object keys still in play
 * @param {object} log - logger object
 * @param {function} callback - callback to call with error or list of objects
 * @return {undefined}
 */
function initializeMultiObjectDeleteWithBatchingSupport(bucketName, inPlay, log, callback) {
    if (config.multiObjectDeleteEnableOptimizations === false) {
        return callback(null, {});
    }
    // If the backend supports batching, we want to optimize the API latency by
    // first getting all the objects metadata, stored in memory, for later use
    // in the API. This approach does not change the API architecture, but
    // transplants an additional piece of code that can greatly improve the API
    // latency when the database supports batching.
    const objectKeys = Object.values(inPlay).map(entry => {
        const [err, versionId] = decodeObjectVersion(entry, bucketName);
        if (err) {
            return null;
        }
        return {
            versionId,
            inPlay: entry,
        };
    });
    return metadataUtils.metadataGetObjects(bucketName, objectKeys, log, (err, cache) => {
        // This optional step is read-only, so any error can be safely ignored
        if (err) {
            return callback(null, {});
        }
        return callback(null, cache);
    });
}

/**
* gets object metadata and deletes object
* @param {AuthInfo} authInfo - Instance of AuthInfo class with requester's info
* @param {string} canonicalID - canonicalId of requester
* @param {object} request - http request
* @param {string} bucketName - bucketName
* @param {BucketInfo} bucket - bucket
* @param {boolean} quietSetting - true if xml should just include error list
* and false if should include deleted list and error list
* @param {object []} errorResults - list of error result objects with each
* object containing -- key: objectName, error: arsenal error
* @param {string []} inPlay - list of object keys still in play
* @param {object} log - logger object
* @param {function} next - callback to next step in waterfall
* @return {undefined}
* @callback called with (err, quietSetting, errorResults, numOfObjects,
* successfullyDeleted, totalContentLengthDeleted)
*/
function getObjMetadataAndDelete(authInfo, canonicalID, request,
        bucketName, bucket, quietSetting, errorResults, inPlay, log, next) {
    const successfullyDeleted = [];
    let totalContentLengthDeleted = 0;
    let numOfObjectsRemoved = 0;
    const skipError = new Error('skip');
    const objectLockedError = new Error('object locked');
    let deleteFromStorage = [];

    return async.waterfall([
        callback => initializeMultiObjectDeleteWithBatchingSupport(bucketName, inPlay, log, callback),
        (cache, callback) => async.forEachLimit(inPlay, config.multiObjectDeleteConcurrency, (entry, moveOn) => {
            async.waterfall([
                callback => callback(...decodeObjectVersion(entry, bucketName)),
                // for obj deletes, no need to check acl's at object level
                // (authority is at the bucket level for obj deletes)
                (versionId, callback) => metadataUtils.metadataGetObject(bucketName, entry.key,
                    versionId, cache, log, (err, objMD) => callback(err, objMD, versionId)),
                (objMD, versionId, callback) => {
                    if (!objMD) {
                        const verCfg = bucket.getVersioningConfiguration();
                        // To adhere to AWS behavior, create a delete marker
                        // if trying to delete an object that does not exist
                        // when versioning has been configured
                        if (verCfg && !entry.versionId) {
                            log.debug('trying to delete specific version ' +
                                'that does not exist');
                            return callback(null, objMD, versionId);
                        }
                        // otherwise if particular key does not exist, AWS
                        // returns success for key so add to successfullyDeleted
                        // list and move on
                        successfullyDeleted.push({ entry });
                        return callback(skipError);
                    }
                    if (versionId && objMD.location &&
                        Array.isArray(objMD.location) && objMD.location[0]) {
                        // we need this information for data deletes to AWS
                        // eslint-disable-next-line no-param-reassign
                        objMD.location[0].deleteVersion = true;
                    }
                    return callback(null, objMD, versionId);
                },
                (objMD, versionId, callback) => {
                    // AWS only returns an object lock error if a version id
                    // is specified, else continue to create a delete marker
                    if (!versionId || !bucket.isObjectLockEnabled()) {
                        return callback(null, null, objMD, versionId);
                    }
                    const hasGovernanceBypass = hasGovernanceBypassHeader(request.headers);
                    if (hasGovernanceBypass && isRequesterNonAccountUser(authInfo)) {
                        return checkUserGovernanceBypass(request, authInfo, bucket, entry.key, log, error => {
                            if (error && error.is.AccessDenied) {
                                log.debug('user does not have BypassGovernanceRetention and object is locked',
                                    { error });
                                return callback(objectLockedError);
                            }
                            if (error) {
                                return callback(error);
                            }
                            return callback(null, hasGovernanceBypass, objMD, versionId);
                        });
                    }
                    return callback(null, hasGovernanceBypass, objMD, versionId);
                },
                (hasGovernanceBypass, objMD, versionId, callback) => {
                    // AWS only returns an object lock error if a version id
                    // is specified, else continue to create a delete marker
                    if (!versionId || !bucket.isObjectLockEnabled()) {
                        return callback(null, objMD, versionId);
                    }
                    const objLockInfo = new ObjectLockInfo({
                        mode: objMD.retentionMode,
                        date: objMD.retentionDate,
                        legalHold: objMD.legalHold || false,
                    });

                    // If the object can not be deleted raise an error
                    if (!objLockInfo.canModifyObject(hasGovernanceBypass)) {
                        log.debug('trying to delete locked object');
                        return callback(objectLockedError);
                    }

                    return callback(null, objMD, versionId);
                },
                (objMD, versionId, callback) => {
                    const options = preprocessingVersioningDelete(
                        bucketName, bucket, objMD, versionId, config.nullVersionCompatMode);
                    const deleteInfo = {};
                    if (options && options.deleteData) {
                        options.overheadField = overheadField;
                        deleteInfo.deleted = true;
                        if (!_bucketRequiresOplogUpdate(bucket)) {
                            options.doesNotNeedOpogUpdate = true;
                        }
                        if (objMD.uploadId) {
                            // eslint-disable-next-line
                            options.replayId = objMD.uploadId;
                        }
                        return services.deleteObject(bucketName, objMD,
                            entry.key, options, config.multiObjectDeleteEnableOptimizations, log,
                            's3:ObjectRemoved:Delete', (err, toDelete) => {
                                if (err) {
                                    return callback(err);
                                }
                                if (toDelete) {
                                    deleteFromStorage = deleteFromStorage.concat(toDelete);
                                }
                                return callback(null, objMD, deleteInfo);
                            });
                    }
                    deleteInfo.newDeleteMarker = true;
                    // This call will create a delete-marker
                    return createAndStoreObject(bucketName, bucket, entry.key,
                        objMD, authInfo, canonicalID, null, request,
                        deleteInfo.newDeleteMarker, null, overheadField, log,
                        's3:ObjectRemoved:DeleteMarkerCreated', (err, result) =>
                            callback(err, objMD, deleteInfo, result.versionId));
                },
            ], (err, objMD, deleteInfo, versionId) => {
                if (err === skipError) {
                    return moveOn();
                } else if (err === objectLockedError) {
                    errorResults.push({ entry, error: errors.AccessDenied, objectLocked: true });
                    return moveOn();
                } else if (err) {
                    log.error('error deleting object', { error: err, entry });
                    errorResults.push({ entry, error: err });
                    return moveOn();
                }
                if (deleteInfo.deleted && objMD['content-length']) {
                    numOfObjectsRemoved++;
                    totalContentLengthDeleted += objMD['content-length'];
                }
                let isDeleteMarker;
                let deleteMarkerVersionId;
                // - If trying to delete an object that does not exist (if a new
                // delete marker was created)
                // - Or if an object exists but no version was specified
                // return DeleteMarkerVersionId equals the versionID of the marker
                // you just generated and DeleteMarker tag equals true
                if (deleteInfo.newDeleteMarker) {
                    isDeleteMarker = true;
                    deleteMarkerVersionId = versionIdUtils.encode(versionId);
                    // In this case we are putting a new object (i.e., the delete
                    // marker), so we decrement the numOfObjectsRemoved value.
                    numOfObjectsRemoved--;
                    // If trying to delete a delete marker, DeleteMarkerVersionId equals
                    // deleteMarker's versionID and DeleteMarker equals true
                } else if (objMD && objMD.isDeleteMarker) {
                    isDeleteMarker = true;
                    deleteMarkerVersionId = entry.versionId;
                }
                successfullyDeleted.push({
                    entry, isDeleteMarker,
                    deleteMarkerVersionId,
                });
                return moveOn();
            });
        },
            // end of forEach func
            err => {
                // Batch delete all objects
                const onDone = () => callback(err, quietSetting, errorResults, numOfObjectsRemoved,
                    successfullyDeleted, totalContentLengthDeleted, bucket);

                if (err && deleteFromStorage.length === 0) {
                    log.trace('no objects to delete from data backend');
                    return onDone();
                }
                // If error but we have objects in the list, delete them to ensure
                // consistent state.
                log.trace('deleting objects from data backend');

                // Split the array into chunks
                const chunks = [];
                while (deleteFromStorage.length > 0) {
                    chunks.push(deleteFromStorage.splice(0, config.multiObjectDeleteConcurrency));
                }

                return async.each(chunks, (chunk, done) => data.batchDelete(chunk, null, null,
                    logger.newRequestLoggerFromSerializedUids(log.getSerializedUids()), done),
                    err => {
                        if (err) {
                            log.error('error deleting objects from data backend', { error: err });
                            return onDone(err);
                        }
                        return onDone();
                    });
            }),
    ], (err, ...results) => {
        // if general error from metadata return error
        if (err) {
            monitoring.promMetrics('DELETE', bucketName, err.code,
                'multiObjectDelete');
            return next(err);
        }
        return next(null, ...results);
    });
}

/**
 * multiObjectDelete - Delete multiple objects
 * @param {AuthInfo} authInfo - Instance of AuthInfo class with requester's info
 * @param {object} request - http.IncomingMessage as modified by
 * lib/utils and routes/routePOST.js
 * @param {object} request.headers - request headers
 * @param {object} request.query - query from request
 * @param {string} request.post - concatenation of request body
 * @param {string} request.bucketName - parsed bucketName
 * @param {string} request.socket.remoteAddress - requester IP
 * @param {boolean} request.connection.encrypted - whether request was encrypted
 * @param {object} log - Werelogs logger
 * @param {function} callback - callback to server
 * @return {undefined}
 */
function multiObjectDelete(authInfo, request, log, callback) {
    log.debug('processing request', { method: 'multiObjectDelete' });
    if (!request.post) {
        monitoring.promMetrics('DELETE', request.bucketName, 400,
            'multiObjectDelete');
        return callback(errors.MissingRequestBodyError);
    }
    const md5 = crypto.createHash('md5')
        .update(request.post, 'utf8').digest('base64');
    if (md5 !== request.headers['content-md5']) {
        monitoring.promMetrics('DELETE', request.bucketName, 400,
            'multiObjectDelete');
        return callback(errors.BadDigest);
    }

    const inPlayInternal = [];
    const bucketName = request.bucketName;
    const canonicalID = authInfo.getCanonicalID();

    return async.waterfall([
        function parseXML(next) {
            return _parseXml(request.post,
                (err, quietSetting, objects) => {
                    if (err || objects.length < 1 || objects.length > 1000) {
                        return next(errors.MalformedXML);
                    }
                    return next(null, quietSetting, objects);
                });
        },
        function checkBucketMetadata(quietSetting, objects, next) {
            const errorResults = [];
            return metadata.getBucket(bucketName, log, (err, bucketMD) => {
                if (err) {
                    log.trace('error retrieving bucket metadata',
                        { error: err });
                    return next(err);
                }
                // check whether bucket has transient or deleted flag
                if (bucketShield(bucketMD, 'objectDelete')) {
                    return next(errors.NoSuchBucket);
                }
                if (!isBucketAuthorized(bucketMD, 'objectDelete', canonicalID, authInfo, log, request,
                    request.actionImplicitDenies)) {
                    log.trace("access denied due to bucket acl's");
                    // if access denied at the bucket level, no access for
                    // any of the objects so all results will be error results
                    objects.forEach(entry => {
                        errorResults.push({
                            entry,
                            error: errors.AccessDenied,
                        });
                    });
                    // by sending an empty array as the objects array
                    // async.forEachLimit below will not actually
                    // make any calls to metadata or data but will continue on
                    // to the next step to build xml
                    return next(null, quietSetting, errorResults, [], bucketMD);
                }
                return next(null, quietSetting, errorResults, objects, bucketMD);
            });
        },
        function checkPolicies(quietSetting, errorResults, objects, bucketMD, next) {
            // track keys that are still on track to be deleted
            const inPlay = [];
            // if request from account, no need to check policies
            // all objects are inPlay so send array of object keys
            // as inPlay argument
            if (!isRequesterNonAccountUser(authInfo)) {
                return next(null, quietSetting, errorResults, objects, bucketMD);
            }

            // TODO: once arsenal's extractParams is separated from doAuth
            // function, refactor so only extract once and send
            // params on to this api
            const authParams = auth.server.extractParams(request, log,
                's3', request.query);
            const ip = requestUtils.getClientIp(request, config);
            const requestContextParams = {
                constantParams: {
                    headers: request.headers,
                    query: request.query,
                    generalResource: request.bucketName,
                    requesterIp: ip,
                    sslEnabled: request.connection.encrypted,
                    apiMethod: 'objectDelete',
                    awsService: 's3',
                    locationConstraint: null,
                    requesterInfo: authInfo,
                    signatureVersion: authParams.params.data.authType,
                    authType: authParams.params.data.signatureVersion,
                    signatureAge: authParams.params.data.signatureAge,
                },
                parameterize: {
                    // eslint-disable-next-line
                    specificResource: objects.map(entry => {
                        return {
                            key: entry.key,
                            versionId: entry.versionId,
                        };
                    }),
                },
            };
            return vault.checkPolicies(requestContextParams, authInfo.getArn(),
                log, (err, authorizationResults) => {
                    // there were no policies so received a blanket AccessDenied
                    if (err?.is.AccessDenied) {
                        objects.forEach(entry => {
                            errorResults.push({
                                entry,
                                error: errors.AccessDenied });
                        });
                        // send empty array for inPlay
                        return next(null, quietSetting, errorResults, [], bucketMD);
                    }
                    if (err) {
                        log.trace('error checking policies', {
                            error: err,
                            method: 'multiObjectDelete.checkPolicies',
                        });
                        return next(err);
                    }
                    if (objects.length !== authorizationResults.length) {
                        log.error('vault did not return correct number of ' +
                        'authorization results', {
                            authorizationResultsLength:
                                authorizationResults.length,
                            objectsLength: objects.length,
                        });
                        return next(errors.InternalError);
                    }
                     // Convert authorization results into an easier to handle format
                    const actionImplicitDenies = authorizationResults.reduce((acc, curr, idx) => {
                        const apiMethod = requestContextParams[idx].apiMethod;
                        return Object.assign({}, acc, { [apiMethod]: curr.isImplicit });
                    }, {});
                    for (let i = 0; i < authorizationResults.length; i++) {
                        const result = authorizationResults[i];
                        // result is { isAllowed: true,
                        // arn: arn:aws:s3:::bucket/object,
                        // versionId: sampleversionId } unless not allowed
                        // in which case no isAllowed key will be present
                        const slashIndex = result.arn.indexOf('/');
                        if (slashIndex === -1) {
                            log.error('wrong arn format from vault');
                            return next(errors.InternalError);
                        }
                        const entry = {
                            key: result.arn.slice(slashIndex + 1),
                            versionId: result.versionId,
                        };
<<<<<<< HEAD
                        if (result.isAllowed) {
                            if (validObjectKeys.includes(entry.key)) {
                                inPlayInternal.push(entry.key);
                            } else {
                                inPlay.push(entry);
                            }
=======
                        // Deny immediately if there is an explicit deny
                        if (!result.isImplicit && !result.isAllowed) {
                            errorResults.push({
                                entry,
                                error: errors.AccessDenied,
                            });
                            continue;
                        }

                        // Evaluate against the bucket policies
                        const areAllActionsAllowed = evaluateBucketPolicyWithIAM(
                            bucketMD,
                            Object.keys(actionImplicitDenies),
                            canonicalID,
                            authInfo,
                            actionImplicitDenies,
                            log,
                            request);

                        if (areAllActionsAllowed) {
                            inPlay.push(entry);
>>>>>>> e7b1e8f3
                        } else {
                            errorResults.push({
                                entry,
                                error: errors.AccessDenied,
                            });
                        }
                    }
                    return next(null, quietSetting, errorResults, inPlay, bucketMD);
                });
        },
<<<<<<< HEAD
        function checkBucketMetadata(quietSetting, errorResults, inPlay, next) {
            // if no objects in play, no need to check ACLs / get metadata,
            // just move on if there is no Origin header
            if (inPlay.length === 0 && !request.headers.origin) {
                return next(null, quietSetting, errorResults, inPlay,
                    undefined);
            }
            return metadata.getBucket(bucketName, log, (err, bucketMD) => {
                if (err) {
                    log.trace('error retrieving bucket metadata',
                        { error: err });
                    return next(err);
                }
                // check whether bucket has transient or deleted flag
                if (bucketShield(bucketMD, 'objectDelete')) {
                    return next(errors.NoSuchBucket);
                }
                // if no objects in play, no need to check ACLs
                if (inPlay.length === 0) {
                    return next(null, quietSetting, errorResults, inPlay,
                        bucketMD);
                }
                if (!isBucketAuthorized(bucketMD, 'objectDelete', canonicalID, authInfo, log, request)) {
                    log.trace("access denied due to bucket acl's");
                    // if access denied at the bucket level, no access for
                    // any of the objects so all results will be error results
                    inPlay.forEach(entry => {
                        errorResults.push({
                            entry,
                            error: errors.AccessDenied,
                        });
                    });
                    // by sending an empty array as the inPlay array
                    // async.forEachLimit below will not actually
                    // make any calls to metadata or data but will continue on
                    // to the next step to build xml
                    return next(null, quietSetting, errorResults, [], bucketMD);
                }
                return next(null, quietSetting, errorResults, inPlay, bucketMD);
            });
        },
        function handleInternalFiles(quietSetting, errorResults, inPlay, bucketMD, next) {
            return async.each(inPlayInternal,
                (localInPlay, next) => deleteVeeamCapabilities(bucketName, localInPlay, bucketMD, log, next),
                err => next(err, quietSetting, errorResults, inPlay, bucketMD));
        },
=======
>>>>>>> e7b1e8f3
        function getObjMetadataAndDeleteStep(quietSetting, errorResults, inPlay,
            bucket, next) {
            return getObjMetadataAndDelete(authInfo, canonicalID, request,
                    bucketName, bucket, quietSetting, errorResults, inPlay,
                    log, next);
        },
    ], (err, quietSetting, errorResults, numOfObjectsRemoved,
        successfullyDeleted, totalContentLengthDeleted, bucket) => {
        const corsHeaders = collectCorsHeaders(request.headers.origin,
            request.method, bucket);
        if (err) {
            monitoring.promMetrics('DELETE', bucketName, err.code,
                'multiObjectDelete');
            return callback(err, null, corsHeaders);
        }
        const xml = _formatXML(quietSetting, errorResults,
            successfullyDeleted);
        const deletedKeys = successfullyDeleted.map(item => item.key);
        const removedDeleteMarkers = successfullyDeleted
            .filter(item => item.isDeleteMarker && item.entry && item.entry.versionId)
            .length;
        pushMetric('multiObjectDelete', log, {
            authInfo,
            canonicalID: bucket ? bucket.getOwner() : '',
            bucket: bucketName,
            keys: deletedKeys,
            byteLength: Number.parseInt(totalContentLengthDeleted, 10),
            numberOfObjects: numOfObjectsRemoved,
            removedDeleteMarkers,
            isDelete: true,
        });
        monitoring.promMetrics('DELETE', bucketName, '200',
        'multiObjectDelete',
        Number.parseInt(totalContentLengthDeleted, 10), null, null,
        numOfObjectsRemoved);
        return callback(null, xml, corsHeaders);
    });
}

module.exports = {
    getObjMetadataAndDelete,
    multiObjectDelete,
    decodeObjectVersion,
    initializeMultiObjectDeleteWithBatchingSupport,
};<|MERGE_RESOLUTION|>--- conflicted
+++ resolved
@@ -613,14 +613,6 @@
                             key: result.arn.slice(slashIndex + 1),
                             versionId: result.versionId,
                         };
-<<<<<<< HEAD
-                        if (result.isAllowed) {
-                            if (validObjectKeys.includes(entry.key)) {
-                                inPlayInternal.push(entry.key);
-                            } else {
-                                inPlay.push(entry);
-                            }
-=======
                         // Deny immediately if there is an explicit deny
                         if (!result.isImplicit && !result.isAllowed) {
                             errorResults.push({
@@ -641,8 +633,11 @@
                             request);
 
                         if (areAllActionsAllowed) {
-                            inPlay.push(entry);
->>>>>>> e7b1e8f3
+                            if (validObjectKeys.includes(entry.key)) {
+                                inPlayInternal.push(entry.key);
+                            } else {
+                                inPlay.push(entry);
+                            }
                         } else {
                             errorResults.push({
                                 entry,
@@ -653,55 +648,11 @@
                     return next(null, quietSetting, errorResults, inPlay, bucketMD);
                 });
         },
-<<<<<<< HEAD
-        function checkBucketMetadata(quietSetting, errorResults, inPlay, next) {
-            // if no objects in play, no need to check ACLs / get metadata,
-            // just move on if there is no Origin header
-            if (inPlay.length === 0 && !request.headers.origin) {
-                return next(null, quietSetting, errorResults, inPlay,
-                    undefined);
-            }
-            return metadata.getBucket(bucketName, log, (err, bucketMD) => {
-                if (err) {
-                    log.trace('error retrieving bucket metadata',
-                        { error: err });
-                    return next(err);
-                }
-                // check whether bucket has transient or deleted flag
-                if (bucketShield(bucketMD, 'objectDelete')) {
-                    return next(errors.NoSuchBucket);
-                }
-                // if no objects in play, no need to check ACLs
-                if (inPlay.length === 0) {
-                    return next(null, quietSetting, errorResults, inPlay,
-                        bucketMD);
-                }
-                if (!isBucketAuthorized(bucketMD, 'objectDelete', canonicalID, authInfo, log, request)) {
-                    log.trace("access denied due to bucket acl's");
-                    // if access denied at the bucket level, no access for
-                    // any of the objects so all results will be error results
-                    inPlay.forEach(entry => {
-                        errorResults.push({
-                            entry,
-                            error: errors.AccessDenied,
-                        });
-                    });
-                    // by sending an empty array as the inPlay array
-                    // async.forEachLimit below will not actually
-                    // make any calls to metadata or data but will continue on
-                    // to the next step to build xml
-                    return next(null, quietSetting, errorResults, [], bucketMD);
-                }
-                return next(null, quietSetting, errorResults, inPlay, bucketMD);
-            });
-        },
         function handleInternalFiles(quietSetting, errorResults, inPlay, bucketMD, next) {
             return async.each(inPlayInternal,
                 (localInPlay, next) => deleteVeeamCapabilities(bucketName, localInPlay, bucketMD, log, next),
                 err => next(err, quietSetting, errorResults, inPlay, bucketMD));
         },
-=======
->>>>>>> e7b1e8f3
         function getObjMetadataAndDeleteStep(quietSetting, errorResults, inPlay,
             bucket, next) {
             return getObjMetadataAndDelete(authInfo, canonicalID, request,
