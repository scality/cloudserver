const crypto = require('crypto');

const async = require('async');
const { parseString } = require('xml2js');
const { auth, errors, versioning, s3middleware, policies } = require('arsenal');

const escapeForXml = s3middleware.escapeForXml;
const { pushMetric } = require('../utapi/utilities');
const bucketShield = require('./apiUtils/bucket/bucketShield');
const collectCorsHeaders = require('../utilities/collectCorsHeaders');
const metadata = require('../metadata/wrapper');
const services = require('../services');
const vault = require('../auth/vault');
const { isBucketAuthorized } =
    require('./apiUtils/authorization/permissionChecks');
const { preprocessingVersioningDelete }
    = require('./apiUtils/object/versioning');
const createAndStoreObject = require('./apiUtils/object/createAndStoreObject');
const { metadataGetObject } = require('../metadata/metadataUtils');
const monitoring = require('../utilities/monitoringHandler');
const { config } = require('../Config');
const { isObjectLocked } = require('./apiUtils/object/objectLockHelpers');
const { isRequesterNonAccountUser } = require('./apiUtils/authorization/permissionChecks');
const requestUtils = policies.requestUtils;

const versionIdUtils = versioning.VersionID;


/*
   Format of xml request:
   <Delete>
       <Quiet>true</Quiet>
       <Object>
            <Key>Key</Key>
            <VersionId>VersionId</VersionId>
       </Object>
       <Object>
            <Key>Key</Key>
       </Object>
       ...
   </Delete>
   */


  /*
  Format of xml response:
  <?xml version="1.0" encoding="UTF-8"?>
  <DeleteResult xmlns="http://s3.amazonaws.com/doc/2006-03-01/">
    <Deleted>
      <Key>sample1.txt</Key>
    </Deleted>
    <Error>
      <Key>sample2.txt</Key>
      <Code>AccessDenied</Code>
      <Message>Access Denied</Message>
    </Error>
  </DeleteResult>
   */

/**
* formats xml for response
* @param {boolean} quietSetting - true if xml should just include error list
* and false if should include deleted list and error list
* @param {object []} errorResults - list of error result objects with each
* object containing -- entry: { key, versionId }, error: arsenal error
* @param {object []} deleted - list of object deleted, an object has the format
*     object: { entry, isDeleteMarker, isDeletingDeleteMarker }
*     object.entry : above
*     object.newDeleteMarker: if deletion resulted in delete marker
*     object.isDeletingDeleteMarker: if a delete marker was deleted
* @return {string} xml string
*/
function _formatXML(quietSetting, errorResults, deleted) {
    let errorXML = [];
    errorResults.forEach(errorObj => {
        errorXML.push(
        '<Error>',
        '<Key>', escapeForXml(errorObj.entry.key), '</Key>',
        '<Code>', escapeForXml(errorObj.error.message), '</Code>');
        if (errorObj.entry.versionId) {
            const version = errorObj.entry.versionId === 'null' ?
                'null' : escapeForXml(errorObj.entry.versionId);
            errorXML.push('<VersionId>', version, '</VersionId>');
        }
        errorXML.push(
        '<Message>',
        escapeForXml(errorObj.error.description),
        '</Message>',
        '</Error>'
        );
    });
    errorXML = errorXML.join('');
    const xml = [
        '<?xml version="1.0" encoding="UTF-8"?>',
        '<DeleteResult ',
        'xmlns="http://s3.amazonaws.com/doc/2006-03-01/">',
        // placeholder in array for deleted list if verbose response
        '',
        errorXML,
        '</DeleteResult>',
    ];
    if (quietSetting) {
        // just return errors
        return xml.join('');
    }
    const deletedXML = [];
    deleted.forEach(version => {
        const isDeleteMarker = version.isDeleteMarker;
        const deleteMarkerVersionId = version.deleteMarkerVersionId;
        // if deletion resulted in new delete marker or deleting a delete marker
        deletedXML.push(
            '<Deleted>',
            '<Key>',
            escapeForXml(version.entry.key),
            '</Key>'
        );
        if (version.entry.versionId) {
            deletedXML.push(
                '<VersionId>',
                escapeForXml(version.entry.versionId),
                '</VersionId>'
            );
        }
        if (isDeleteMarker) {
            deletedXML.push(
                '<DeleteMarker>',
                isDeleteMarker,
                '</DeleteMarker>',
                '<DeleteMarkerVersionId>',
                deleteMarkerVersionId,
                '</DeleteMarkerVersionId>'
            );
        }
        deletedXML.push('</Deleted>');
    });
    xml[3] = deletedXML.join('');
    return xml.join('');
}

function _parseXml(xmlToParse, next) {
    return parseString(xmlToParse, (err, result) => {
        if (err || !result || !result.Delete || !result.Delete.Object) {
            return next(errors.MalformedXML);
        }
        const json = result.Delete;
        // not quiet is the default if nothing specified
        const quietSetting = json.Quiet && json.Quiet[0] === 'true';
        // format of json is
        // {"Object":[
        //     {"Key":["test1"],"VersionId":["vid"]},
        //     {"Key":["test2"]}
        // ]}
        const objects = [];
        for (let i = 0; i < json.Object.length; i++) {
            const item = json.Object[i];
            if (!item.Key) {
                return next(errors.MalformedXML);
            }
            const object = { key: item.Key[0] };
            if (item.VersionId) {
                object.versionId = item.VersionId[0];
            }
            objects.push(object);
        }
        return next(null, quietSetting, objects);
    });
}

/**
* gets object metadata and deletes object
* @param {AuthInfo} authInfo - Instance of AuthInfo class with requester's info
* @param {string} canonicalID - canonicalId of requester
* @param {object} request - http request
* @param {string} bucketName - bucketName
* @param {BucketInfo} bucket - bucket
* @param {boolean} quietSetting - true if xml should just include error list
* and false if should include deleted list and error list
* @param {object []} errorResults - list of error result objects with each
* object containing -- key: objectName, error: arsenal error
* @param {string []} inPlay - list of object keys still in play
* @param {object} log - logger object
* @param {function} next - callback to next step in waterfall
* @return {undefined}
* @callback called with (err, quietSetting, errorResults, numOfObjects,
* successfullyDeleted, totalContentLengthDeleted)
*/
function getObjMetadataAndDelete(authInfo, canonicalID, request,
        bucketName, bucket, quietSetting, errorResults, inPlay, log, next) {
    const successfullyDeleted = [];
    let totalContentLengthDeleted = 0;
    let numOfObjectsRemoved = 0;
    const skipError = new Error('skip');
    const objectLockedError = new Error('object locked');

    // doing 5 requests at a time. note that the data wrapper
    // will do 5 parallel requests to data backend to delete parts
    return async.forEachLimit(inPlay, 5, (entry, moveOn) => {
        async.waterfall([
            callback => {
                let decodedVersionId;
                if (entry.versionId) {
                    decodedVersionId = entry.versionId === 'null' ?
                        'null' : versionIdUtils.decode(entry.versionId);
                }
                if (decodedVersionId instanceof Error) {
                    monitoring.promMetrics('DELETE', bucketName, 404,
                        'multiObjectDelete');
                    return callback(errors.NoSuchVersion);
                }
                return callback(null, decodedVersionId);
            },
            // for obj deletes, no need to check acl's at object level
            // (authority is at the bucket level for obj deletes)
            (versionId, callback) => metadataGetObject(bucketName, entry.key,
                versionId, log, (err, objMD) => {
                    // if general error from metadata return error
                    if (err && !err.is.NoSuchKey) {
<<<<<<< HEAD
                        monitoring.promMetrics('DELETE', bucketName, err.code,
                            'multiObjectDelete');
                        return callback(err);
                    }
                    if (err?.is.NoSuchKey) {
=======
                        return callback(err);
                    }
                    if (err && err.is.NoSuchKey) {
>>>>>>> f2628666
                        const verCfg = bucket.getVersioningConfiguration();
                        // To adhere to AWS behavior, create a delete marker
                        // if trying to delete an object that does not exist
                        // when versioning has been configured
                        if (verCfg && !entry.versionId) {
                            log.debug('trying to delete specific version ' +
                            ' that does not exist');
                            return callback(null, objMD, versionId);
                        }
                        // otherwise if particular key does not exist, AWS
                        // returns success for key so add to successfullyDeleted
                        // list and move on
                        successfullyDeleted.push({ entry });
                        return callback(skipError);
                    }
                    if (versionId && isObjectLocked(bucket, objMD, request.headers)) {
                        log.debug('trying to delete locked object');
                        return callback(objectLockedError);
                    }
                    return callback(null, objMD, versionId);
                }),
            (objMD, versionId, callback) =>
                preprocessingVersioningDelete(bucketName, bucket, objMD,
                versionId, log, (err, options) => callback(err, options,
                    objMD)),
            (options, objMD, callback) => {
                const deleteInfo = {};
                if (options && options.deleteData) {
                    deleteInfo.deleted = true;
                    return services.deleteObject(bucketName, objMD,
                        entry.key, options, log, err =>
                        callback(err, objMD, deleteInfo));
                }
                deleteInfo.newDeleteMarker = true;
                // This call will create a delete-marker
                return createAndStoreObject(bucketName, bucket, entry.key,
                    objMD, authInfo, canonicalID, null, request,
                    deleteInfo.newDeleteMarker, null, log, (err, result) =>
                    callback(err, objMD, deleteInfo, result.versionId));
            },
        ], (err, objMD, deleteInfo, versionId) => {
            if (err === skipError) {
                return moveOn();
            } else if (err === objectLockedError) {
                errorResults.push({ entry, error: errors.AccessDenied, objectLocked: true });
                return moveOn();
            } else if (err) {
                log.error('error deleting object', { error: err, entry });
                errorResults.push({ entry, error: err });
                return moveOn();
            }
            if (deleteInfo.deleted && objMD['content-length']) {
                numOfObjectsRemoved++;
                totalContentLengthDeleted += objMD['content-length'];
            }
            let isDeleteMarker;
            let deleteMarkerVersionId;
            // - If trying to delete an object that does not exist (if a new
            // delete marker was created)
            // - Or if an object exists but no version was specified
            // return DeleteMarkerVersionId equals the versionID of the marker
            // you just generated and DeleteMarker tag equals true
            if (deleteInfo.newDeleteMarker) {
                isDeleteMarker = true;
                deleteMarkerVersionId = versionIdUtils.encode(
                    versionId, config.versionIdEncodingType);
                // In this case we are putting a new object (i.e., the delete
                // marker), so we decrement the numOfObjectsRemoved value.
                numOfObjectsRemoved--;
            // If trying to delete a delete marker, DeleteMarkerVersionId equals
            // deleteMarker's versionID and DeleteMarker equals true
            } else if (objMD && objMD.isDeleteMarker) {
                isDeleteMarker = true;
                deleteMarkerVersionId = entry.versionId;
            }
            successfullyDeleted.push({ entry, isDeleteMarker,
                deleteMarkerVersionId });
            return moveOn();
        });
    },
    // end of forEach func
    err => {
        log.trace('finished deleting objects', { numOfObjectsRemoved });
        return next(err, quietSetting, errorResults, numOfObjectsRemoved,
            successfullyDeleted, totalContentLengthDeleted, bucket);
    });
}

/**
 * multiObjectDelete - Delete multiple objects
 * @param {AuthInfo} authInfo - Instance of AuthInfo class with requester's info
 * @param {object} request - http.IncomingMessage as modified by
 * lib/utils and routes/routePOST.js
 * @param {object} request.headers - request headers
 * @param {object} request.query - query from request
 * @param {string} request.post - concatenation of request body
 * @param {string} request.bucketName - parsed bucketName
 * @param {string} request.socket.remoteAddress - requester IP
 * @param {boolean} request.connection.encrypted - whether request was encrypted
 * @param {object} log - Werelogs logger
 * @param {function} callback - callback to server
 * @return {undefined}
 */
function multiObjectDelete(authInfo, request, log, callback) {
    log.debug('processing request', { method: 'multiObjectDelete' });
    if (!request.post) {
        monitoring.promMetrics('DELETE', request.bucketName, 400,
            'multiObjectDelete');
        return callback(errors.MissingRequestBodyError);
    }
    const md5 = crypto.createHash('md5')
        .update(request.post, 'utf8').digest('base64');
    if (md5 !== request.headers['content-md5']) {
        monitoring.promMetrics('DELETE', request.bucketName, 400,
            'multiObjectDelete');
        return callback(errors.BadDigest);
    }

    const bucketName = request.bucketName;
    const canonicalID = authInfo.getCanonicalID();

    return async.waterfall([
        function parseXML(next) {
            return _parseXml(request.post,
                (err, quietSetting, objects) => {
                    if (err || objects.length < 1 || objects.length > 1000) {
                        return next(errors.MalformedXML);
                    }
                    return next(null, quietSetting, objects);
                });
        },
        function checkPolicies(quietSetting, objects, next) {
            // track keys that are still on track to be deleted
            const inPlay = [];
            const errorResults = [];
            // if request from account, no need to check policies
            // all objects are inPlay so send array of object keys
            // as inPlay argument
            if (!isRequesterNonAccountUser(authInfo)) {
                return next(null, quietSetting, errorResults, objects);
            }

            // TODO: once arsenal's extractParams is separated from doAuth
            // function, refactor so only extract once and send
            // params on to this api
            const authParams = auth.server.extractParams(request, log,
                's3', request.query);
            const ip = requestUtils.getClientIp(request, config);
            const requestContextParams = {
                constantParams: {
                    headers: request.headers,
                    query: request.query,
                    generalResource: request.bucketName,
                    requesterIp: ip,
                    sslEnabled: request.connection.encrypted,
                    apiMethod: 'objectDelete',
                    awsService: 's3',
                    locationConstraint: null,
                    requesterInfo: authInfo,
                    signatureVersion: authParams.params.data.authType,
                    authType: authParams.params.data.signatureVersion,
                    signatureAge: authParams.params.data.signatureAge,
                },
                parameterize: {
                    // eslint-disable-next-line
                    specificResource: objects.map(entry => {
                        return {
                            key: entry.key,
                            versionId: entry.versionId,
                        };
                    }),
                },
            };
            return vault.checkPolicies(requestContextParams, authInfo.getArn(),
                log, (err, authorizationResults) => {
                    // there were no policies so received a blanket AccessDenied
<<<<<<< HEAD
                    log.info('please see here: ', { err, authorizationResults });
                    if (err?.is.AccessDenied) {
=======
                    if (err && err.is.AccessDenied) {
>>>>>>> f2628666
                        objects.forEach(entry => {
                            errorResults.push({
                                entry,
                                error: errors.AccessDenied });
                        });
                        // send empty array for inPlay
                        return next(null, quietSetting, errorResults, []);
                    }
                    if (err) {
                        log.trace('error checking policies', {
                            error: err,
                            method: 'multiObjectDelete.checkPolicies',
                        });
                        return next(err);
                    }
                    if (objects.length !== authorizationResults.length) {
                        log.error('vault did not return correct number of ' +
                        'authorization results', {
                            authorizationResultsLength:
                                authorizationResults.length,
                            objectsLength: objects.length,
                        });
                        return next(errors.InternalError);
                    }
                    for (let i = 0; i < authorizationResults.length; i++) {
                        const result = authorizationResults[i];
                        // result is { isAllowed: true,
                        // arn: arn:aws:s3:::bucket/object,
                        // versionId: sampleversionId } unless not allowed
                        // in which case no isAllowed key will be present
                        const slashIndex = result.arn.indexOf('/');
                        if (slashIndex === -1) {
                            log.error('wrong arn format from vault');
                            return next(errors.InternalError);
                        }
                        const entry = {
                            key: result.arn.slice(slashIndex + 1),
                            versionId: result.versionId,
                        };
                        if (result.isAllowed) {
                            inPlay.push(entry);
                        } else {
                            errorResults.push({
                                entry,
                                error: errors.AccessDenied,
                            });
                        }
                    }
                    return next(null, quietSetting, errorResults, inPlay);
                });
        },
        function checkBucketMetadata(quietSetting, errorResults, inPlay, next) {
            // if no objects in play, no need to check ACLs / get metadata,
            // just move on if there is no Origin header
            if (inPlay.length === 0 && !request.headers.origin) {
                return next(null, quietSetting, errorResults, inPlay,
                    undefined);
            }
            return metadata.getBucket(bucketName, log, (err, bucketMD) => {
                if (err) {
                    log.trace('error retrieving bucket metadata',
                        { error: err });
                    return next(err);
                }
                // check whether bucket has transient or deleted flag
                if (bucketShield(bucketMD, 'objectDelete')) {
                    return next(errors.NoSuchBucket);
                }
                // if no objects in play, no need to check ACLs
                if (inPlay.length === 0) {
                    return next(null, quietSetting, errorResults, inPlay,
                        bucketMD);
                }
                if (!isBucketAuthorized(bucketMD, 'objectDelete', canonicalID, authInfo, log, request)) {
                    log.trace("access denied due to bucket acl's");
                    // if access denied at the bucket level, no access for
                    // any of the objects so all results will be error results
                    inPlay.forEach(entry => {
                        errorResults.push({
                            entry,
                            error: errors.AccessDenied,
                        });
                    });
                    // by sending an empty array as the inPlay array
                    // async.forEachLimit below will not actually
                    // make any calls to metadata or data but will continue on
                    // to the next step to build xml
                    return next(null, quietSetting, errorResults, [], bucketMD);
                }
                return next(null, quietSetting, errorResults, inPlay, bucketMD);
            });
        },
        function getObjMetadataAndDeleteStep(quietSetting, errorResults, inPlay,
            bucket, next) {
            return getObjMetadataAndDelete(authInfo, canonicalID, request,
                    bucketName, bucket, quietSetting, errorResults, inPlay,
                    log, next);
        },
    ], (err, quietSetting, errorResults, numOfObjectsRemoved,
        successfullyDeleted, totalContentLengthDeleted, bucket) => {
        const corsHeaders = collectCorsHeaders(request.headers.origin,
            request.method, bucket);
        if (err) {
            monitoring.promMetrics('DELETE', bucketName, err.code,
                'multiObjectDelete');
            return callback(err, null, corsHeaders);
        }
        const xml = _formatXML(quietSetting, errorResults,
            successfullyDeleted);
        const deletedKeys = successfullyDeleted.map(item => item.key);
        const removedDeleteMarkers = successfullyDeleted
            .filter(item => item.isDeleteMarker && item.entry && item.entry.versionId)
            .length;
        pushMetric('multiObjectDelete', log, {
            authInfo,
            canonicalID: bucket ? bucket.getOwner() : '',
            bucket: bucketName,
            keys: deletedKeys,
            byteLength: Number.parseInt(totalContentLengthDeleted, 10),
            numberOfObjects: numOfObjectsRemoved,
            removedDeleteMarkers,
            isDelete: true,
        });
        monitoring.promMetrics('DELETE', bucketName, '200',
        'multiObjectDelete',
        Number.parseInt(totalContentLengthDeleted, 10), null, null,
        numOfObjectsRemoved);
        return callback(null, xml, corsHeaders);
    });
}

module.exports = {
    getObjMetadataAndDelete,
    multiObjectDelete,
};<|MERGE_RESOLUTION|>--- conflicted
+++ resolved
@@ -215,17 +215,11 @@
                 versionId, log, (err, objMD) => {
                     // if general error from metadata return error
                     if (err && !err.is.NoSuchKey) {
-<<<<<<< HEAD
                         monitoring.promMetrics('DELETE', bucketName, err.code,
                             'multiObjectDelete');
                         return callback(err);
                     }
                     if (err?.is.NoSuchKey) {
-=======
-                        return callback(err);
-                    }
-                    if (err && err.is.NoSuchKey) {
->>>>>>> f2628666
                         const verCfg = bucket.getVersioningConfiguration();
                         // To adhere to AWS behavior, create a delete marker
                         // if trying to delete an object that does not exist
@@ -402,12 +396,7 @@
             return vault.checkPolicies(requestContextParams, authInfo.getArn(),
                 log, (err, authorizationResults) => {
                     // there were no policies so received a blanket AccessDenied
-<<<<<<< HEAD
-                    log.info('please see here: ', { err, authorizationResults });
                     if (err?.is.AccessDenied) {
-=======
-                    if (err && err.is.AccessDenied) {
->>>>>>> f2628666
                         objects.forEach(entry => {
                             errorResults.push({
                                 entry,
