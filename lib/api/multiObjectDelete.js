const crypto = require('crypto');

const async = require('async');
const { parseString } = require('xml2js');
const { auth, errors, versioning, s3middleware, policies } = require('arsenal');

const escapeForXml = s3middleware.escapeForXml;
const { pushMetric } = require('../utapi/utilities');
const bucketShield = require('./apiUtils/bucket/bucketShield');
const collectCorsHeaders = require('../utilities/collectCorsHeaders');
const metadata = require('../metadata/wrapper');
const services = require('../services');
const vault = require('../auth/vault');
const { isBucketAuthorized } =
    require('./apiUtils/authorization/permissionChecks');
const { preprocessingVersioningDelete }
    = require('./apiUtils/object/versioning');
const createAndStoreObject = require('./apiUtils/object/createAndStoreObject');
const monitoring = require('../utilities/monitoringHandler');
const { metadataGetObject, metadataGetObjects } = require('../metadata/metadataUtils');
const { config } = require('../Config');
const { isRequesterNonAccountUser } = require('./apiUtils/authorization/permissionChecks');
const { hasGovernanceBypassHeader, checkUserGovernanceBypass, ObjectLockInfo }
    = require('./apiUtils/object/objectLockHelpers');
const requestUtils = policies.requestUtils;
<<<<<<< HEAD
const { validObjectKeys } = require('../routes/routeVeeam');
const { deleteVeeamCapabilities } = require('../routes/veeam/delete');
=======
const { data } = require('../data/wrapper');
const logger = require('../utilities/logger');
const constants = require('../../constants');
>>>>>>> 433c3417

const versionIdUtils = versioning.VersionID;


/*
   Format of xml request:
   <Delete>
       <Quiet>true</Quiet>
       <Object>
            <Key>Key</Key>
            <VersionId>VersionId</VersionId>
       </Object>
       <Object>
            <Key>Key</Key>
       </Object>
       ...
   </Delete>
   */


  /*
  Format of xml response:
  <?xml version="1.0" encoding="UTF-8"?>
  <DeleteResult xmlns="http://s3.amazonaws.com/doc/2006-03-01/">
    <Deleted>
      <Key>sample1.txt</Key>
    </Deleted>
    <Error>
      <Key>sample2.txt</Key>
      <Code>AccessDenied</Code>
      <Message>Access Denied</Message>
    </Error>
  </DeleteResult>
   */

/**
* formats xml for response
* @param {boolean} quietSetting - true if xml should just include error list
* and false if should include deleted list and error list
* @param {object []} errorResults - list of error result objects with each
* object containing -- entry: { key, versionId }, error: arsenal error
* @param {object []} deleted - list of object deleted, an object has the format
*     object: { entry, isDeleteMarker, isDeletingDeleteMarker }
*     object.entry : above
*     object.newDeleteMarker: if deletion resulted in delete marker
*     object.isDeletingDeleteMarker: if a delete marker was deleted
* @return {string} xml string
*/
function _formatXML(quietSetting, errorResults, deleted) {
    let errorXML = [];
    errorResults.forEach(errorObj => {
        errorXML.push(
        '<Error>',
        '<Key>', escapeForXml(errorObj.entry.key), '</Key>',
        '<Code>', escapeForXml(errorObj.error.message), '</Code>');
        if (errorObj.entry.versionId) {
            const version = errorObj.entry.versionId === 'null' ?
                'null' : escapeForXml(errorObj.entry.versionId);
            errorXML.push('<VersionId>', version, '</VersionId>');
        }
        errorXML.push(
        '<Message>',
        escapeForXml(errorObj.error.description),
        '</Message>',
        '</Error>'
        );
    });
    errorXML = errorXML.join('');
    const xml = [
        '<?xml version="1.0" encoding="UTF-8"?>',
        '<DeleteResult ',
        'xmlns="http://s3.amazonaws.com/doc/2006-03-01/">',
        // placeholder in array for deleted list if verbose response
        '',
        errorXML,
        '</DeleteResult>',
    ];
    if (quietSetting) {
        // just return errors
        return xml.join('');
    }
    const deletedXML = [];
    deleted.forEach(version => {
        const isDeleteMarker = version.isDeleteMarker;
        const deleteMarkerVersionId = version.deleteMarkerVersionId;
        // if deletion resulted in new delete marker or deleting a delete marker
        deletedXML.push(
            '<Deleted>',
            '<Key>',
            escapeForXml(version.entry.key),
            '</Key>'
        );
        if (version.entry.versionId) {
            deletedXML.push(
                '<VersionId>',
                escapeForXml(version.entry.versionId),
                '</VersionId>'
            );
        }
        if (isDeleteMarker) {
            deletedXML.push(
                '<DeleteMarker>',
                isDeleteMarker,
                '</DeleteMarker>',
                '<DeleteMarkerVersionId>',
                deleteMarkerVersionId,
                '</DeleteMarkerVersionId>'
            );
        }
        deletedXML.push('</Deleted>');
    });
    xml[3] = deletedXML.join('');
    return xml.join('');
}

function _parseXml(xmlToParse, next) {
    return parseString(xmlToParse, (err, result) => {
        if (err || !result || !result.Delete || !result.Delete.Object) {
            return next(errors.MalformedXML);
        }
        const json = result.Delete;
        // not quiet is the default if nothing specified
        const quietSetting = json.Quiet && json.Quiet[0] === 'true';
        // format of json is
        // {"Object":[
        //     {"Key":["test1"],"VersionId":["vid"]},
        //     {"Key":["test2"]}
        // ]}
        const objects = [];
        for (let i = 0; i < json.Object.length; i++) {
            const item = json.Object[i];
            if (!item.Key) {
                return next(errors.MalformedXML);
            }
            const object = { key: item.Key[0] };
            if (item.VersionId) {
                object.versionId = item.VersionId[0];
            }
            objects.push(object);
        }
        return next(null, quietSetting, objects);
    });
}

/**
 * processObjectVersion - process object version to be deleted
 * @param {object} entry - entry from data model
 * @param {string} bucketName - bucket name
 * @param {function} next - callback to call with error or decoded version
 * @return {undefined}
 **/
function processObjectVersion(entry, bucketName) {
    let decodedVersionId;
    if (entry.versionId) {
        decodedVersionId = entry.versionId === 'null' ?
            'null' : versionIdUtils.decode(entry.versionId);
    }
    if (decodedVersionId instanceof Error) {
        monitoring.promMetrics('DELETE', bucketName, 404,
            'multiObjectDelete');
        return [errors.NoSuchVersion];
    }
    return [null, decodedVersionId];
}

/**
 * Initialization function for the MultiObjectDelete API that will, based on the
 * current metadata backend,a ssess if metadata READ batching is supported. If
 * yes, the initialization step will call the metadataGetObjects function from
 * the MetadataWrapper.
 * @param {string} bucketName - bucket name
 * @param {string []} inPlay - list of object keys still in play
 * @param {object} log - logger object
 * @return {undefined}
 */
function shouldBatchGetObjectsFromMetadata(bucketName, inPlay, log) {
    const backendSupportsBatching = constants.supportsBatchingMethods.includes(config.backends.metadata);
    // If the backend supports batching, we want to optimize the API latency by
    // first getting all the objects metadata, stored in memory, for later use
    // in the API. This approach does not change the API architecture, but
    // transplants an additional piece of code that can greatly improve the API
    // latency when the database supports batching.
    if (backendSupportsBatching) {
        const objectKeys = Object.keys(inPlay).map(entry => {
            const [err, versionId] = processObjectVersion(inPlay[entry], bucketName);
            if (err) {
                return null;
            }
            return {
                versionId,
                inPlay: inPlay[entry],
            };
        });
        return callback => metadataGetObjects(bucketName, objectKeys, log, callback);
    }
    return callback => callback();
}

/**
* gets object metadata and deletes object
* @param {AuthInfo} authInfo - Instance of AuthInfo class with requester's info
* @param {string} canonicalID - canonicalId of requester
* @param {object} request - http request
* @param {string} bucketName - bucketName
* @param {BucketInfo} bucket - bucket
* @param {boolean} quietSetting - true if xml should just include error list
* and false if should include deleted list and error list
* @param {object []} errorResults - list of error result objects with each
* object containing -- key: objectName, error: arsenal error
* @param {string []} inPlay - list of object keys still in play
* @param {object} log - logger object
* @param {function} next - callback to next step in waterfall
* @return {undefined}
* @callback called with (err, quietSetting, errorResults, numOfObjects,
* successfullyDeleted, totalContentLengthDeleted)
*/
function getObjMetadataAndDelete(authInfo, canonicalID, request,
        bucketName, bucket, quietSetting, errorResults, inPlay, log, next) {
    const successfullyDeleted = [];
    let totalContentLengthDeleted = 0;
    let numOfObjectsRemoved = 0;
    const skipError = new Error('skip');
    const objectLockedError = new Error('object locked');
    let deleteFromStorage = [];
    const initialStep = shouldBatchGetObjectsFromMetadata(bucketName, inPlay, log);

    return async.waterfall([
        callback => initialStep((err, cache) => callback(err, cache)),
        (cache, callback) => async.forEachLimit(inPlay, 50, (entry, moveOn) => {
            async.waterfall([
                callback => callback(...processObjectVersion(entry, bucketName)),
                // for obj deletes, no need to check acl's at object level
                // (authority is at the bucket level for obj deletes)
                (versionId, callback) => metadataGetObject(bucketName, entry.key,
                    versionId, log, (err, objMD) => {
                        // if general error from metadata return error
                        if (err) {
                            monitoring.promMetrics('DELETE', bucketName, err.code,
                                'multiObjectDelete');
                            return callback(err);
                        }
                        if (!objMD) {
                            const verCfg = bucket.getVersioningConfiguration();
                            // To adhere to AWS behavior, create a delete marker
                            // if trying to delete an object that does not exist
                            // when versioning has been configured
                            if (verCfg && !entry.versionId) {
                                log.debug('trying to delete specific version ' +
                                ' that does not exist');
                                return callback(null, objMD, versionId);
                            }
                            // otherwise if particular key does not exist, AWS
                            // returns success for key so add to successfullyDeleted
                            // list and move on
                            successfullyDeleted.push({ entry });
                            return callback(skipError);
                        }
                        if (versionId && objMD.location &&
                            Array.isArray(objMD.location) && objMD.location[0]) {
                            // we need this information for data deletes to AWS
                            // eslint-disable-next-line no-param-reassign
                            objMD.location[0].deleteVersion = true;
                        }
                        return callback(null, objMD, versionId);
                    }, cache ? cache[`${entry.key}${versionId}`] : null),
                (objMD, versionId, callback) => {
                    // AWS only returns an object lock error if a version id
                    // is specified, else continue to create a delete marker
                    if (!versionId || !bucket.isObjectLockEnabled()) {
                        return callback(null, null, objMD, versionId);
                    }
                    const hasGovernanceBypass = hasGovernanceBypassHeader(request.headers);
                    if (hasGovernanceBypass && isRequesterNonAccountUser(authInfo)) {
                        return checkUserGovernanceBypass(request, authInfo, bucket, entry.key, log, error => {
                            if (error && error.is.AccessDenied) {
                                log.debug('user does not have BypassGovernanceRetention and object is locked',
                                    { error });
                                return callback(objectLockedError);
                            }
                            if (error) {
                                return callback(error);
                            }
                            return callback(null, hasGovernanceBypass, objMD, versionId);
                        });
                    }
                    return callback(null, hasGovernanceBypass, objMD, versionId);
                },
                (hasGovernanceBypass, objMD, versionId, callback) => {
                    // AWS only returns an object lock error if a version id
                    // is specified, else continue to create a delete marker
                    if (!versionId || !bucket.isObjectLockEnabled()) {
                        return callback(null, objMD, versionId);
                    }
                    const objLockInfo = new ObjectLockInfo({
                        mode: objMD.retentionMode,
                        date: objMD.retentionDate,
                        legalHold: objMD.legalHold || false,
                    });

                    // If the object can not be deleted raise an error
                    if (!objLockInfo.canModifyObject(hasGovernanceBypass)) {
                        log.debug('trying to delete locked object');
                        return callback(objectLockedError);
                    }

                    return callback(null, objMD, versionId);
                },
                (objMD, versionId, callback) => {
                    const options = preprocessingVersioningDelete(
                        bucketName, bucket, objMD, versionId, config.nullVersionCompatMode);
                    const deleteInfo = {};
                    if (options && options.deleteData) {
                        deleteInfo.deleted = true;
                        if ((bucket.getLifecycleConfiguration && !bucket.getLifecycleConfiguration())
                            && (bucket.getNotificationConfiguration && !bucket.getNotificationConfiguration())) {
                            options.shouldOnlyDelete = true;
                        }
                        if (objMD.uploadId) {
                            // eslint-disable-next-line
                            options.replayId = objMD.uploadId;
                        }
                        return services.deleteObject(bucketName, objMD,
                            entry.key, options, log, (err, toDelete) => {
                                if (err) {
                                    return callback(err);
                                }
                                if (toDelete) {
                                    deleteFromStorage = deleteFromStorage.concat(toDelete);
                                }
                                return callback(null, objMD, deleteInfo);
                            }, true);
                    }
                    deleteInfo.newDeleteMarker = true;
                    // This call will create a delete-marker
                    return createAndStoreObject(bucketName, bucket, entry.key,
                        objMD, authInfo, canonicalID, null, request,
                        deleteInfo.newDeleteMarker, null, log, (err, result) =>
                        callback(err, objMD, deleteInfo, result.versionId));
                },
            ], (err, objMD, deleteInfo, versionId) => {
                if (err === skipError) {
                    return moveOn();
                } else if (err === objectLockedError) {
                    errorResults.push({ entry, error: errors.AccessDenied, objectLocked: true });
                    return moveOn();
                } else if (err) {
                    log.error('error deleting object', { error: err, entry });
                    errorResults.push({ entry, error: err });
                    return moveOn();
                }
                if (deleteInfo.deleted && objMD['content-length']) {
                    numOfObjectsRemoved++;
                    totalContentLengthDeleted += objMD['content-length'];
                }
                let isDeleteMarker;
                let deleteMarkerVersionId;
                // - If trying to delete an object that does not exist (if a new
                // delete marker was created)
                // - Or if an object exists but no version was specified
                // return DeleteMarkerVersionId equals the versionID of the marker
                // you just generated and DeleteMarker tag equals true
                if (deleteInfo.newDeleteMarker) {
                    isDeleteMarker = true;
                    deleteMarkerVersionId = versionIdUtils.encode(versionId);
                    // In this case we are putting a new object (i.e., the delete
                    // marker), so we decrement the numOfObjectsRemoved value.
                    numOfObjectsRemoved--;
                // If trying to delete a delete marker, DeleteMarkerVersionId equals
                // deleteMarker's versionID and DeleteMarker equals true
                } else if (objMD && objMD.isDeleteMarker) {
                    isDeleteMarker = true;
                    deleteMarkerVersionId = entry.versionId;
                }
                successfullyDeleted.push({ entry, isDeleteMarker,
                    deleteMarkerVersionId });
                return moveOn();
            });
        },
            // end of forEach func
            err => {
                // Batch delete all objects
                const onDone = () => callback(err, quietSetting, errorResults, numOfObjectsRemoved,
                    successfullyDeleted, totalContentLengthDeleted, bucket);

<<<<<<< HEAD
                return callback(null, objMD, versionId);
            },
            (objMD, versionId, callback) => {
                const options = preprocessingVersioningDelete(
                    bucketName, bucket, objMD, versionId, config.nullVersionCompatMode);
                const deleteInfo = {};
                if (options && options.deleteData) {
                    deleteInfo.deleted = true;
                    if (objMD.uploadId) {
                        // eslint-disable-next-line
                        options.replayId = objMD.uploadId;
                    }
                    return services.deleteObject(bucketName, objMD,
                        entry.key, options, log,  's3:ObjectRemoved:Delete', err =>
                        callback(err, objMD, deleteInfo));
                }
                deleteInfo.newDeleteMarker = true;
                // This call will create a delete-marker
                return createAndStoreObject(bucketName, bucket, entry.key,
                    objMD, authInfo, canonicalID, null, request,
                    deleteInfo.newDeleteMarker, null, log, 's3:ObjectRemoved:DeleteMarkerCreated',
                    (err, result) =>
                    callback(err, objMD, deleteInfo, result.versionId));
            },
        ], (err, objMD, deleteInfo, versionId) => {
            if (err === skipError) {
                return moveOn();
            } else if (err === objectLockedError) {
                errorResults.push({ entry, error: errors.AccessDenied, objectLocked: true });
                return moveOn();
            } else if (err) {
                log.error('error deleting object', { error: err, entry });
                errorResults.push({ entry, error: err });
                return moveOn();
            }
            if (deleteInfo.deleted && objMD['content-length']) {
                numOfObjectsRemoved++;
                totalContentLengthDeleted += objMD['content-length'];
            }
            let isDeleteMarker;
            let deleteMarkerVersionId;
            // - If trying to delete an object that does not exist (if a new
            // delete marker was created)
            // - Or if an object exists but no version was specified
            // return DeleteMarkerVersionId equals the versionID of the marker
            // you just generated and DeleteMarker tag equals true
            if (deleteInfo.newDeleteMarker) {
                isDeleteMarker = true;
                deleteMarkerVersionId = versionIdUtils.encode(versionId);
                // In this case we are putting a new object (i.e., the delete
                // marker), so we decrement the numOfObjectsRemoved value.
                numOfObjectsRemoved--;
            // If trying to delete a delete marker, DeleteMarkerVersionId equals
            // deleteMarker's versionID and DeleteMarker equals true
            } else if (objMD && objMD.isDeleteMarker) {
                isDeleteMarker = true;
                deleteMarkerVersionId = entry.versionId;
            }
            successfullyDeleted.push({ entry, isDeleteMarker,
                deleteMarkerVersionId });
            return moveOn();
        });
    },
    // end of forEach func
    err => {
        log.trace('finished deleting objects', { numOfObjectsRemoved });
        return next(err, quietSetting, errorResults, numOfObjectsRemoved,
            successfullyDeleted, totalContentLengthDeleted, bucket);
    });
=======
                if (err && deleteFromStorage.length === 0) {
                    log.trace('no objects to delete from data backend');
                    return onDone();
                }
                // If error but we have objects in the list, delete them to ensure
                // consistent state.
                log.trace('deleting objects from data backend');
                const deleteLog = logger.newRequestLoggerFromSerializedUids(log.getSerializedUids());
                return data.batchDelete(deleteFromStorage, null, null, deleteLog, err => {
                    if (err) {
                        log.error('error deleting objects from data backend', { error: err });
                        return onDone();
                    }
                    return onDone();
                });
            }),
    ], next);
>>>>>>> 433c3417
}

/**
 * multiObjectDelete - Delete multiple objects
 * @param {AuthInfo} authInfo - Instance of AuthInfo class with requester's info
 * @param {object} request - http.IncomingMessage as modified by
 * lib/utils and routes/routePOST.js
 * @param {object} request.headers - request headers
 * @param {object} request.query - query from request
 * @param {string} request.post - concatenation of request body
 * @param {string} request.bucketName - parsed bucketName
 * @param {string} request.socket.remoteAddress - requester IP
 * @param {boolean} request.connection.encrypted - whether request was encrypted
 * @param {object} log - Werelogs logger
 * @param {function} callback - callback to server
 * @return {undefined}
 */
function multiObjectDelete(authInfo, request, log, callback) {
    log.debug('processing request', { method: 'multiObjectDelete' });
    if (!request.post) {
        monitoring.promMetrics('DELETE', request.bucketName, 400,
            'multiObjectDelete');
        return callback(errors.MissingRequestBodyError);
    }
    const md5 = crypto.createHash('md5')
        .update(request.post, 'utf8').digest('base64');
    if (md5 !== request.headers['content-md5']) {
        monitoring.promMetrics('DELETE', request.bucketName, 400,
            'multiObjectDelete');
        return callback(errors.BadDigest);
    }

    const inPlayInternal = [];
    const bucketName = request.bucketName;
    const canonicalID = authInfo.getCanonicalID();

    return async.waterfall([
        function parseXML(next) {
            return _parseXml(request.post,
                (err, quietSetting, objects) => {
                    if (err || objects.length < 1 || objects.length > 1000) {
                        return next(errors.MalformedXML);
                    }
                    return next(null, quietSetting, objects);
                });
        },
        function checkPolicies(quietSetting, objects, next) {
            // track keys that are still on track to be deleted
            const inPlay = [];
            const errorResults = [];
            // if request from account, no need to check policies
            // all objects are inPlay so send array of object keys
            // as inPlay argument
            if (!isRequesterNonAccountUser(authInfo)) {
                return next(null, quietSetting, errorResults, objects);
            }

            // TODO: once arsenal's extractParams is separated from doAuth
            // function, refactor so only extract once and send
            // params on to this api
            const authParams = auth.server.extractParams(request, log,
                's3', request.query);
            const ip = requestUtils.getClientIp(request, config);
            const requestContextParams = {
                constantParams: {
                    headers: request.headers,
                    query: request.query,
                    generalResource: request.bucketName,
                    requesterIp: ip,
                    sslEnabled: request.connection.encrypted,
                    apiMethod: 'objectDelete',
                    awsService: 's3',
                    locationConstraint: null,
                    requesterInfo: authInfo,
                    signatureVersion: authParams.params.data.authType,
                    authType: authParams.params.data.signatureVersion,
                    signatureAge: authParams.params.data.signatureAge,
                },
                parameterize: {
                    // eslint-disable-next-line
                    specificResource: objects.map(entry => {
                        return {
                            key: entry.key,
                            versionId: entry.versionId,
                        };
                    }),
                },
            };
            return vault.checkPolicies(requestContextParams, authInfo.getArn(),
                log, (err, authorizationResults) => {
                    // there were no policies so received a blanket AccessDenied
                    if (err?.is.AccessDenied) {
                        objects.forEach(entry => {
                            errorResults.push({
                                entry,
                                error: errors.AccessDenied });
                        });
                        // send empty array for inPlay
                        return next(null, quietSetting, errorResults, []);
                    }
                    if (err) {
                        log.trace('error checking policies', {
                            error: err,
                            method: 'multiObjectDelete.checkPolicies',
                        });
                        return next(err);
                    }
                    if (objects.length !== authorizationResults.length) {
                        log.error('vault did not return correct number of ' +
                        'authorization results', {
                            authorizationResultsLength:
                                authorizationResults.length,
                            objectsLength: objects.length,
                        });
                        return next(errors.InternalError);
                    }
                    for (let i = 0; i < authorizationResults.length; i++) {
                        const result = authorizationResults[i];
                        // result is { isAllowed: true,
                        // arn: arn:aws:s3:::bucket/object,
                        // versionId: sampleversionId } unless not allowed
                        // in which case no isAllowed key will be present
                        const slashIndex = result.arn.indexOf('/');
                        if (slashIndex === -1) {
                            log.error('wrong arn format from vault');
                            return next(errors.InternalError);
                        }
                        const entry = {
                            key: result.arn.slice(slashIndex + 1),
                            versionId: result.versionId,
                        };
                        if (result.isAllowed) {
                            if (validObjectKeys.includes(entry.key)) {
                                inPlayInternal.push(entry.key);
                            } else {
                                inPlay.push(entry);
                            }
                        } else {
                            errorResults.push({
                                entry,
                                error: errors.AccessDenied,
                            });
                        }
                    }
                    return next(null, quietSetting, errorResults, inPlay);
                });
        },
        function checkBucketMetadata(quietSetting, errorResults, inPlay, next) {
            // if no objects in play, no need to check ACLs / get metadata,
            // just move on if there is no Origin header
            if (inPlay.length === 0 && !request.headers.origin) {
                return next(null, quietSetting, errorResults, inPlay,
                    undefined);
            }
            return metadata.getBucket(bucketName, log, (err, bucketMD) => {
                if (err) {
                    log.trace('error retrieving bucket metadata',
                        { error: err });
                    return next(err);
                }
                // check whether bucket has transient or deleted flag
                if (bucketShield(bucketMD, 'objectDelete')) {
                    return next(errors.NoSuchBucket);
                }
                // if no objects in play, no need to check ACLs
                if (inPlay.length === 0) {
                    return next(null, quietSetting, errorResults, inPlay,
                        bucketMD);
                }
                if (!isBucketAuthorized(bucketMD, 'objectDelete', canonicalID, authInfo, log, request)) {
                    log.trace("access denied due to bucket acl's");
                    // if access denied at the bucket level, no access for
                    // any of the objects so all results will be error results
                    inPlay.forEach(entry => {
                        errorResults.push({
                            entry,
                            error: errors.AccessDenied,
                        });
                    });
                    // by sending an empty array as the inPlay array
                    // async.forEachLimit below will not actually
                    // make any calls to metadata or data but will continue on
                    // to the next step to build xml
                    return next(null, quietSetting, errorResults, [], bucketMD);
                }
                return next(null, quietSetting, errorResults, inPlay, bucketMD);
            });
        },
        function handleInternalFiles(quietSetting, errorResults, inPlay, bucketMD, next) {
            return async.each(inPlayInternal,
                (localInPlay, next) => deleteVeeamCapabilities(bucketName, localInPlay, bucketMD, log, next),
                err => next(err, quietSetting, errorResults, inPlay, bucketMD));
        },
        function getObjMetadataAndDeleteStep(quietSetting, errorResults, inPlay,
            bucket, next) {
            return getObjMetadataAndDelete(authInfo, canonicalID, request,
                    bucketName, bucket, quietSetting, errorResults, inPlay,
                    log, next);
        },
    ], (err, quietSetting, errorResults, numOfObjectsRemoved,
        successfullyDeleted, totalContentLengthDeleted, bucket) => {
        const corsHeaders = collectCorsHeaders(request.headers.origin,
            request.method, bucket);
        if (err) {
            monitoring.promMetrics('DELETE', bucketName, err.code,
                'multiObjectDelete');
            return callback(err, null, corsHeaders);
        }
        const xml = _formatXML(quietSetting, errorResults,
            successfullyDeleted);
        const deletedKeys = successfullyDeleted.map(item => item.key);
        const removedDeleteMarkers = successfullyDeleted
            .filter(item => item.isDeleteMarker && item.entry && item.entry.versionId)
            .length;
        pushMetric('multiObjectDelete', log, {
            authInfo,
            canonicalID: bucket ? bucket.getOwner() : '',
            bucket: bucketName,
            keys: deletedKeys,
            byteLength: Number.parseInt(totalContentLengthDeleted, 10),
            numberOfObjects: numOfObjectsRemoved,
            removedDeleteMarkers,
            isDelete: true,
        });
        monitoring.promMetrics('DELETE', bucketName, '200',
        'multiObjectDelete',
        Number.parseInt(totalContentLengthDeleted, 10), null, null,
        numOfObjectsRemoved);
        return callback(null, xml, corsHeaders);
    });
}

module.exports = {
    getObjMetadataAndDelete,
    multiObjectDelete,
    processObjectVersion,
    shouldBatchGetObjectsFromMetadata,
};<|MERGE_RESOLUTION|>--- conflicted
+++ resolved
@@ -23,14 +23,11 @@
 const { hasGovernanceBypassHeader, checkUserGovernanceBypass, ObjectLockInfo }
     = require('./apiUtils/object/objectLockHelpers');
 const requestUtils = policies.requestUtils;
-<<<<<<< HEAD
 const { validObjectKeys } = require('../routes/routeVeeam');
 const { deleteVeeamCapabilities } = require('../routes/veeam/delete');
-=======
 const { data } = require('../data/wrapper');
 const logger = require('../utilities/logger');
 const constants = require('../../constants');
->>>>>>> 433c3417
 
 const versionIdUtils = versioning.VersionID;
 
@@ -353,7 +350,7 @@
                             options.replayId = objMD.uploadId;
                         }
                         return services.deleteObject(bucketName, objMD,
-                            entry.key, options, log, (err, toDelete) => {
+                            entry.key, options, log, 's3:ObjectRemoved:Delete', (err, toDelete) => {
                                 if (err) {
                                     return callback(err);
                                 }
@@ -367,7 +364,7 @@
                     // This call will create a delete-marker
                     return createAndStoreObject(bucketName, bucket, entry.key,
                         objMD, authInfo, canonicalID, null, request,
-                        deleteInfo.newDeleteMarker, null, log, (err, result) =>
+                        deleteInfo.newDeleteMarker, null, log, 's3:ObjectRemoved:DeleteMarkerCreated', (err, result) =>
                         callback(err, objMD, deleteInfo, result.versionId));
                 },
             ], (err, objMD, deleteInfo, versionId) => {
@@ -415,77 +412,6 @@
                 const onDone = () => callback(err, quietSetting, errorResults, numOfObjectsRemoved,
                     successfullyDeleted, totalContentLengthDeleted, bucket);
 
-<<<<<<< HEAD
-                return callback(null, objMD, versionId);
-            },
-            (objMD, versionId, callback) => {
-                const options = preprocessingVersioningDelete(
-                    bucketName, bucket, objMD, versionId, config.nullVersionCompatMode);
-                const deleteInfo = {};
-                if (options && options.deleteData) {
-                    deleteInfo.deleted = true;
-                    if (objMD.uploadId) {
-                        // eslint-disable-next-line
-                        options.replayId = objMD.uploadId;
-                    }
-                    return services.deleteObject(bucketName, objMD,
-                        entry.key, options, log,  's3:ObjectRemoved:Delete', err =>
-                        callback(err, objMD, deleteInfo));
-                }
-                deleteInfo.newDeleteMarker = true;
-                // This call will create a delete-marker
-                return createAndStoreObject(bucketName, bucket, entry.key,
-                    objMD, authInfo, canonicalID, null, request,
-                    deleteInfo.newDeleteMarker, null, log, 's3:ObjectRemoved:DeleteMarkerCreated',
-                    (err, result) =>
-                    callback(err, objMD, deleteInfo, result.versionId));
-            },
-        ], (err, objMD, deleteInfo, versionId) => {
-            if (err === skipError) {
-                return moveOn();
-            } else if (err === objectLockedError) {
-                errorResults.push({ entry, error: errors.AccessDenied, objectLocked: true });
-                return moveOn();
-            } else if (err) {
-                log.error('error deleting object', { error: err, entry });
-                errorResults.push({ entry, error: err });
-                return moveOn();
-            }
-            if (deleteInfo.deleted && objMD['content-length']) {
-                numOfObjectsRemoved++;
-                totalContentLengthDeleted += objMD['content-length'];
-            }
-            let isDeleteMarker;
-            let deleteMarkerVersionId;
-            // - If trying to delete an object that does not exist (if a new
-            // delete marker was created)
-            // - Or if an object exists but no version was specified
-            // return DeleteMarkerVersionId equals the versionID of the marker
-            // you just generated and DeleteMarker tag equals true
-            if (deleteInfo.newDeleteMarker) {
-                isDeleteMarker = true;
-                deleteMarkerVersionId = versionIdUtils.encode(versionId);
-                // In this case we are putting a new object (i.e., the delete
-                // marker), so we decrement the numOfObjectsRemoved value.
-                numOfObjectsRemoved--;
-            // If trying to delete a delete marker, DeleteMarkerVersionId equals
-            // deleteMarker's versionID and DeleteMarker equals true
-            } else if (objMD && objMD.isDeleteMarker) {
-                isDeleteMarker = true;
-                deleteMarkerVersionId = entry.versionId;
-            }
-            successfullyDeleted.push({ entry, isDeleteMarker,
-                deleteMarkerVersionId });
-            return moveOn();
-        });
-    },
-    // end of forEach func
-    err => {
-        log.trace('finished deleting objects', { numOfObjectsRemoved });
-        return next(err, quietSetting, errorResults, numOfObjectsRemoved,
-            successfullyDeleted, totalContentLengthDeleted, bucket);
-    });
-=======
                 if (err && deleteFromStorage.length === 0) {
                     log.trace('no objects to delete from data backend');
                     return onDone();
@@ -503,7 +429,6 @@
                 });
             }),
     ], next);
->>>>>>> 433c3417
 }
 
 /**
