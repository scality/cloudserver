--- conflicted
+++ resolved
@@ -12,7 +12,6 @@
 const monitoring = require('../utilities/monitoringHandler');
 
 const externalVersioningErrorMessage = 'We do not currently support putting ' +
-<<<<<<< HEAD
 'a versioned object to a location-constraint of type Azure or GCP.';
 
 const replicationVersioningErrorMessage = 'A replication configuration is ' +
@@ -21,12 +20,10 @@
 
 const ingestionVersioningErrorMessage = 'Versioning cannot be suspended for '
 + 'buckets setup with Out of Band updates from a location';
-=======
-'a versioned object to a location-constraint of type Azure.';
+
 const invalidBucketStateMessage = 'A replication configuration is present on ' +
  'this bucket, so you cannot change the versioning state. To change the ' +
  'versioning state, first delete the replication configuration.';
->>>>>>> 5ae26dc7
 /**
  * Format of xml request:
 
