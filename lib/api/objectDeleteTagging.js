const async = require('async');
const { errors } = require('arsenal');

const { decodeVersionId, getVersionIdResHeader, getVersionSpecificMetadataOptions }
    = require('./apiUtils/object/versioning');

const { standardMetadataValidateBucketAndObj } = require('../metadata/metadataUtils');
const { pushMetric } = require('../utapi/utilities');
const monitoring = require('../utilities/metrics');
const collectCorsHeaders = require('../utilities/collectCorsHeaders');
const metadata = require('../metadata/wrapper');
const getReplicationInfo = require('./apiUtils/object/getReplicationInfo');
const { data } = require('../data/wrapper');
const { config } = require('../Config');
const REPLICATION_ACTION = 'DELETE_TAGGING';

/**
 * Object Delete Tagging - Delete tag set from an object
 * @param {AuthInfo} authInfo - Instance of AuthInfo class with requester's info
 * @param {object} request - http request object
 * @param {object} log - Werelogs logger
 * @param {function} callback - callback to server
 * @return {undefined}
 */
function objectDeleteTagging(authInfo, request, log, callback) {
    log.debug('processing request', { method: 'objectDeleteTagging' });

    const bucketName = request.bucketName;
    const objectKey = request.objectKey;

    const decodedVidResult = decodeVersionId(request.query);
    if (decodedVidResult instanceof Error) {
        log.trace('invalid versionId query', {
            versionId: request.query.versionId,
            error: decodedVidResult,
        });
        return process.nextTick(() => callback(decodedVidResult));
    }
    const reqVersionId = decodedVidResult;

    const metadataValParams = {
        authInfo,
        bucketName,
        objectKey,
<<<<<<< HEAD
=======
        requestType: request.apiMethods || 'objectDeleteTagging',
>>>>>>> 08de09a2
        versionId: reqVersionId,
        getDeleteMarker: true,
        requestType: 'objectDeleteTagging',
        request,
    };

    return async.waterfall([
        next => standardMetadataValidateBucketAndObj(metadataValParams, request.actionImplicitDenies, log,
          (err, bucket, objectMD) => {
              if (err) {
                  log.trace('request authorization failed',
                     { method: 'objectDeleteTagging', error: err });
                  return next(err);
              }
              if (!objectMD) {
                  const err = reqVersionId ? errors.NoSuchVersion :
                      errors.NoSuchKey;
                  log.trace('error no object metadata found',
                    { method: 'objectDeleteTagging', error: err });
                  return next(err, bucket);
              }
              if (objectMD.isDeleteMarker) {
                  log.trace('version is a delete marker',
                  { method: 'objectDeleteTagging' });
                  // FIXME we should return a `x-amz-delete-marker: true` header,
                  // see S3C-7592
                  return next(errors.MethodNotAllowed, bucket);
              }
              return next(null, bucket, objectMD);
          }),
        (bucket, objectMD, next) => {
            // eslint-disable-next-line no-param-reassign
            objectMD.tags = {};
            const params = getVersionSpecificMetadataOptions(objectMD, config.nullVersionCompatMode);
            const replicationInfo = getReplicationInfo(objectKey, bucket, true,
                0, REPLICATION_ACTION, objectMD);
            if (replicationInfo) {
                // eslint-disable-next-line no-param-reassign
                objectMD.replicationInfo = Object.assign({},
                    objectMD.replicationInfo, replicationInfo);
            }
            // eslint-disable-next-line no-param-reassign
            objectMD.originOp = 's3:ObjectTagging:Delete';
            metadata.putObjectMD(bucket.getName(), objectKey, objectMD, params,
            log, err =>
                next(err, bucket, objectMD));
        },
        (bucket, objectMD, next) =>
            // if external backends handles tagging
            data.objectTagging('Delete', objectKey, bucket, objectMD,
            log, err => next(err, bucket, objectMD)),
    ], (err, bucket, objectMD) => {
        const additionalResHeaders = collectCorsHeaders(request.headers.origin,
            request.method, bucket);
        if (err) {
            log.trace('error processing request', { error: err,
                method: 'objectDeleteTagging' });
            monitoring.promMetrics(
                'DELETE', bucketName, err.code, 'deleteObjectTagging');
        } else {
            pushMetric('deleteObjectTagging', log, {
                authInfo,
                bucket: bucketName,
                keys: [objectKey],
                versionId: objectMD ? objectMD.versionId : undefined,
                location: objectMD ? objectMD.dataStoreName : undefined,
            });
            monitoring.promMetrics(
                'DELETE', bucketName, '200', 'deleteObjectTagging');
            const verCfg = bucket.getVersioningConfiguration();
            additionalResHeaders['x-amz-version-id'] =
                getVersionIdResHeader(verCfg, objectMD);
        }
        return callback(err, additionalResHeaders);
    });
}

module.exports = objectDeleteTagging;<|MERGE_RESOLUTION|>--- conflicted
+++ resolved
@@ -42,13 +42,9 @@
         authInfo,
         bucketName,
         objectKey,
-<<<<<<< HEAD
-=======
-        requestType: request.apiMethods || 'objectDeleteTagging',
->>>>>>> 08de09a2
         versionId: reqVersionId,
         getDeleteMarker: true,
-        requestType: 'objectDeleteTagging',
+        requestType: request.apiMethods || 'objectDeleteTagging',
         request,
     };
 
