const { errors, s3middleware } = require('arsenal');
const validateHeaders = s3middleware.validateConditionalHeaders;

const collectCorsHeaders = require('../utilities/collectCorsHeaders');
const constants = require('../../constants');
const metadata = require('../metadata/wrapper');
const bucketShield = require('./apiUtils/bucket/bucketShield');
const { findRoutingRule, extractRedirectInfo } =
    require('./apiUtils/object/websiteServing');
const { isObjAuthorized, isBucketAuthorized } =
    require('./apiUtils/authorization/permissionChecks');
const collectResponseHeaders = require('../utilities/collectResponseHeaders');
const { pushMetric } = require('../utapi/utilities');
<<<<<<< HEAD
const monitoring = require('../utilities/monitoringHandler');
=======
const { addIsNonversionedBucket } = require('../metadata/metadataUtils');
>>>>>>> 436d1a9e

/**
 * _errorActions - take a number of actions once have error getting obj
 * @param {object} err - arsenal errors object
 * @param {string} errorDocument - key to get error document
 * @param {object []} routingRules - array of routingRule objects
 * @param {object} bucket - bucket metadata
 * @param {string} objectKey - object key from request (or as translated in
 * websiteGet)
 * @param {object} corsHeaders - CORS-related response headers
 * @param {object} log - Werelogs instance
 * @param {function} callback - callback to function in route
 * @return {undefined}
 */
function _errorActions(err, errorDocument, routingRules,
    bucket, objectKey, corsHeaders, log, callback) {
    const bucketName = bucket.getName();
    const errRoutingRule = findRoutingRule(routingRules,
        objectKey, err.code);
    if (errRoutingRule) {
        // route will redirect
        monitoring.promMetrics(
            'GET', bucketName, err.code, 'getObject');
        return callback(err, false, null, corsHeaders, errRoutingRule,
            objectKey);
    }
    if (errorDocument) {
        const options = addIsNonversionedBucket({}, bucket);
        return metadata.getObjectMD(bucketName, errorDocument, options, log,
            (errObjErr, errObjMD) => {
                if (errObjErr) {
                    // error retrieving error document so return original error
                    // and set boolean of error retrieving user's error document
                    // to true
                    monitoring.promMetrics(
                        'GET', bucketName, err.code, 'getObject');
                    return callback(err, true, null, corsHeaders);
                }
                // return the default error message if the object is private
                // rather than sending a stored error file
                if (!isObjAuthorized(bucket, errObjMD, 'objectGet',
                    constants.publicId, null, log)) {
                    log.trace('errorObj not authorized', { error: err });
                    monitoring.promMetrics(
                        'GET', bucketName, err.code, 'getObject');
                    return callback(err, true, null, corsHeaders);
                }
                const dataLocator = errObjMD.location;
                if (errObjMD['x-amz-server-side-encryption']) {
                    for (let i = 0; i < dataLocator.length; i++) {
                        dataLocator[i].masterKeyId =
                            errObjMD['x-amz-server-side-encryption-aws-' +
                                'kms-key-id'];
                        dataLocator[i].algorithm =
                            errObjMD['x-amz-server-side-encryption'];
                    }
                }
                const responseMetaHeaders = collectResponseHeaders(errObjMD,
                    corsHeaders);
                pushMetric('getObject', log, {
                    bucket: bucketName,
                    newByteLength: responseMetaHeaders['Content-Length'],
                });
                monitoring.promMetrics(
                    'GET', bucketName, err.code, 'getObject');
                return callback(err, false, dataLocator, responseMetaHeaders);
            });
    }
    monitoring.promMetrics(
        'GET', bucketName, err.code, 'getObject');
    return callback(err, false, null, corsHeaders);
}

/**
 * GET Website - Gets object for website or redirects
 * @param {object} request - normalized request object
 * @param {object} log - Werelogs instance
 * @param {function} callback - callback to function in route
 * @return {undefined}
 */
function websiteGet(request, log, callback) {
    log.debug('processing request', { method: 'websiteGet' });
    const bucketName = request.bucketName;
    const reqObjectKey = request.objectKey ? request.objectKey : '';
    let objectKey = reqObjectKey;

    return metadata.getBucket(bucketName, log, (err, bucket) => {
        if (err) {
            log.trace('error retrieving bucket metadata', { error: err });
            monitoring.promMetrics(
                'GET', bucketName, err.code, 'getObject');
            return callback(err, false);
        }
        if (bucketShield(bucket, 'objectGet')) {
            log.trace('bucket in transient/deleted state so shielding');
            monitoring.promMetrics(
                'GET', bucketName, 404, 'getObject');
            return callback(errors.NoSuchBucket, false);
        }
        const corsHeaders = collectCorsHeaders(request.headers.origin,
            request.method, bucket);
        const websiteConfig = bucket.getWebsiteConfiguration();
        if (!websiteConfig) {
            monitoring.promMetrics(
                'GET', bucketName, 404, 'getObject');
            return callback(errors.NoSuchWebsiteConfiguration, false, null,
            corsHeaders);
        }
        // any errors above would be our own created generic error html
        // if have a website config, error going forward would be user's
        // redirect or error page if they set either in the config

        // handle redirect all
        if (websiteConfig.getRedirectAllRequestsTo()) {
            return callback(null, false, null, corsHeaders,
                websiteConfig.getRedirectAllRequestsTo(), objectKey);
        }

        // check whether need to redirect based on key
        const routingRules = websiteConfig.getRoutingRules();
        const keyRoutingRule = findRoutingRule(routingRules, objectKey);

        if (keyRoutingRule) {
            // TODO: optimize by not rerouting if only routing
            // rule is to change out key
            return callback(null, false, null, corsHeaders,
                keyRoutingRule, objectKey);
        }

        // find index document if "directory" sent in request
        if (reqObjectKey.endsWith('/')) {
            objectKey += websiteConfig.getIndexDocument();
        }
        // find index document if no key provided
        if (reqObjectKey === '') {
            objectKey = websiteConfig.getIndexDocument();
        }

        const options = addIsNonversionedBucket({}, bucket);
        // get object metadata and check authorization and header
        // validation
        return metadata.getObjectMD(bucketName, objectKey, options, log,
            (err, objMD) => {
                // Note: In case of error, we intentionally send the original
                // object key to _errorActions as in case of a redirect, we do
                // not want to append index key to redirect location
                if (err) {
                    log.trace('error retrieving object metadata',
                    { error: err });
                    monitoring.promMetrics(
                        'GET', bucketName, err.code, 'getObject');
                    let returnErr = err;
                    const bucketAuthorized = isBucketAuthorized(bucket,
                      'bucketGet', constants.publicId, null, log, request);
                    // if index object does not exist and bucket is private AWS
                    // returns 403 - AccessDenied error.
                    if (err.is.NoSuchKey && !bucketAuthorized) {
                        returnErr = errors.AccessDenied;
                    }
                    return _errorActions(returnErr,
                      websiteConfig.getErrorDocument(), routingRules,
                      bucket, reqObjectKey, corsHeaders, log,
                      callback);
                }
                if (!isObjAuthorized(bucket, objMD, 'objectGet',
                    constants.publicId, null, log, request)) {
                    const err = errors.AccessDenied;
                    log.trace('request not authorized', { error: err });
                    return _errorActions(err, websiteConfig.getErrorDocument(),
                        routingRules, bucket,
                        reqObjectKey, corsHeaders, log, callback);
                }

                const headerValResult = validateHeaders(request.headers,
                    objMD['last-modified'], objMD['content-md5']);
                if (headerValResult.error) {
                    const err = headerValResult.error;
                    log.trace('header validation error', { error: err });
                    return _errorActions(err, websiteConfig.getErrorDocument(),
                        routingRules, bucket, reqObjectKey,
                        corsHeaders, log, callback);
                }
                // check if object to serve has website redirect header
                // Note: AWS prioritizes website configuration rules over
                // object key's website redirect header, so we make the
                // check at the end.
                if (objMD['x-amz-website-redirect-location']) {
                    const redirectLocation =
                        objMD['x-amz-website-redirect-location'];
                    const redirectInfo =
                        extractRedirectInfo(redirectLocation);
                    log.trace('redirecting to x-amz-website-redirect-location',
                        { location: redirectLocation });
                    return callback(null, false, null, corsHeaders,
                        redirectInfo, '');
                }
                // got obj metadata, authorized and headers validated,
                // good to go
                const responseMetaHeaders = collectResponseHeaders(objMD,
                    corsHeaders);
                const dataLocator = objMD.location;
                if (objMD['x-amz-server-side-encryption']) {
                    for (let i = 0; i < dataLocator.length; i++) {
                        dataLocator[i].masterKeyId =
                            objMD['x-amz-server-side-encryption-aws-' +
                                'kms-key-id'];
                        dataLocator[i].algorithm =
                            objMD['x-amz-server-side-encryption'];
                    }
                }
                pushMetric('getObject', log, {
                    bucket: bucketName,
                    newByteLength: responseMetaHeaders['Content-Length'],
                });
                monitoring.promMetrics('GET', bucketName, '200',
                    'getObject', responseMetaHeaders['Content-Length']);
                return callback(null, false, dataLocator, responseMetaHeaders);
            });
    });
}

module.exports = websiteGet;<|MERGE_RESOLUTION|>--- conflicted
+++ resolved
@@ -11,11 +11,8 @@
     require('./apiUtils/authorization/permissionChecks');
 const collectResponseHeaders = require('../utilities/collectResponseHeaders');
 const { pushMetric } = require('../utapi/utilities');
-<<<<<<< HEAD
 const monitoring = require('../utilities/monitoringHandler');
-=======
 const { addIsNonversionedBucket } = require('../metadata/metadataUtils');
->>>>>>> 436d1a9e
 
 /**
  * _errorActions - take a number of actions once have error getting obj
