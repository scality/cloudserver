--- conflicted
+++ resolved
@@ -11,11 +11,7 @@
     require('./apiUtils/authorization/permissionChecks');
 const collectResponseHeaders = require('../utilities/collectResponseHeaders');
 const { pushMetric } = require('../utapi/utilities');
-<<<<<<< HEAD
 const monitoring = require('../utilities/monitoringHandler');
-const { addIsNonversionedBucket } = require('../metadata/metadataUtils');
-=======
->>>>>>> b2641f5c
 
 /**
  * _errorActions - take a number of actions once have error getting obj
