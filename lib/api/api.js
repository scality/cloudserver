--- conflicted
+++ resolved
@@ -172,29 +172,19 @@
                 log.trace('authentication error', { error: err });
                 return callback(err);
             }
-<<<<<<< HEAD
+            if (authorizationResults) {
+                const checkedResults = checkAuthResults(authorizationResults);
+                if (checkedResults instanceof Error) {
+                    return callback(checkedResults);
+                }
+                returnTagCount = checkedResults;
+            }
             const authNames = { accountName: userInfo.getAccountDisplayName() };
             if (userInfo.isRequesterAnIAMUser()) {
                 authNames.userName = userInfo.getIAMdisplayName();
             }
             if (isRequesterASessionUser(userInfo)) {
                 authNames.sessionName = userInfo.getShortid().split(':')[1];
-            }
-            log.addDefaultFields(authNames);
-            if (tagAuthResults) {
-                const checkedResults = checkAuthResults(tagAuthResults);
-=======
-            if (authorizationResults) {
-                const checkedResults = checkAuthResults(authorizationResults);
->>>>>>> f4243e64
-                if (checkedResults instanceof Error) {
-                    return callback(checkedResults);
-                }
-                returnTagCount = checkedResults;
-            }
-            const authNames = { accountName: userInfo.getAccountDisplayName() };
-            if (userInfo.isRequesterAnIAMUser()) {
-                authNames.userName = userInfo.getIAMdisplayName();
             }
             log.addDefaultFields(authNames);
             if (apiMethod === 'objectPut' || apiMethod === 'objectPutPart') {
