const { auth, errors, policies } = require('arsenal');
const async = require('async');

const bucketDelete = require('./bucketDelete');
const bucketDeleteCors = require('./bucketDeleteCors');
const bucketDeleteEncryption = require('./bucketDeleteEncryption');
const bucketDeleteWebsite = require('./bucketDeleteWebsite');
const bucketDeleteLifecycle = require('./bucketDeleteLifecycle');
const bucketDeletePolicy = require('./bucketDeletePolicy');
const { bucketGet } = require('./bucketGet');
const bucketGetACL = require('./bucketGetACL');
const bucketGetCors = require('./bucketGetCors');
const bucketGetVersioning = require('./bucketGetVersioning');
const bucketGetWebsite = require('./bucketGetWebsite');
const bucketGetLocation = require('./bucketGetLocation');
const bucketGetLifecycle = require('./bucketGetLifecycle');
const bucketGetNotification = require('./bucketGetNotification');
const bucketGetObjectLock = require('./bucketGetObjectLock');
const bucketGetPolicy = require('./bucketGetPolicy');
const bucketGetEncryption = require('./bucketGetEncryption');
const bucketHead = require('./bucketHead');
const { bucketPut } = require('./bucketPut');
const bucketPutACL = require('./bucketPutACL');
const bucketPutCors = require('./bucketPutCors');
const bucketPutVersioning = require('./bucketPutVersioning');
const bucketPutWebsite = require('./bucketPutWebsite');
const bucketPutReplication = require('./bucketPutReplication');
const bucketPutLifecycle = require('./bucketPutLifecycle');
const bucketPutNotification = require('./bucketPutNotification');
const bucketPutEncryption = require('./bucketPutEncryption');
const bucketPutPolicy = require('./bucketPutPolicy');
const bucketPutObjectLock = require('./bucketPutObjectLock');
const bucketGetReplication = require('./bucketGetReplication');
const bucketDeleteReplication = require('./bucketDeleteReplication');
const corsPreflight = require('./corsPreflight');
const completeMultipartUpload = require('./completeMultipartUpload');
const initiateMultipartUpload = require('./initiateMultipartUpload');
const listMultipartUploads = require('./listMultipartUploads');
const listParts = require('./listParts');
const metadataSearch = require('./metadataSearch');
const { multiObjectDelete } = require('./multiObjectDelete');
const multipartDelete = require('./multipartDelete');
const objectCopy = require('./objectCopy');
const objectDelete = require('./objectDelete');
const objectDeleteTagging = require('./objectDeleteTagging');
const objectGet = require('./objectGet');
const objectGetACL = require('./objectGetACL');
const objectGetLegalHold = require('./objectGetLegalHold');
const objectGetRetention = require('./objectGetRetention');
const objectGetTagging = require('./objectGetTagging');
const objectHead = require('./objectHead');
const objectPut = require('./objectPut');
const objectPutACL = require('./objectPutACL');
const objectPutLegalHold = require('./objectPutLegalHold');
const objectPutTagging = require('./objectPutTagging');
const objectPutPart = require('./objectPutPart');
const objectPutCopyPart = require('./objectPutCopyPart');
const objectPutRetention = require('./objectPutRetention');
const prepareRequestContexts
    = require('./apiUtils/authorization/prepareRequestContexts');
const serviceGet = require('./serviceGet');
const vault = require('../auth/vault');
const websiteGet = require('./websiteGet');
const websiteHead = require('./websiteHead');
const writeContinue = require('../utilities/writeContinue');
const validateQueryAndHeaders = require('../utilities/validateQueryAndHeaders');
const parseCopySource = require('./apiUtils/object/parseCopySource');
const { tagConditionKeyAuth } = require('./apiUtils/authorization/tagConditionKeys');
const { isRequesterASessionUser } = require('./apiUtils/authorization/permissionChecks');
const checkHttpHeadersSize = require('./apiUtils/object/checkHttpHeadersSize');

const monitoringMap = policies.actionMaps.actionMonitoringMapS3;

auth.setHandler(vault);

/* eslint-disable no-param-reassign */
const api = {
    callApiMethod(apiMethod, request, response, log, callback) {
        // Attach the apiMethod method to the request, so it can used by monitoring in the server
        // eslint-disable-next-line no-param-reassign
        request.apiMethod = apiMethod;

        const actionLog = monitoringMap[apiMethod];
        if (!actionLog &&
            apiMethod !== 'websiteGet' &&
            apiMethod !== 'websiteHead' &&
            apiMethod !== 'corsPreflight') {
            log.error('callApiMethod(): No actionLog for this api method', {
                apiMethod,
            });
        }
        log.addDefaultFields({
            service: 's3',
            action: actionLog,
            bucketName: request.bucketName,
        });
        if (request.objectKey) {
            log.addDefaultFields({
                objectKey: request.objectKey,
            });
        }
        let returnTagCount = true;

        const validationRes = validateQueryAndHeaders(request, log);
        if (validationRes.error) {
            log.debug('request query / header validation failed', {
                error: validationRes.error,
                method: 'api.callApiMethod',
            });
            return process.nextTick(callback, validationRes.error);
        }

        // no need to check auth on website or cors preflight requests
        if (apiMethod === 'websiteGet' || apiMethod === 'websiteHead' ||
        apiMethod === 'corsPreflight') {
            return this[apiMethod](request, log, callback);
        }

        const { sourceBucket, sourceObject, sourceVersionId, parsingError } =
            parseCopySource(apiMethod, request.headers['x-amz-copy-source']);
        if (parsingError) {
            log.debug('error parsing copy source', {
                error: parsingError,
            });
            return process.nextTick(callback, parsingError);
        }

        const { httpHeadersSizeError } = checkHttpHeadersSize(request.headers);
        if (httpHeadersSizeError) {
            log.debug('http header size limit exceeded', {
                error: httpHeadersSizeError,
            });
            return process.nextTick(callback, httpHeadersSizeError);
        }

        const requestContexts = prepareRequestContexts(apiMethod, request,
            sourceBucket, sourceObject, sourceVersionId);

        function checkAuthResults(authResults) {
            let returnTagCount = true;
            if (apiMethod === 'objectGet') {
                // first item checks s3:GetObject(Version) action
                if (!authResults[0].isAllowed) {
                    log.trace('get object authorization denial from Vault');
                    return errors.AccessDenied;
                }
                // second item checks s3:GetObject(Version)Tagging action
                if (!authResults[1].isAllowed) {
                    log.trace('get tagging authorization denial ' +
                    'from Vault');
                    returnTagCount = false;
                }
            } else {
                for (let i = 0; i < authResults.length; i++) {
                    if (!authResults[i].isAllowed) {
                        log.trace('authorization denial from Vault');
                        return errors.AccessDenied;
                    }
                }
            }
            return returnTagCount;
        }

        return async.waterfall([
            next => auth.server.doAuth(
                request, log, (err, userInfo, authorizationResults, streamingV4Params) => {
                    if (err) {
                        log.trace('authentication error', { error: err });
                        return next(err);
                    }
                    return next(null, userInfo, authorizationResults, streamingV4Params);
                }, 's3', requestContexts),
            (userInfo, authorizationResults, streamingV4Params, next) => {
                const authNames = { accountName: userInfo.getAccountDisplayName() };
                if (userInfo.isRequesterAnIAMUser()) {
                    authNames.userName = userInfo.getIAMdisplayName();
                }
                log.addDefaultFields(authNames);
                if (apiMethod === 'objectPut' || apiMethod === 'objectPutPart') {
                    return next(null, userInfo, authorizationResults, streamingV4Params);
                }
                // issue 100 Continue to the client
                writeContinue(request, response);
                const MAX_POST_LENGTH = request.method === 'POST' ?
                      1024 * 1024 : 1024 * 1024 / 2; // 1 MB or 512 KB
                const post = [];
                let postLength = 0;
                request.on('data', chunk => {
                    postLength += chunk.length;
                    // Sanity check on post length
                    if (postLength <= MAX_POST_LENGTH) {
                        post.push(chunk);
                    }
                });

                request.on('error', err => {
                    log.trace('error receiving request', {
                        error: err,
                    });
                    return next(errors.InternalError);
                });

                request.on('end', () => {
                    if (postLength > MAX_POST_LENGTH) {
                        log.error('body length is too long for request type',
                                  { postLength });
                        return next(errors.InvalidRequest);
                    }
                    // Convert array of post buffers into one string
                    request.post = Buffer.concat(post, postLength).toString();
                    return next(null, userInfo, authorizationResults, streamingV4Params);
                });
                return undefined;
            },
            // Tag condition keys require information from CloudServer for evaluation
            (userInfo, authorizationResults, streamingV4Params, next) => tagConditionKeyAuth(
                authorizationResults,
                request,
                requestContexts,
                apiMethod,
                log,
                (err, authResultsWithTags) => {
                    if (err) {
                        log.trace('tag authentication error', { error: err });
                        return next(err);
                    }
                    return next(null, userInfo, authResultsWithTags, streamingV4Params);
                },
            ),
        ], (err, userInfo, authorizationResults, streamingV4Params) => {
            if (err) {
                return callback(err);
            }
            if (authorizationResults) {
                const checkedResults = checkAuthResults(authorizationResults);
                if (checkedResults instanceof Error) {
                    return callback(checkedResults);
                }
                returnTagCount = checkedResults;
            }
<<<<<<< HEAD
            const authNames = { accountName: userInfo.getAccountDisplayName() };
            if (userInfo.isRequesterAnIAMUser()) {
                authNames.userName = userInfo.getIAMdisplayName();
            }
            if (isRequesterASessionUser(userInfo)) {
                authNames.sessionName = userInfo.getShortid().split(':')[1];
            }
            log.addDefaultFields(authNames);
=======
>>>>>>> 93751da8
            if (apiMethod === 'objectPut' || apiMethod === 'objectPutPart') {
                request._response = response;
                return this[apiMethod](userInfo, request, streamingV4Params,
                    log, callback, authorizationResults);
            }
            if (apiMethod === 'objectCopy' || apiMethod === 'objectPutCopyPart') {
                return this[apiMethod](userInfo, request, sourceBucket,
                    sourceObject, sourceVersionId, log, callback);
            }
            if (apiMethod === 'objectGet') {
                return this[apiMethod](userInfo, request, returnTagCount, log, callback);
            }
            return this[apiMethod](userInfo, request, log, callback);
        });
    },
    bucketDelete,
    bucketDeleteCors,
    bucketDeleteEncryption,
    bucketDeleteWebsite,
    bucketGet,
    bucketGetACL,
    bucketGetCors,
    bucketGetObjectLock,
    bucketGetVersioning,
    bucketGetWebsite,
    bucketGetLocation,
    bucketGetEncryption,
    bucketHead,
    bucketPut,
    bucketPutACL,
    bucketPutCors,
    bucketPutVersioning,
    bucketPutWebsite,
    bucketPutReplication,
    bucketGetReplication,
    bucketDeleteReplication,
    bucketPutLifecycle,
    bucketGetLifecycle,
    bucketDeleteLifecycle,
    bucketPutPolicy,
    bucketGetPolicy,
    bucketDeletePolicy,
    bucketPutObjectLock,
    bucketPutNotification,
    bucketGetNotification,
    bucketPutEncryption,
    corsPreflight,
    completeMultipartUpload,
    initiateMultipartUpload,
    listMultipartUploads,
    listParts,
    metadataSearch,
    multiObjectDelete,
    multipartDelete,
    objectDelete,
    objectDeleteTagging,
    objectGet,
    objectGetACL,
    objectGetLegalHold,
    objectGetRetention,
    objectGetTagging,
    objectCopy,
    objectHead,
    objectPut,
    objectPutACL,
    objectPutLegalHold,
    objectPutTagging,
    objectPutPart,
    objectPutCopyPart,
    objectPutRetention,
    serviceGet,
    websiteGet,
    websiteHead,
};

module.exports = api;<|MERGE_RESOLUTION|>--- conflicted
+++ resolved
@@ -175,6 +175,9 @@
                 if (userInfo.isRequesterAnIAMUser()) {
                     authNames.userName = userInfo.getIAMdisplayName();
                 }
+                if (isRequesterASessionUser(userInfo)) {
+                    authNames.sessionName = userInfo.getShortid().split(':')[1];
+                }
                 log.addDefaultFields(authNames);
                 if (apiMethod === 'objectPut' || apiMethod === 'objectPutPart') {
                     return next(null, userInfo, authorizationResults, streamingV4Params);
@@ -238,17 +241,6 @@
                 }
                 returnTagCount = checkedResults;
             }
-<<<<<<< HEAD
-            const authNames = { accountName: userInfo.getAccountDisplayName() };
-            if (userInfo.isRequesterAnIAMUser()) {
-                authNames.userName = userInfo.getIAMdisplayName();
-            }
-            if (isRequesterASessionUser(userInfo)) {
-                authNames.sessionName = userInfo.getShortid().split(':')[1];
-            }
-            log.addDefaultFields(authNames);
-=======
->>>>>>> 93751da8
             if (apiMethod === 'objectPut' || apiMethod === 'objectPutPart') {
                 request._response = response;
                 return this[apiMethod](userInfo, request, streamingV4Params,
