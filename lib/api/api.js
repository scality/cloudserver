--- conflicted
+++ resolved
@@ -147,38 +147,15 @@
                 log.trace('authentication error', { error: err });
                 return callback(err);
             }
-<<<<<<< HEAD
+            const authNames = { accountName: userInfo.getAccountDisplayName() };
+            if (userInfo.isRequesterAnIAMUser()) {
+                authNames.userName = userInfo.getIAMdisplayName();
+            }
+            log.addDefaultFields(authNames);
             if (tagAuthResults) {
                 const checkedResults = checkAuthResults(tagAuthResults);
                 if (checkedResults instanceof Error) {
                     return callback(checkedResults);
-=======
-            const authNames = { accountName: userInfo.getAccountDisplayName() };
-            if (userInfo.isRequesterAnIAMUser()) {
-                authNames.userName = userInfo.getIAMdisplayName();
-            }
-            log.addDefaultFields(authNames);
-            if (authorizationResults) {
-                if (apiMethod === 'objectGet') {
-                    // first item checks s3:GetObject(Version) action
-                    if (!authorizationResults[0].isAllowed) {
-                        log.trace('get object authorization denial from Vault');
-                        return callback(errors.AccessDenied);
-                    }
-                    // second item checks s3:GetObject(Version)Tagging action
-                    if (!authorizationResults[1].isAllowed) {
-                        log.trace('get tagging authorization denial ' +
-                        'from Vault');
-                        returnTagCount = false;
-                    }
-                } else {
-                    for (let i = 0; i < authorizationResults.length; i++) {
-                        if (!authorizationResults[i].isAllowed) {
-                            log.trace('authorization denial from Vault');
-                            return callback(errors.AccessDenied);
-                        }
-                    }
->>>>>>> 2b11b97f
                 }
                 returnTagCount = checkedResults;
             }
