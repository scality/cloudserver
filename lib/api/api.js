const { auth, errors, policies } = require('arsenal');
const async = require('async');

const bucketDelete = require('./bucketDelete');
const bucketDeleteCors = require('./bucketDeleteCors');
const bucketDeleteEncryption = require('./bucketDeleteEncryption');
const bucketDeleteWebsite = require('./bucketDeleteWebsite');
const bucketDeleteLifecycle = require('./bucketDeleteLifecycle');
const bucketDeletePolicy = require('./bucketDeletePolicy');
const bucketGet = require('./bucketGet');
const bucketGetACL = require('./bucketGetACL');
const bucketGetCors = require('./bucketGetCors');
const bucketGetVersioning = require('./bucketGetVersioning');
const bucketGetWebsite = require('./bucketGetWebsite');
const bucketGetLocation = require('./bucketGetLocation');
const bucketGetLifecycle = require('./bucketGetLifecycle');
const bucketGetNotification = require('./bucketGetNotification');
const bucketGetObjectLock = require('./bucketGetObjectLock');
const bucketGetPolicy = require('./bucketGetPolicy');
const bucketGetEncryption = require('./bucketGetEncryption');
const bucketHead = require('./bucketHead');
const { bucketPut } = require('./bucketPut');
const bucketPutACL = require('./bucketPutACL');
const bucketPutCors = require('./bucketPutCors');
const bucketPutVersioning = require('./bucketPutVersioning');
const bucketPutWebsite = require('./bucketPutWebsite');
const bucketPutReplication = require('./bucketPutReplication');
const bucketPutLifecycle = require('./bucketPutLifecycle');
const bucketPutNotification = require('./bucketPutNotification');
const bucketPutEncryption = require('./bucketPutEncryption');
const bucketPutPolicy = require('./bucketPutPolicy');
const bucketPutObjectLock = require('./bucketPutObjectLock');
const bucketGetReplication = require('./bucketGetReplication');
const bucketDeleteReplication = require('./bucketDeleteReplication');
const corsPreflight = require('./corsPreflight');
const completeMultipartUpload = require('./completeMultipartUpload');
const initiateMultipartUpload = require('./initiateMultipartUpload');
const listMultipartUploads = require('./listMultipartUploads');
const listParts = require('./listParts');
const { multiObjectDelete } = require('./multiObjectDelete');
const multipartDelete = require('./multipartDelete');
const objectCopy = require('./objectCopy');
const objectDelete = require('./objectDelete');
const objectDeleteTagging = require('./objectDeleteTagging');
const objectGet = require('./objectGet');
const objectGetACL = require('./objectGetACL');
const objectGetLegalHold = require('./objectGetLegalHold');
const objectGetRetention = require('./objectGetRetention');
const objectGetTagging = require('./objectGetTagging');
const objectHead = require('./objectHead');
const objectPut = require('./objectPut');
const objectPutACL = require('./objectPutACL');
const objectPutLegalHold = require('./objectPutLegalHold');
const objectPutTagging = require('./objectPutTagging');
const objectPutPart = require('./objectPutPart');
const objectPutCopyPart = require('./objectPutCopyPart');
const objectPutRetention = require('./objectPutRetention');
const prepareRequestContexts
    = require('./apiUtils/authorization/prepareRequestContexts');
const serviceGet = require('./serviceGet');
const vault = require('../auth/vault');
const websiteGet = require('./websiteGet');
const websiteHead = require('./websiteHead');
const writeContinue = require('../utilities/writeContinue');
const validateQueryAndHeaders = require('../utilities/validateQueryAndHeaders');
const parseCopySource = require('./apiUtils/object/parseCopySource');
const { tagConditionKeyAuth } = require('./apiUtils/authorization/tagConditionKeys');
const { isRequesterASessionUser } = require('./apiUtils/authorization/permissionChecks');
const checkHttpHeadersSize = require('./apiUtils/object/checkHttpHeadersSize');

const monitoringMap = policies.actionMaps.actionMonitoringMapS3;

auth.setHandler(vault);

/* eslint-disable no-param-reassign */
const api = {
    callApiMethod(apiMethod, request, response, log, callback) {
<<<<<<< HEAD
        // Attach the apiMethod method to the request, so it can used by monitoring in the server
        // eslint-disable-next-line no-param-reassign
        request.apiMethod = apiMethod;

=======
        // handle metadataSearch as bucketGet call until metadataSearch implemented.
        if (apiMethod === 'metadataSearch') {
            apiMethod = 'bucketGet';
        }
>>>>>>> 7bb77208
        const actionLog = monitoringMap[apiMethod];
        if (!actionLog &&
            apiMethod !== 'websiteGet' &&
            apiMethod !== 'websiteHead' &&
            apiMethod !== 'corsPreflight') {
            log.error('callApiMethod(): No actionLog for this api method', {
                apiMethod,
            });
        }
        log.addDefaultFields({
            service: 's3',
            action: actionLog,
            bucketName: request.bucketName,
        });
        if (request.objectKey) {
            log.addDefaultFields({
                objectKey: request.objectKey,
            });
        }
        let returnTagCount = true;

        const validationRes = validateQueryAndHeaders(request, log);
        if (validationRes.error) {
            log.debug('request query / header validation failed', {
                error: validationRes.error,
                method: 'api.callApiMethod',
            });
            return process.nextTick(callback, validationRes.error);
        }

        // no need to check auth on website or cors preflight requests
        if (apiMethod === 'websiteGet' || apiMethod === 'websiteHead' ||
        apiMethod === 'corsPreflight') {
            return this[apiMethod](request, log, callback);
        }

        const { sourceBucket, sourceObject, sourceVersionId, parsingError } =
            parseCopySource(apiMethod, request.headers['x-amz-copy-source']);
        if (parsingError) {
            log.debug('error parsing copy source', {
                error: parsingError,
            });
            return process.nextTick(callback, parsingError);
        }

        const { httpHeadersSizeError } = checkHttpHeadersSize(request.headers);
        if (httpHeadersSizeError) {
            log.debug('http header size limit exceeded', {
                error: httpHeadersSizeError,
            });
            return process.nextTick(callback, httpHeadersSizeError);
        }

        const requestContexts = prepareRequestContexts(apiMethod, request,
            sourceBucket, sourceObject, sourceVersionId);

        function checkAuthResults(authResults) {
            let returnTagCount = true;
            if (apiMethod === 'objectGet') {
                // first item checks s3:GetObject(Version) action
                if (!authResults[0].isAllowed) {
                    log.trace('get object authorization denial from Vault');
                    return errors.AccessDenied;
                }
                // second item checks s3:GetObject(Version)Tagging action
                if (!authResults[1].isAllowed) {
                    log.trace('get tagging authorization denial ' +
                    'from Vault');
                    returnTagCount = false;
                }
            } else {
                for (let i = 0; i < authResults.length; i++) {
                    if (!authResults[i].isAllowed) {
                        log.trace('authorization denial from Vault');
                        return errors.AccessDenied;
                    }
                }
            }
            return returnTagCount;
        }

        return async.waterfall([
            next => auth.server.doAuth(request, log, (err, userInfo, authorizationResults, streamingV4Params) =>
                next(err, userInfo, authorizationResults, streamingV4Params), 's3', requestContexts),
            (userInfo, authorizationResults, streamingV4Params, next) => {
                if (authorizationResults) {
                    const checkedResults = checkAuthResults(authorizationResults);
                    if (checkedResults instanceof Error) {
                        return next(checkedResults);
                    }
                    returnTagCount = checkedResults;
                }
                return tagConditionKeyAuth(authorizationResults, request, requestContexts, apiMethod, log,
                (err, tagAuthResults, updatedContexts) =>
                    next(err, tagAuthResults, authorizationResults, userInfo, streamingV4Params, updatedContexts));
            },
        ], (err, tagAuthResults, authorizationResults, userInfo, streamingV4Params, updatedContexts) => {
            if (err) {
                log.trace('authentication error', { error: err });
                return callback(err);
            }
            const authNames = { accountName: userInfo.getAccountDisplayName() };
            if (userInfo.isRequesterAnIAMUser()) {
                authNames.userName = userInfo.getIAMdisplayName();
            }
            if (isRequesterASessionUser(userInfo)) {
                authNames.sessionName = userInfo.getShortid().split(':')[1];
            }
            log.addDefaultFields(authNames);
            if (tagAuthResults) {
                const checkedResults = checkAuthResults(tagAuthResults);
                if (checkedResults instanceof Error) {
                    return callback(checkedResults);
                }
                returnTagCount = checkedResults;
            }
            if (apiMethod === 'objectPut' || apiMethod === 'objectPutPart') {
                request._response = response;
                return this[apiMethod](userInfo, request, streamingV4Params,
                    log, callback, authorizationResults);
            }
            // issue 100 Continue to the client
            writeContinue(request, response);
            const MAX_POST_LENGTH = request.method.toUpperCase() === 'POST' ?
                1024 * 1024 : 1024 * 1024 / 2; // 1 MB or 512 KB
            const post = [];
            let postLength = 0;
            request.on('data', chunk => {
                postLength += chunk.length;
                // Sanity check on post length
                if (postLength <= MAX_POST_LENGTH) {
                    post.push(chunk);
                }
                return undefined;
            });

            request.on('error', err => {
                log.trace('error receiving request', {
                    error: err,
                });
                return callback(errors.InternalError);
            });

            request.on('end', () => {
                if (postLength > MAX_POST_LENGTH) {
                    log.error('body length is too long for request type',
                        { postLength });
                    return callback(errors.InvalidRequest);
                }
                // Convert array of post buffers into one string
                request.post = Buffer.concat(post, postLength).toString();

                // IAM policy -Tag condition keys require information from CloudServer for evaluation
                return tagConditionKeyAuth(authorizationResults, request, (updatedContexts || requestContexts),
                apiMethod, log, (err, tagAuthResults) => {
                    if (err) {
                        log.trace('tag authentication error', { error: err });
                        return callback(err);
                    }
                    if (tagAuthResults) {
                        const checkedResults = checkAuthResults(tagAuthResults);
                        if (checkedResults instanceof Error) {
                            return callback(checkedResults);
                        }
                        returnTagCount = checkedResults;
                    }
                    if (apiMethod === 'objectCopy' ||
                    apiMethod === 'objectPutCopyPart') {
                        return this[apiMethod](userInfo, request, sourceBucket,
                            sourceObject, sourceVersionId, log, callback);
                    }
                    if (apiMethod === 'objectGet') {
                        return this[apiMethod](userInfo, request,
                        returnTagCount, log, callback);
                    }
                    return this[apiMethod](userInfo, request, log, callback);
                });
            });
            return undefined;
        });
    },
    bucketDelete,
    bucketDeleteCors,
    bucketDeleteEncryption,
    bucketDeleteWebsite,
    bucketGet,
    bucketGetACL,
    bucketGetCors,
    bucketGetObjectLock,
    bucketGetVersioning,
    bucketGetWebsite,
    bucketGetLocation,
    bucketGetEncryption,
    bucketHead,
    bucketPut,
    bucketPutACL,
    bucketPutCors,
    bucketPutVersioning,
    bucketPutWebsite,
    bucketPutReplication,
    bucketGetReplication,
    bucketDeleteReplication,
    bucketPutLifecycle,
    bucketGetLifecycle,
    bucketDeleteLifecycle,
    bucketPutPolicy,
    bucketGetPolicy,
    bucketDeletePolicy,
    bucketPutObjectLock,
    bucketPutNotification,
    bucketGetNotification,
    bucketPutEncryption,
    corsPreflight,
    completeMultipartUpload,
    initiateMultipartUpload,
    listMultipartUploads,
    listParts,
    multiObjectDelete,
    multipartDelete,
    objectDelete,
    objectDeleteTagging,
    objectGet,
    objectGetACL,
    objectGetLegalHold,
    objectGetRetention,
    objectGetTagging,
    objectCopy,
    objectHead,
    objectPut,
    objectPutACL,
    objectPutLegalHold,
    objectPutTagging,
    objectPutPart,
    objectPutCopyPart,
    objectPutRetention,
    serviceGet,
    websiteGet,
    websiteHead,
};

module.exports = api;<|MERGE_RESOLUTION|>--- conflicted
+++ resolved
@@ -75,17 +75,15 @@
 /* eslint-disable no-param-reassign */
 const api = {
     callApiMethod(apiMethod, request, response, log, callback) {
-<<<<<<< HEAD
+        // handle metadataSearch as bucketGet call until metadataSearch implemented.
+        if (apiMethod === 'metadataSearch') {
+            apiMethod = 'bucketGet';
+        }
+
         // Attach the apiMethod method to the request, so it can used by monitoring in the server
         // eslint-disable-next-line no-param-reassign
         request.apiMethod = apiMethod;
 
-=======
-        // handle metadataSearch as bucketGet call until metadataSearch implemented.
-        if (apiMethod === 'metadataSearch') {
-            apiMethod = 'bucketGet';
-        }
->>>>>>> 7bb77208
         const actionLog = monitoringMap[apiMethod];
         if (!actionLog &&
             apiMethod !== 'websiteGet' &&
