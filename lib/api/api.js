--- conflicted
+++ resolved
@@ -1,8 +1,4 @@
-import { auth } from 'arsenal';
-<<<<<<< HEAD
-import { policies } from 'arsenal';
-=======
->>>>>>> 50171204
+import { auth, policies } from 'arsenal';
 
 import bucketDelete from './bucketDelete';
 import bucketGet from './bucketGet';
@@ -25,7 +21,6 @@
 import serviceGet from './serviceGet';
 import vault from '../auth/vault';
 
-<<<<<<< HEAD
 const RequestContext = policies.RequestContext;
 auth.setAuthHandler(vault);
 
@@ -35,12 +30,6 @@
             request.query, request.bucketName, request.objectKey,
             request.socket.remoteAddress, request.connection.encrypted,
             apiMethod, 's3', locationConstraint);
-=======
-auth.setAuthHandler(vault);
-
-const api = {
-    callApiMethod(apiMethod, request, log, callback) {
->>>>>>> 50171204
         auth.doAuth(request, log, (err, authInfo) => {
             if (err) {
                 log.trace('authentication error', { error: err });
@@ -51,11 +40,7 @@
                     log, callback);
             }
             return this[apiMethod](authInfo, request, log, callback);
-<<<<<<< HEAD
         }, 's3', requestContext);
-=======
-        }, 's3', request.query);
->>>>>>> 50171204
     },
     bucketDelete,
     bucketGet,
