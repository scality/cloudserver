--- conflicted
+++ resolved
@@ -54,22 +54,6 @@
         'authenticated-read',
         'log-delivery-write',
     ];
-<<<<<<< HEAD
-    if (newCannedACL && possibleCannedACL.indexOf(newCannedACL) === -1) {
-        log.trace('invalid canned acl argument', {
-            acl: newCannedACL,
-            method: 'bucketPutACL',
-        });
-        monitoring.promMetrics('PUT', bucketName, 400, 'bucketPutACL');
-        return callback(errors.InvalidArgument);
-    }
-    if (!aclUtils.checkGrantHeaderValidity(request.headers)) {
-        log.trace('invalid acl header');
-        monitoring.promMetrics('PUT', bucketName, 400, 'bucketPutACL');
-        return callback(errors.InvalidArgument);
-    }
-=======
->>>>>>> 2596f3fd
     const possibleGroups = [constants.allAuthedUsersId,
         constants.publicId,
         constants.logId,
