--- conflicted
+++ resolved
@@ -42,13 +42,9 @@
         authInfo,
         bucketName,
         objectKey,
-<<<<<<< HEAD
-=======
-        requestType: request.apiMethods || 'objectPutRetention',
->>>>>>> 2596f3fd
         versionId: reqVersionId,
         getDeleteMarker: true,
-        requestType: 'objectPutRetention',
+        requestType: request.apiMethods || 'objectPutRetention',
         request,
     };
 
