--- conflicted
+++ resolved
@@ -187,27 +187,6 @@
 
         appendWebsiteIndexDocument(request, websiteConfig.getIndexDocument());
 
-<<<<<<< HEAD
-        // get object metadata and check authorization and header
-        // validation
-        return metadata.getObjectMD(bucketName, request.objectKey, {}, log,
-            (err, objMD) => {
-                // Note: In case of error, we intentionally send the original
-                // object key to _errorActions as in case of a redirect, we do
-                // not want to append index key to redirect location
-                if (err) {
-                    log.trace('error retrieving object metadata',
-                    { error: err });
-                    monitoring.promMetrics(
-                        'GET', bucketName, err.code, 'getObject');
-                    let returnErr = err;
-                    const bucketAuthorized = isBucketAuthorized(bucket, request.apiMethods || 'bucketGet',
-                    constants.publicId, null, log, request, request.actionImplicitDenies, true);
-                    // if index object does not exist and bucket is private AWS
-                    // returns 403 - AccessDenied error.
-                    if (err.is.NoSuchKey && !bucketAuthorized) {
-                        returnErr = errors.AccessDenied;
-=======
         /**
          * Recursive function with 1 recursive call to look for index
          * in case of error for potential redirect to folder notation
@@ -228,7 +207,8 @@
                     if (err) {
                         log.trace('error retrieving object metadata',
                         { error: err });
-
+                        monitoring.promMetrics(
+                            'GET', bucketName, err.code, 'getObject');
                         let returnErr = err;
                         const bucketAuthorized = isBucketAuthorized(bucket, request.apiMethods || 'bucketGet',
                         constants.publicId, null, log, request, request.actionImplicitDenies, true);
@@ -258,7 +238,6 @@
                         return _errorActions(err, websiteConfig.getErrorDocument(),
                             routingRules, bucket,
                             reqObjectKey, corsHeaders, request, log, callback);
->>>>>>> a51b5e0a
                     }
 
                     // access granted to index document, needs a redirect 302
@@ -317,18 +296,13 @@
                         bucket: bucketName,
                         newByteLength: responseMetaHeaders['Content-Length'],
                     });
+                    monitoring.promMetrics('GET', bucketName, '200',
+                        'getObject', responseMetaHeaders['Content-Length']);
                     return callback(null, false, dataLocator, responseMetaHeaders);
                 });
-<<<<<<< HEAD
-                monitoring.promMetrics('GET', bucketName, '200',
-                    'getObject', responseMetaHeaders['Content-Length']);
-                return callback(null, false, dataLocator, responseMetaHeaders);
-            });
-=======
         }
 
         return runWebsite();
->>>>>>> a51b5e0a
     });
 }
 
