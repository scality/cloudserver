const async = require('async');
const { errors, s3middleware } = require('arsenal');
const getMetaHeaders = s3middleware.userMetadata.getMetaHeaders;

const constants = require('../../../../constants');
const { data } = require('../../../data/wrapper');
const services = require('../../../services');
const logger = require('../../../utilities/logger');
const { dataStore } = require('./storeObject');
const locationConstraintCheck = require('./locationConstraintCheck');
const { versioningPreprocessing, overwritingVersioning } = require('./versioning');
const removeAWSChunked = require('./removeAWSChunked');
const getReplicationInfo = require('./getReplicationInfo');
const { config } = require('../../../Config');
const validateWebsiteHeader = require('./websiteServing')
    .validateWebsiteHeader;
const applyZenkoUserMD = require('./applyZenkoUserMD');
const { externalBackends, versioningNotImplBackends } = constants;

const externalVersioningErrorMessage = 'We do not currently support putting ' +
'a versioned object to a location-constraint of type Azure or GCP.';

function _storeInMDandDeleteData(bucketName, dataGetInfo, cipherBundle,
    metadataStoreParams, dataToDelete, deleteLog, requestMethod, callback) {
    services.metadataStoreObject(bucketName, dataGetInfo,
        cipherBundle, metadataStoreParams, (err, result) => {
            if (err) {
                return callback(err);
            }
            if (dataToDelete) {
                const newDataStoreName = Array.isArray(dataGetInfo) ?
                    dataGetInfo[0].dataStoreName : null;
                return data.batchDelete(dataToDelete, requestMethod,
                    newDataStoreName, deleteLog, err => callback(err, result));
            }
            return callback(null, result);
        });
}

/** createAndStoreObject - store data, store metadata, and delete old data
 * and old metadata as necessary
 * @param {string} bucketName - name of bucket
 * @param {BucketInfo} bucketMD - BucketInfo instance
 * @param {string} objectKey - name of object
 * @param {object} objMD - object metadata
 * @param {AuthInfo} authInfo - AuthInfo instance with requester's info
 * @param {string} canonicalID - user's canonical ID
 * @param {object} cipherBundle - cipher bundle that encrypts the data
 * @param {Request} request - http request object
 * @param {boolean} [isDeleteMarker] - whether creating a delete marker
 * @param {(object|null)} streamingV4Params - if v4 auth, object containing
 * accessKey, signatureFromRequest, region, scopeDate, timestamp, and
 * credentialScope (to be used for streaming v4 auth if applicable)
 * @param {(object|null)} overheadField - fields to be included in metadata overhead
 * @param {RequestLogger} log - logger instance
 * @param {string} originOp - Origin operation
 * @param {function} callback - callback function
 * @return {undefined} and call callback with (err, result) -
 * result.contentMD5 - content md5 of new object or version
 * result.versionId - unencrypted versionId returned by metadata
 */
function createAndStoreObject(bucketName, bucketMD, objectKey, objMD, authInfo,
        canonicalID, cipherBundle, request, isDeleteMarker, streamingV4Params,
<<<<<<< HEAD
        log, originOp, callback) {
=======
        overheadField, log, callback) {
>>>>>>> 8d83546e
    const putVersionId = request.headers['x-scal-s3-version-id'];
    const isPutVersion = putVersionId || putVersionId === '';

    const size = isDeleteMarker ? 0 : request.parsedContentLength;
    // although the request method may actually be 'DELETE' if creating a
    // delete marker, for our purposes we consider this to be a 'PUT'
    // operation
    const requestMethod = 'PUT';
    const websiteRedirectHeader =
        request.headers['x-amz-website-redirect-location'];
    if (!validateWebsiteHeader(websiteRedirectHeader)) {
        const err = errors.InvalidRedirectLocation;
        log.debug('invalid x-amz-website-redirect-location' +
            `value ${websiteRedirectHeader}`, { error: err });
        return callback(err);
    }

    const metaHeaders = isDeleteMarker ? [] : getMetaHeaders(request.headers);
    if (metaHeaders instanceof Error) {
        log.debug('user metadata validation failed', {
            error: metaHeaders,
            method: 'createAndStoreObject',
        });
        return process.nextTick(() => callback(metaHeaders));
    }
    // if the request occurs within a Zenko deployment, we place a user-metadata
    // field on the object
    applyZenkoUserMD(metaHeaders);

    log.trace('meta headers', { metaHeaders, method: 'objectPut' });
    const objectKeyContext = {
        bucketName,
        owner: canonicalID,
        namespace: request.namespace,
        objectKey,
        metaHeaders,
        tagging: request.headers['x-amz-tagging'],
        isDeleteMarker,
    };
    // If the request was made with a pre-signed url, the x-amz-acl 'header'
    // might be in the query string rather than the actual headers so include
    // it here
    const headers = request.headers;
    if (request.query && request.query['x-amz-acl']) {
        headers['x-amz-acl'] = request.query['x-amz-acl'];
    }
    const metadataStoreParams = {
        objectKey,
        authInfo,
        metaHeaders,
        size,
        headers,
        isDeleteMarker,
        replicationInfo: getReplicationInfo(
            objectKey, bucketMD, false, size, null, null, authInfo),
        overheadField,
        log,
    };

    // For Azure BlobStorage API compatability
    // If an object already exists copy/repair creation-time
    // creation-time must remain static after an object is created
    //  --> EVEN FOR VERSIONS <--
    if (objMD) {
        if (objMD['creation-time']) {
            metadataStoreParams.creationTime = objMD['creation-time'];
        } else {
            // If creation-time is not set (for old objects)
            // fall back to the last modified and store it back to the db
            metadataStoreParams.creationTime = objMD['last-modified'];
        }
    }

    if (!isDeleteMarker) {
        metadataStoreParams.contentType = request.headers['content-type'];
        metadataStoreParams.cacheControl = request.headers['cache-control'];
        metadataStoreParams.contentDisposition =
            request.headers['content-disposition'];
        metadataStoreParams.contentEncoding =
            removeAWSChunked(request.headers['content-encoding']);
        metadataStoreParams.expires = request.headers.expires;
        metadataStoreParams.tagging = request.headers['x-amz-tagging'];
        metadataStoreParams.originOp = originOp;
        const defaultObjectLockConfiguration
            = bucketMD.getObjectLockConfiguration();
        if (defaultObjectLockConfiguration) {
            metadataStoreParams.defaultRetention
                = defaultObjectLockConfiguration;
        }
    }

    // if creating new delete marker and there is an existing object, copy
    // the object's location constraint metaheader to determine backend info
    if (isDeleteMarker && objMD) {
        // eslint-disable-next-line no-param-reassign
        request.headers[constants.objectLocationConstraintHeader] =
            objMD[constants.objectLocationConstraintHeader];
        metadataStoreParams.originOp = originOp;
    }

    const backendInfoObj =
        locationConstraintCheck(request, null, bucketMD, log);
    if (backendInfoObj.err) {
        return process.nextTick(() => {
            callback(backendInfoObj.err);
        });
    }

    const backendInfo = backendInfoObj.backendInfo;
    const location = backendInfo.getControllingLocationConstraint();
    const locationType = backendInfoObj.defaultedToDataBackend ? location :
        config.getLocationConstraintType(location);
    metadataStoreParams.dataStoreName = location;

    if (versioningNotImplBackends[locationType]) {
        const vcfg = bucketMD.getVersioningConfiguration();
        const isVersionedObj = vcfg && vcfg.Status === 'Enabled';

        if (isVersionedObj) {
            log.debug(externalVersioningErrorMessage,
              { method: 'createAndStoreObject', error: errors.NotImplemented });
            return process.nextTick(() => {
                callback(errors.NotImplemented.customizeDescription(
                  externalVersioningErrorMessage));
            });
        }
    }

    if (objMD && objMD.uploadId) {
        metadataStoreParams.oldReplayId = objMD.uploadId;
    }

    /* eslint-disable camelcase */
    const dontSkipBackend = externalBackends;
    /* eslint-enable camelcase */

    const requestLogger =
        logger.newRequestLoggerFromSerializedUids(log.getSerializedUids());
    const mdOnlyHeader = request.headers['x-amz-meta-mdonly'];
    const mdOnlySize = request.headers['x-amz-meta-size'];
    return async.waterfall([
        function storeData(next) {
            if (size === 0) {
                if (!dontSkipBackend[locationType]) {
                    metadataStoreParams.contentMD5 = constants.emptyFileMd5;
                    return next(null, null, null);
                }
                // Handle mdOnlyHeader as a metadata only operation. If
                // the object in question is actually 0 byte or has a body size
                // then handle normally.
                if (mdOnlyHeader === 'true' && mdOnlySize > 0) {
                    log.debug('metadata only operation x-amz-meta-mdonly');
                    const md5 = request.headers['x-amz-meta-md5chksum']
                        ? new Buffer(request.headers['x-amz-meta-md5chksum'],
                        'base64').toString('hex') : null;
                    const numParts = request.headers['x-amz-meta-md5numparts'];
                    let _md5;
                    if (numParts === undefined) {
                        _md5 = md5;
                    } else {
                        _md5 = `${md5}-${numParts}`;
                    }
                    const versionId = request.headers['x-amz-meta-version-id'];
                    const dataGetInfo = {
                        key: objectKey,
                        dataStoreName: location,
                        dataStoreType: locationType,
                        dataStoreVersionId: versionId,
                        dataStoreMD5: _md5,
                    };
                    return next(null, dataGetInfo, _md5);
                }
            }
            return dataStore(objectKeyContext, cipherBundle, request, size,
                    streamingV4Params, backendInfo, log, next);
        },
        function processDataResult(dataGetInfo, calculatedHash, next) {
            if (dataGetInfo === null || dataGetInfo === undefined) {
                return next(null, null);
            }
            // So that data retrieval information for MPU's and
            // regular puts are stored in the same data structure,
            // place the retrieval info here into a single element array
            const { key, dataStoreName, dataStoreType, dataStoreETag,
                dataStoreVersionId } = dataGetInfo;
            const prefixedDataStoreETag = dataStoreETag
                      ? `1:${dataStoreETag}`
                      : `1:${calculatedHash}`;
            const dataGetInfoArr = [{ key, size, start: 0, dataStoreName,
                dataStoreType, dataStoreETag: prefixedDataStoreETag,
                dataStoreVersionId }];
            if (cipherBundle) {
                dataGetInfoArr[0].cryptoScheme = cipherBundle.cryptoScheme;
                dataGetInfoArr[0].cipheredDataKey =
                    cipherBundle.cipheredDataKey;
            }
            if (mdOnlyHeader === 'true') {
                metadataStoreParams.size = mdOnlySize;
                dataGetInfoArr[0].size = mdOnlySize;
            }
            metadataStoreParams.contentMD5 = calculatedHash;
            return next(null, dataGetInfoArr);
        },
        function getVersioningInfo(infoArr, next) {
            // if x-scal-s3-version-id header is specified, we overwrite the object/version metadata.
            if (isPutVersion) {
                const options = overwritingVersioning(objMD, metadataStoreParams);
                return process.nextTick(() => next(null, options, infoArr));
            }
            return versioningPreprocessing(bucketName, bucketMD,
                metadataStoreParams.objectKey, objMD, log, (err, options) => {
                    if (err) {
                        // TODO: check AWS error when user requested a specific
                        // version before any versions have been put
                        const logLvl = err.is.BadRequest ?
                            'debug' : 'error';
                        log[logLvl]('error getting versioning info', {
                            error: err,
                            method: 'versioningPreprocessing',
                        });
                    }
                    return next(err, options, infoArr);
                });
        },
        function storeMDAndDeleteData(options, infoArr, next) {
            metadataStoreParams.versionId = options.versionId;
            metadataStoreParams.versioning = options.versioning;
            metadataStoreParams.isNull = options.isNull;
            metadataStoreParams.deleteNullKey = options.deleteNullKey;
            if (options.extraMD) {
                Object.assign(metadataStoreParams, options.extraMD);
            }
            return _storeInMDandDeleteData(bucketName, infoArr,
                cipherBundle, metadataStoreParams,
                options.dataToDelete, requestLogger, requestMethod, next);
        },
    ], callback);
}

module.exports = createAndStoreObject;<|MERGE_RESOLUTION|>--- conflicted
+++ resolved
@@ -61,11 +61,7 @@
  */
 function createAndStoreObject(bucketName, bucketMD, objectKey, objMD, authInfo,
         canonicalID, cipherBundle, request, isDeleteMarker, streamingV4Params,
-<<<<<<< HEAD
-        log, originOp, callback) {
-=======
-        overheadField, log, callback) {
->>>>>>> 8d83546e
+        overheadField, log, originOp, callback) {
     const putVersionId = request.headers['x-scal-s3-version-id'];
     const isPutVersion = putVersionId || putVersionId === '';
 
