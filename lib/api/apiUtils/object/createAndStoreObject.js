--- conflicted
+++ resolved
@@ -196,13 +196,9 @@
     const dontSkipBackend = externalBackends;
     /* eslint-enable camelcase */
 
-<<<<<<< HEAD
-    const requestLogger =
-        logger.newRequestLoggerFromSerializedUids(log.getSerializedUids());
     const mdOnlyHeader = request.headers['x-amz-meta-mdonly'];
     const mdOnlySize = request.headers['x-amz-meta-size'];
-=======
->>>>>>> f4b3f39d
+
     return async.waterfall([
         function storeData(next) {
             if (size === 0) {
