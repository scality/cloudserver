--- conflicted
+++ resolved
@@ -60,14 +60,10 @@
  */
 function createAndStoreObject(bucketName, bucketMD, objectKey, objMD, authInfo,
         canonicalID, cipherBundle, request, isDeleteMarker, streamingV4Params,
-<<<<<<< HEAD
-        log, callback) {
+        overheadField, log, callback) {
     const putVersionId = request.headers['x-scal-s3-version-id'];
     const isPutVersion = putVersionId || putVersionId === '';
 
-=======
-        overheadField, log, callback) {
->>>>>>> fff4fd5d
     const size = isDeleteMarker ? 0 : request.parsedContentLength;
     // although the request method may actually be 'DELETE' if creating a
     // delete marker, for our purposes we consider this to be a 'PUT'
@@ -118,13 +114,9 @@
         size,
         headers,
         isDeleteMarker,
-<<<<<<< HEAD
         replicationInfo: getReplicationInfo(
             objectKey, bucketMD, false, size, null, null, authInfo),
-=======
-        replicationInfo: getReplicationInfo(objectKey, bucketMD, false, size, null, null, authInfo, isDeleteMarker),
         overheadField,
->>>>>>> fff4fd5d
         log,
     };
 
