--- conflicted
+++ resolved
@@ -1,12 +1,7 @@
 const s3config = require('../../../Config').config;
-<<<<<<< HEAD
 const { isServiceAccount, getServiceAccountProperties } =
-      require('../authorization/aclChecks');
+      require('../authorization/permissionChecks');
 const { replicationBackends } = require('arsenal').constants;
-=======
-const constants = require('../../../../constants');
-const { isBackbeatUser } = require('../authorization/permissionChecks');
->>>>>>> 0f4f940e
 
 function _getBackend(objectMD, site) {
     const backends = objectMD ? objectMD.replicationInfo.backends : [];
