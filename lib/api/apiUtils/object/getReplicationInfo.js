--- conflicted
+++ resolved
@@ -76,7 +76,6 @@
     objectMD, authInfo) {
     const content = isMD || objSize === 0 ? ['METADATA'] : ['DATA', 'METADATA'];
     const config = bucketMD.getReplicationConfiguration();
-<<<<<<< HEAD
 
     // Do not replicate object in the following cases:
     //
@@ -85,18 +84,16 @@
     // - replication configuration does not apply to the object
     //   (i.e. no rule matches object prefix)
     //
+    // - replication configuration applies to the object (i.e. a rule matches
+    //   object prefix) but the status is disabled
+    //
     // - object owner is an internal service account like Lifecycle
     //   (because we do not want to replicate objects created from
     //   actions triggered by internal services, by design)
 
     if (config && (!authInfo || !isBackbeatUser(authInfo.getCanonicalID()))) {
-        const rule = config.rules.find(rule => objKey.startsWith(rule.prefix));
-=======
-    // If bucket does not have a replication configuration, do not replicate.
-    if (config) {
         const rule = config.rules.find(rule =>
             (objKey.startsWith(rule.prefix) && rule.enabled));
->>>>>>> 5d905538
         if (rule) {
             return _getReplicationInfo(rule, config, content, operationType,
                 objectMD, bucketMD);
