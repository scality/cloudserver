const async = require('async');

const constants = require('../../../../constants');
const { data } = require('../../../data/wrapper');
const locationConstraintCheck = require('../object/locationConstraintCheck');
const { metadataValidateBucketAndObj } =
    require('../../../metadata/metadataUtils');
const services = require('../../../services');

function abortMultipartUpload(authInfo, bucketName, objectKey, uploadId, log,
    callback, request) {
    const metadataValMPUparams = {
        authInfo,
        bucketName,
        objectKey,
        uploadId,
        preciseRequestType: 'multipartDelete',
    };
    // For validating the request at the destinationBucket level
    // params are the same as validating at the MPU level
    // but the requestType is the more general 'objectDelete'
    const metadataValParams = Object.assign({}, metadataValMPUparams);
    metadataValParams.requestType = 'objectPut';

    async.waterfall([
        function checkDestBucketVal(next) {
            metadataValidateBucketAndObj(metadataValParams, log,
                (err, destinationBucket, objMD) => {
                    if (err) {
                        return next(err, destinationBucket, 0, objMD);
                    }
                    if (destinationBucket.policies) {
                        // TODO: Check bucket policies to see if user is granted
                        // permission or forbidden permission to take
                        // given action.
                        // If permitted, add 'bucketPolicyGoAhead'
                        // attribute to params for validating at MPU level.
                        // This is GH Issue#76
                        metadataValMPUparams.requestType =
                            'bucketPolicyGoAhead';
                    }
                    return next(null, destinationBucket, objMD);
                });
        },
        function checkMPUval(destBucket, objMD, next) {
            metadataValParams.log = log;
            services.metadataValidateMultipart(metadataValParams,
                (err, mpuBucket, mpuOverviewObj) => {
                    if (err) {
                        return next(err, destBucket, 0, objMD);
                    }
                    return next(err, mpuBucket, mpuOverviewObj, destBucket,
                        objMD);
                });
        },
<<<<<<< HEAD
        function abortExternalMpu(mpuBucket, mpuOverviewObj, destBucket,
        next) {
            const location = mpuOverviewObj.controllingLocationConstraint;
            return data.abortMPU(objectKey, uploadId, location, bucketName,
            request, destBucket, locationConstraintCheck, log,
            (err, skipDataDelete) => {
                if (err) {
                    return next(err, destBucket);
                }
                // for Azure and GCP we do not need to delete data
                // for all other backends, skipDataDelete will be set to false
                return next(null, mpuBucket, destBucket, skipDataDelete);
            });
=======
        function ifMultipleBackend(mpuBucket, mpuOverviewObj, destBucket,
        objMD, next) {
            if (config.backends.data === 'multiple') {
                let location;
                // if controlling location constraint is not stored in object
                // metadata, mpu was initiated in legacy S3C, so need to
                // determine correct location constraint
                if (!mpuOverviewObj.controllingLocationConstraint) {
                    const backendInfoObj = locationConstraintCheck(request,
                        null, destBucket, log);
                    if (backendInfoObj.err) {
                        return process.nextTick(() => {
                            next(backendInfoObj.err, destBucket, 0, objMD);
                        });
                    }
                    location = backendInfoObj.controllingLC;
                } else {
                    location = mpuOverviewObj.controllingLocationConstraint;
                }
                return multipleBackendGateway.abortMPU(objectKey, uploadId,
                location, bucketName, log, (err, skipDataDelete) => {
                    if (err) {
                        return next(err, destBucket, 0, objMD);
                    }
                    return next(null, mpuBucket, destBucket,
                    skipDataDelete, objMD);
                });
            }
            return next(null, mpuBucket, destBucket, false, objMD);
>>>>>>> 1ab91728
        },
        function getPartLocations(mpuBucket, destBucket, skipDataDelete,
        objMD, next) {
            services.getMPUparts(mpuBucket.getName(), uploadId, log,
                (err, result) => {
                    if (err) {
                        return next(err, destBucket, 0, objMD);
                    }
                    const storedParts = result.Contents;
                    return next(null, mpuBucket, storedParts, destBucket,
                    skipDataDelete, objMD);
                });
        },
        function deleteData(mpuBucket, storedParts, destBucket,
<<<<<<< HEAD
        skipDataDelete, next) {
=======
        skipDataDelete, objMD, next) {
            // for Azure we do not need to delete data
>>>>>>> 1ab91728
            if (skipDataDelete) {
                return next(null, mpuBucket, storedParts, destBucket, objMD);
            }
            // The locations were sent to metadata as an array
            // under partLocations.  Pull the partLocations.
            let locations = storedParts.map(item => item.value.partLocations);
            if (locations.length === 0) {
                return next(null, mpuBucket, storedParts, destBucket, objMD);
            }
            // flatten the array
            locations = [].concat(...locations);
            return async.eachLimit(locations, 5, (loc, cb) => {
                data.delete(loc, log, err => {
                    if (err) {
                        log.fatal('delete ObjectPart failed', { err });
                    }
                    cb();
                });
            }, () => next(null, mpuBucket, storedParts, destBucket, objMD));
        },
        function deleteMetadata(mpuBucket, storedParts, destBucket, objMD,
        next) {
            let splitter = constants.splitter;
            // BACKWARD: Remove to remove the old splitter
            if (mpuBucket.getMdBucketModelVersion() < 2) {
                splitter = constants.oldSplitter;
            }
            // Reconstruct mpuOverviewKey
            const mpuOverviewKey =
                `overview${splitter}${objectKey}${splitter}${uploadId}`;

            // Get the sum of all part sizes to include in pushMetric object
            const partSizeSum = storedParts.map(item => item.value.Size)
                .reduce((currPart, nextPart) => currPart + nextPart, 0);
            const keysToDelete = storedParts.map(item => item.key);
            keysToDelete.push(mpuOverviewKey);
            services.batchDeleteObjectMetadata(mpuBucket.getName(),
                keysToDelete, log, err => next(err, destBucket, partSizeSum,
                    objMD));
        },
    ], callback);
}

module.exports = abortMultipartUpload;<|MERGE_RESOLUTION|>--- conflicted
+++ resolved
@@ -53,8 +53,7 @@
                         objMD);
                 });
         },
-<<<<<<< HEAD
-        function abortExternalMpu(mpuBucket, mpuOverviewObj, destBucket,
+        function abortExternalMpu(mpuBucket, mpuOverviewObj, destBucket, objMD,
         next) {
             const location = mpuOverviewObj.controllingLocationConstraint;
             return data.abortMPU(objectKey, uploadId, location, bucketName,
@@ -65,39 +64,8 @@
                 }
                 // for Azure and GCP we do not need to delete data
                 // for all other backends, skipDataDelete will be set to false
-                return next(null, mpuBucket, destBucket, skipDataDelete);
+                return next(null, mpuBucket, destBucket, skipDataDelete, objMD);
             });
-=======
-        function ifMultipleBackend(mpuBucket, mpuOverviewObj, destBucket,
-        objMD, next) {
-            if (config.backends.data === 'multiple') {
-                let location;
-                // if controlling location constraint is not stored in object
-                // metadata, mpu was initiated in legacy S3C, so need to
-                // determine correct location constraint
-                if (!mpuOverviewObj.controllingLocationConstraint) {
-                    const backendInfoObj = locationConstraintCheck(request,
-                        null, destBucket, log);
-                    if (backendInfoObj.err) {
-                        return process.nextTick(() => {
-                            next(backendInfoObj.err, destBucket, 0, objMD);
-                        });
-                    }
-                    location = backendInfoObj.controllingLC;
-                } else {
-                    location = mpuOverviewObj.controllingLocationConstraint;
-                }
-                return multipleBackendGateway.abortMPU(objectKey, uploadId,
-                location, bucketName, log, (err, skipDataDelete) => {
-                    if (err) {
-                        return next(err, destBucket, 0, objMD);
-                    }
-                    return next(null, mpuBucket, destBucket,
-                    skipDataDelete, objMD);
-                });
-            }
-            return next(null, mpuBucket, destBucket, false, objMD);
->>>>>>> 1ab91728
         },
         function getPartLocations(mpuBucket, destBucket, skipDataDelete,
         objMD, next) {
@@ -112,12 +80,7 @@
                 });
         },
         function deleteData(mpuBucket, storedParts, destBucket,
-<<<<<<< HEAD
-        skipDataDelete, next) {
-=======
         skipDataDelete, objMD, next) {
-            // for Azure we do not need to delete data
->>>>>>> 1ab91728
             if (skipDataDelete) {
                 return next(null, mpuBucket, storedParts, destBucket, objMD);
             }
