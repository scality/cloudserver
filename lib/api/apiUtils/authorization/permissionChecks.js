const { evaluators, actionMaps, RequestContext } = require('arsenal').policies;
const constants = require('../../../../constants');

<<<<<<< HEAD
const { allAuthedUsersId, bucketOwnerActions, logId, publicId } = constants;
=======
const { allAuthedUsersId, bucketOwnerActions, logId, publicId,
    assumedRoleArnResourceType, backbeatLifecycleSessionName, arrayOfAllowed } = constants;
>>>>>>> 589604ee

// whitelist buckets to allow public read on objects
const publicReadBuckets = process.env.ALLOW_PUBLIC_READ_BUCKETS ?
    process.env.ALLOW_PUBLIC_READ_BUCKETS.split(',') : [];

<<<<<<< HEAD
function getServiceAccountProperties(canonicalID) {
    const canonicalIDArray = canonicalID.split('/');
    const serviceName = canonicalIDArray[canonicalIDArray.length - 1];
    return constants.serviceAccountProperties[serviceName];
}

function isServiceAccount(canonicalID) {
    return getServiceAccountProperties(canonicalID) !== undefined;
}

function isRequesterASessionUser(authInfo) {
    const regexpAssumedRoleArn = /^arn:aws:sts::[0-9]{12}:assumed-role\/.*$/;
    return regexpAssumedRoleArn.test(authInfo.getArn());
}

function isRequesterNonAccountUser(authInfo) {
    return authInfo.isRequesterAnIAMUser() || isRequesterASessionUser(authInfo);
}

function checkBucketAcls(bucket, requestType, canonicalID) {
=======
function checkBucketAcls(bucket, requestType, canonicalID, mainApiCall) {
    // Same logic applies on the Versioned APIs, so let's simplify it.
    const requestTypeParsed = requestType.endsWith('Version') ?
        requestType.slice(0, 'Version'.length * -1) : requestType;
>>>>>>> 589604ee
    if (bucket.getOwner() === canonicalID) {
        return true;
    }
    if (mainApiCall === 'objectGet') {
        if (requestTypeParsed === 'objectGetTagging') {
            return true;
        }
    }
    if (mainApiCall === 'objectPut') {
        if (arrayOfAllowed.includes(requestTypeParsed)) {
            return true;
        }
    }

    const bucketAcl = bucket.getAcl();
    if (requestTypeParsed === 'bucketGet' || requestTypeParsed === 'bucketHead') {
        if (bucketAcl.Canned === 'public-read'
            || bucketAcl.Canned === 'public-read-write'
            || (bucketAcl.Canned === 'authenticated-read'
                && canonicalID !== publicId)) {
            return true;
        } else if (bucketAcl.FULL_CONTROL.indexOf(canonicalID) > -1
            || bucketAcl.READ.indexOf(canonicalID) > -1) {
            return true;
        } else if (bucketAcl.READ.indexOf(publicId) > -1
            || (bucketAcl.READ.indexOf(allAuthedUsersId) > -1
                && canonicalID !== publicId)
            || (bucketAcl.FULL_CONTROL.indexOf(allAuthedUsersId) > -1
                && canonicalID !== publicId)
            || bucketAcl.FULL_CONTROL.indexOf(publicId) > -1) {
            return true;
        }
    }
    if (requestTypeParsed === 'bucketGetACL') {
        if ((bucketAcl.Canned === 'log-delivery-write'
            && canonicalID === logId)
            || bucketAcl.FULL_CONTROL.indexOf(canonicalID) > -1
            || bucketAcl.READ_ACP.indexOf(canonicalID) > -1) {
            return true;
        } else if (bucketAcl.READ_ACP.indexOf(publicId) > -1
            || (bucketAcl.READ_ACP.indexOf(allAuthedUsersId) > -1
                && canonicalID !== publicId)
            || (bucketAcl.FULL_CONTROL.indexOf(allAuthedUsersId) > -1
                && canonicalID !== publicId)
            || bucketAcl.FULL_CONTROL.indexOf(publicId) > -1) {
            return true;
        }
    }

    if (requestTypeParsed === 'bucketPutACL') {
        if (bucketAcl.FULL_CONTROL.indexOf(canonicalID) > -1
            || bucketAcl.WRITE_ACP.indexOf(canonicalID) > -1) {
            return true;
        } else if (bucketAcl.WRITE_ACP.indexOf(publicId) > -1
            || (bucketAcl.WRITE_ACP.indexOf(allAuthedUsersId) > -1
                && canonicalID !== publicId)
            || (bucketAcl.FULL_CONTROL.indexOf(allAuthedUsersId) > -1
                && canonicalID !== publicId)
            || bucketAcl.FULL_CONTROL.indexOf(publicId) > -1) {
            return true;
        }
    }

    if (requestTypeParsed === 'objectDelete' || requestTypeParsed === 'objectPut') {
        if (bucketAcl.Canned === 'public-read-write'
            || bucketAcl.FULL_CONTROL.indexOf(canonicalID) > -1
            || bucketAcl.WRITE.indexOf(canonicalID) > -1) {
            return true;
        } else if (bucketAcl.WRITE.indexOf(publicId) > -1
            || (bucketAcl.WRITE.indexOf(allAuthedUsersId) > -1
                && canonicalID !== publicId)
            || (bucketAcl.FULL_CONTROL.indexOf(allAuthedUsersId) > -1
                && canonicalID !== publicId)
            || bucketAcl.FULL_CONTROL.indexOf(publicId) > -1) {
            return true;
        }
    }
    // Note that an account can have the ability to do objectPutACL,
    // objectGetACL, objectHead or objectGet even if the account has no rights
    // to the bucket holding the object.  So, if the request type is
    // objectPutACL, objectGetACL, objectHead or objectGet, the bucket
    // authorization check should just return true so can move on to check
    // rights at the object level.
    return (requestTypeParsed === 'objectPutACL' || requestTypeParsed === 'objectGetACL' ||
    requestTypeParsed === 'objectGet' || requestTypeParsed === 'objectHead');
}

function checkObjectAcls(bucket, objectMD, requestType, canonicalID, requesterIsNotUser,
    isUserUnauthenticated, mainApiCall) {
    const bucketOwner = bucket.getOwner();
    // acls don't distinguish between users and accounts, so both should be allowed
    if (bucketOwnerActions.includes(requestType)
        && (bucketOwner === canonicalID)) {
        return true;
    }
    if (objectMD['owner-id'] === canonicalID) {
        return true;
    }

    // Backward compatibility
    if (mainApiCall === 'objectGet') {
        if ((isUserUnauthenticated || (requesterIsNotUser && bucketOwner === objectMD['owner-id']))
            && requestType === 'objectGetTagging') {
            return true;
        }
    }

    if (!objectMD.acl) {
        return false;
    }

    if (requestType === 'objectGet' || requestType === 'objectHead') {
        if (objectMD.acl.Canned === 'public-read'
            || objectMD.acl.Canned === 'public-read-write'
            || (objectMD.acl.Canned === 'authenticated-read'
                && canonicalID !== publicId)) {
            return true;
        } else if (objectMD.acl.Canned === 'bucket-owner-read'
            && bucketOwner === canonicalID) {
            return true;
        } else if ((objectMD.acl.Canned === 'bucket-owner-full-control'
            && bucketOwner === canonicalID)
            || objectMD.acl.FULL_CONTROL.indexOf(canonicalID) > -1
            || objectMD.acl.READ.indexOf(canonicalID) > -1) {
            return true;
        } else if (objectMD.acl.READ.indexOf(publicId) > -1
            || (objectMD.acl.READ.indexOf(allAuthedUsersId) > -1
                && canonicalID !== publicId)
            || (objectMD.acl.FULL_CONTROL.indexOf(allAuthedUsersId) > -1
                && canonicalID !== publicId)
            || objectMD.acl.FULL_CONTROL.indexOf(publicId) > -1) {
            return true;
        }
    }

    // User is already authorized on the bucket for FULL_CONTROL or WRITE or
    // bucket has canned ACL public-read-write
    if (requestType === 'objectPut' || requestType === 'objectDelete') {
        return true;
    }

    if (requestType === 'objectPutACL') {
        if ((objectMD.acl.Canned === 'bucket-owner-full-control'
            && bucketOwner === canonicalID)
            || objectMD.acl.FULL_CONTROL.indexOf(canonicalID) > -1
            || objectMD.acl.WRITE_ACP.indexOf(canonicalID) > -1) {
            return true;
        } else if (objectMD.acl.WRITE_ACP.indexOf(publicId) > -1
            || (objectMD.acl.WRITE_ACP.indexOf(allAuthedUsersId) > -1
                && canonicalID !== publicId)
            || (objectMD.acl.FULL_CONTROL.indexOf(allAuthedUsersId) > -1
                && canonicalID !== publicId)
            || objectMD.acl.FULL_CONTROL.indexOf(publicId) > -1) {
            return true;
        }
    }

    if (requestType === 'objectGetACL') {
        if ((objectMD.acl.Canned === 'bucket-owner-full-control'
            && bucketOwner === canonicalID)
            || objectMD.acl.FULL_CONTROL.indexOf(canonicalID) > -1
            || objectMD.acl.READ_ACP.indexOf(canonicalID) > -1) {
            return true;
        } else if (objectMD.acl.READ_ACP.indexOf(publicId) > -1
            || (objectMD.acl.READ_ACP.indexOf(allAuthedUsersId) > -1
                && canonicalID !== publicId)
            || (objectMD.acl.FULL_CONTROL.indexOf(allAuthedUsersId) > -1
                && canonicalID !== publicId)
            || objectMD.acl.FULL_CONTROL.indexOf(publicId) > -1) {
            return true;
        }
    }

    // allow public reads on buckets that are whitelisted for anonymous reads
    // TODO: remove this after bucket policies are implemented
    const bucketAcl = bucket.getAcl();
    const allowPublicReads = publicReadBuckets.includes(bucket.getName()) &&
        bucketAcl.Canned === 'public-read' &&
        (requestType === 'objectGet' || requestType === 'objectHead');
    if (allowPublicReads) {
        return true;
    }
    return false;
}

function _checkBucketPolicyActions(requestType, actions, log) {
    const mappedAction = actionMaps.actionMapBP[requestType];
    // Deny any action that isn't in list of controlled actions
    if (!mappedAction) {
        return false;
    }
    return evaluators.isActionApplicable(mappedAction, actions, log);
}

function _checkBucketPolicyResources(request, resource, log) {
    if (!request || (Array.isArray(resource) && resource.length === 0)) {
        return true;
    }
    // build request context from the request!
    const requestContext = new RequestContext(request.headers, request.query,
        request.bucketName, request.objectKey, null,
        request.connection.encrypted, request.resourceType, 's3');
    return evaluators.isResourceApplicable(requestContext, resource, log);
}

function _getAccountId(arn) {
    // account or user arn is of format 'arn:aws:iam::<12-digit-acct-id>:etc...
    return arn.substr(13, 12);
}

function _isAccountId(principal) {
    return (principal.length === 12 && /^\d+$/.test(principal));
}

function _checkPrincipal(requester, principal) {
    if (principal === '*') {
        return true;
    }
    if (principal === requester) {
        return true;
    }
    if (_isAccountId(principal)) {
        return _getAccountId(requester) === principal;
    }
    if (principal.endsWith('root')) {
        return _getAccountId(requester) === _getAccountId(principal);
    }
    return false;
}

function _checkPrincipals(canonicalID, arn, principal) {
    if (principal === '*') {
        return true;
    }
    if (principal.CanonicalUser) {
        if (Array.isArray(principal.CanonicalUser)) {
            return principal.CanonicalUser.some(p => _checkPrincipal(canonicalID, p));
        }
        return _checkPrincipal(canonicalID, principal.CanonicalUser);
    }
    if (principal.AWS) {
        if (Array.isArray(principal.AWS)) {
            return principal.AWS.some(p => _checkPrincipal(arn, p));
        }
        return _checkPrincipal(arn, principal.AWS);
    }
    return false;
}

function checkBucketPolicy(policy, requestType, canonicalID, arn, bucketOwner, log, request) {
    let permission = 'defaultDeny';
    // if requester is user within bucket owner account, actions should be
    // allowed unless explicitly denied (assumes allowed by IAM policy)
    if (bucketOwner === canonicalID) {
        permission = 'allow';
    }
    let copiedStatement = JSON.parse(JSON.stringify(policy.Statement));
    while (copiedStatement.length > 0) {
        const s = copiedStatement[0];
        const principalMatch = _checkPrincipals(canonicalID, arn, s.Principal);
        const actionMatch = _checkBucketPolicyActions(requestType, s.Action, log);
        const resourceMatch = _checkBucketPolicyResources(request, s.Resource, log);

        if (principalMatch && actionMatch && resourceMatch && s.Effect === 'Deny') {
            // explicit deny trumps any allows, so return immediately
            return 'explicitDeny';
        }
        if (principalMatch && actionMatch && resourceMatch && s.Effect === 'Allow') {
            permission = 'allow';
        }
        copiedStatement = copiedStatement.splice(1);
    }
    return permission;
}

function isBucketAuthorized(bucket, requestType, canonicalID, authInfo, log, request) {
    // Check to see if user is authorized to perform a
    // particular action on bucket based on ACLs.
    // TODO: Add IAM checks
    let requesterIsNotUser = true;
    let arn = null;
    if (authInfo) {
        requesterIsNotUser = !isRequesterNonAccountUser(authInfo);
        arn = authInfo.getArn();
    }
    // if the bucket owner is an account, users should not have default access
    if (((bucket.getOwner() === canonicalID) && requesterIsNotUser)
    || isServiceAccount(canonicalID)) {
        return true;
    }
    const aclPermission = checkBucketAcls(bucket, requestType, canonicalID);
    const bucketPolicy = bucket.getBucketPolicy();
    if (!bucketPolicy) {
        return aclPermission;
    }
    const bucketPolicyPermission = checkBucketPolicy(bucketPolicy, requestType,
        canonicalID, arn, bucket.getOwner(), log, request);
    if (bucketPolicyPermission === 'explicitDeny') {
        return false;
    }
    return (aclPermission || (bucketPolicyPermission === 'allow'));
}

function isObjAuthorized(bucket, objectMD, requestType, canonicalID, authInfo, log, request) {
    const bucketOwner = bucket.getOwner();
    if (!objectMD) {
        // User is already authorized on the bucket for FULL_CONTROL or WRITE or
        // bucket has canned ACL public-read-write
        if (requestType === 'objectPut' || requestType === 'objectDelete') {
            return true;
        }
        // check bucket has read access
        // 'bucketGet' covers listObjects and listMultipartUploads, bucket read actions
        return isBucketAuthorized(bucket, 'bucketGet', canonicalID, authInfo, log, request);
    }
    let requesterIsNotUser = true;
    let arn = null;
    if (authInfo) {
        requesterIsNotUser = !isRequesterNonAccountUser(authInfo);
        arn = authInfo.getArn();
    }
    if (objectMD['owner-id'] === canonicalID && requesterIsNotUser) {
        return true;
    }

    if (isServiceAccount(canonicalID)) {
        return true;
    }
    // account is authorized if:
    // - requesttype is included in bucketOwnerActions and
    // - account is the bucket owner
    // - requester is account, not user
    if (bucketOwnerActions.includes(requestType)
        && (bucketOwner === canonicalID)
        && requesterIsNotUser) {
        return true;
    }
    const aclPermission = checkObjectAcls(bucket, objectMD, requestType,
        canonicalID);
    const bucketPolicy = bucket.getBucketPolicy();
    if (!bucketPolicy) {
        return aclPermission;
    }
    const bucketPolicyPermission = checkBucketPolicy(bucketPolicy, requestType,
        canonicalID, arn, bucket.getOwner(), log, request);
    if (bucketPolicyPermission === 'explicitDeny') {
        return false;
    }
    return (aclPermission || (bucketPolicyPermission === 'allow'));
}

function _checkResource(resource, bucketArn) {
    if (resource === bucketArn) {
        return true;
    }
    if (resource.includes('/')) {
        const rSubs = resource.split('/');
        return rSubs[0] === bucketArn;
    }
    return false;
}

// the resources specified in the bucket policy should contain the bucket name
function validatePolicyResource(bucketName, policy) {
    const bucketArn = `arn:aws:s3:::${bucketName}`;

    return policy.Statement.every(s => {
        if (Array.isArray(s.Resource)) {
            return s.Resource.every(r => _checkResource(r, bucketArn));
        }
        if (typeof s.Resource === 'string') {
            return _checkResource(s.Resource, bucketArn);
        }
        return false;
    });
}

module.exports = {
    isBucketAuthorized,
    isObjAuthorized,
    getServiceAccountProperties,
    isServiceAccount,
    isRequesterASessionUser,
    isRequesterNonAccountUser,
    checkBucketAcls,
    checkObjectAcls,
    validatePolicyResource,
};<|MERGE_RESOLUTION|>--- conflicted
+++ resolved
@@ -1,18 +1,12 @@
 const { evaluators, actionMaps, RequestContext } = require('arsenal').policies;
 const constants = require('../../../../constants');
 
-<<<<<<< HEAD
-const { allAuthedUsersId, bucketOwnerActions, logId, publicId } = constants;
-=======
-const { allAuthedUsersId, bucketOwnerActions, logId, publicId,
-    assumedRoleArnResourceType, backbeatLifecycleSessionName, arrayOfAllowed } = constants;
->>>>>>> 589604ee
+const { allAuthedUsersId, bucketOwnerActions, logId, publicId, arrayOfAllowed } = constants;
 
 // whitelist buckets to allow public read on objects
 const publicReadBuckets = process.env.ALLOW_PUBLIC_READ_BUCKETS ?
     process.env.ALLOW_PUBLIC_READ_BUCKETS.split(',') : [];
 
-<<<<<<< HEAD
 function getServiceAccountProperties(canonicalID) {
     const canonicalIDArray = canonicalID.split('/');
     const serviceName = canonicalIDArray[canonicalIDArray.length - 1];
@@ -32,13 +26,10 @@
     return authInfo.isRequesterAnIAMUser() || isRequesterASessionUser(authInfo);
 }
 
-function checkBucketAcls(bucket, requestType, canonicalID) {
-=======
 function checkBucketAcls(bucket, requestType, canonicalID, mainApiCall) {
     // Same logic applies on the Versioned APIs, so let's simplify it.
     const requestTypeParsed = requestType.endsWith('Version') ?
         requestType.slice(0, 'Version'.length * -1) : requestType;
->>>>>>> 589604ee
     if (bucket.getOwner() === canonicalID) {
         return true;
     }
