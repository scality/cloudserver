--- conflicted
+++ resolved
@@ -482,8 +482,6 @@
     });
 }
 
-<<<<<<< HEAD
-=======
 function checkIp(value) {
     const isValid = /^(\d{1,3}\.){3}\d{1,3}(\/\d{1,2})?$/.test(value);
     if (isValid) {
@@ -556,7 +554,6 @@
         && sessionName === backbeatLifecycleSessionName);
 }
 
->>>>>>> 7b5ba98a
 module.exports = {
     isBucketAuthorized,
     isObjAuthorized,
@@ -567,10 +564,7 @@
     checkBucketAcls,
     checkObjectAcls,
     validatePolicyResource,
-<<<<<<< HEAD
-=======
     validatePolicyConditions,
     isLifecycleSession,
->>>>>>> 7b5ba98a
     evaluateBucketPolicyWithIAM,
 };