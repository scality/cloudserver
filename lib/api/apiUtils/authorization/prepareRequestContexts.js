const { policies } = require('arsenal');
const { config } = require('../../../Config');

const { RequestContext, requestUtils } = policies;
let apiMethodAfterVersionCheck;
const apiMethodWithVersion = {
    objectGetACL: true,
    objectPutACL: true,
    objectGet: true,
    objectDelete: true,
    objectPutTagging: true,
    objectGetTagging: true,
    objectDeleteTagging: true,
    objectGetLegalHold: true,
    objectPutLegalHold: true,
    objectPutRetention: true,
};

function isHeaderAcl(headers) {
    return headers['x-amz-grant-read'] || headers['x-amz-grant-read-acp'] ||
    headers['x-amz-grant-write-acp'] || headers['x-amz-grant-full-control'] ||
    headers['x-amz-acl'];
}

/**
 * Prepares the requestContexts array to send to Vault for authorization
 * @param {string} apiMethod - api being called
 * @param {object} request - request object
 * @param {string} sourceBucket - name of sourceBucket if copy request
 * @param {string} sourceObject - name of sourceObject if copy request
 * @param {string} sourceVersionId - value of sourceVersionId if copy request
 * @return {RequestContext []} array of requestContexts
 */
function prepareRequestContexts(apiMethod, request, sourceBucket,
    sourceObject, sourceVersionId) {
    // if multiObjectDelete request, we want to authenticate
    // before parsing the post body and creating multiple requestContexts
    // so send null as requestContexts to Vault to avoid authorization
    // checks at this point
    //
    // If bucketPut request, we want to do the authorization check in the API
    // itself (once we parse the locationConstraint from the xml body) so send
    // null as the requestContext to Vault so it will only do an authentication
    // check.

    const ip = requestUtils.getClientIp(request, config);

    function generateRequestContext(apiMethod) {
        return new RequestContext(request.headers,
            request.query, request.bucketName, request.objectKey,
            ip, request.connection.encrypted,
            apiMethod, 's3');
    }

    if (apiMethod === 'multiObjectDelete' || apiMethod === 'bucketPut') {
        return null;
    }

    if (apiMethodWithVersion[apiMethod] && request.query &&
        request.query.versionId) {
        apiMethodAfterVersionCheck = `${apiMethod}Version`;
    } else {
        apiMethodAfterVersionCheck = apiMethod;
    }

    const requestContexts = [];

    if (apiMethodAfterVersionCheck === 'objectCopy'
        || apiMethodAfterVersionCheck === 'objectPutCopyPart') {
        const objectGetAction = sourceVersionId ? 'objectGetVersion' :
          'objectGet';
        const reqQuery = Object.assign({}, request.query,
            { versionId: sourceVersionId });
        const getRequestContext = new RequestContext(request.headers,
            reqQuery, sourceBucket, sourceObject,
            ip, request.connection.encrypted,
            objectGetAction, 's3');
        const putRequestContext = generateRequestContext('objectPut');
        requestContexts.push(getRequestContext, putRequestContext);
        if (apiMethodAfterVersionCheck === 'objectCopy') {
            // if tagging directive is COPY, "s3:PutObjectTagging" don't need
            // to be included in the list of permitted actions in IAM policy
            if (request.headers['x-amz-tagging'] &&
                request.headers['x-amz-tagging-directive'] === 'REPLACE') {
                const putTaggingRequestContext =
                    generateRequestContext('objectPutTagging');
                requestContexts.push(putTaggingRequestContext);
            }
            if (isHeaderAcl(request.headers)) {
                const putAclRequestContext =
                  generateRequestContext('objectPutACL');
                requestContexts.push(putAclRequestContext);
            }
        }
    } else if (apiMethodAfterVersionCheck === 'objectGet'
               || apiMethodAfterVersionCheck === 'objectGetVersion') {
        const objectGetTaggingAction = (request.query &&
          request.query.versionId) ? 'objectGetTaggingVersion' :
          'objectGetTagging';
        if (request.headers['x-amz-version-id']) {
            const objectGetVersionAction = 'objectGetVersion';
            const getVersionResourceVersion =
                generateRequestContext(objectGetVersionAction);
            requestContexts.push(getVersionResourceVersion);
        }
        const getRequestContext =
          generateRequestContext(apiMethodAfterVersionCheck);
        const getTaggingRequestContext =
          generateRequestContext(objectGetTaggingAction);
        requestContexts.push(getRequestContext, getTaggingRequestContext);
    } else if (apiMethodAfterVersionCheck === 'objectGetTagging') {
        const objectGetTaggingAction = 'objectGetTagging';
        const getTaggingResourceVersion =
            generateRequestContext(objectGetTaggingAction);
        requestContexts.push(getTaggingResourceVersion);
        if (request.headers['x-amz-version-id']) {
            const objectGetTaggingVersionAction = 'objectGetTaggingVersion';
            const getTaggingVersionResourceVersion =
                generateRequestContext(objectGetTaggingVersionAction);
            requestContexts.push(getTaggingVersionResourceVersion);
        }
    } else if (apiMethodAfterVersionCheck === 'objectHead') {
        const objectHeadAction = 'objectHead';
        const headObjectAction =
            generateRequestContext(objectHeadAction);
        requestContexts.push(headObjectAction);
        if (request.headers['x-amz-version-id']) {
            const objectHeadVersionAction = 'objectGetVersion';
            const headObjectVersion =
                generateRequestContext(objectHeadVersionAction);
            requestContexts.push(headObjectVersion);
        }
    } else if (apiMethodAfterVersionCheck === 'objectPutTagging') {
        const putObjectTaggingRequestContext =
            generateRequestContext('objectPutTagging');
        requestContexts.push(putObjectTaggingRequestContext);
        if (request.headers['x-amz-version-id']) {
            const putObjectVersionRequestContext =
                generateRequestContext('objectPutTaggingVersion');
            requestContexts.push(putObjectVersionRequestContext);
        }
    } else if (apiMethodAfterVersionCheck === 'objectPutCopyPart') {
        const putObjectRequestContext =
            generateRequestContext('objectPut');
        requestContexts.push(putObjectRequestContext);
        const getObjectRequestContext =
            generateRequestContext('objectGet');
        requestContexts.push(getObjectRequestContext);
    } else if (apiMethodAfterVersionCheck === 'objectPut') {
        // if put object with version
        if (request.headers['x-scal-s3-version-id'] ||
        request.headers['x-scal-s3-version-id'] === '') {
            const putVersionRequestContext =
              generateRequestContext('objectPutVersion');
            requestContexts.push(putVersionRequestContext);
        } else {
            const putRequestContext =
              generateRequestContext(apiMethodAfterVersionCheck);
            requestContexts.push(putRequestContext);
            // if put object (versioning) with tag set
            if (request.headers['x-amz-tagging']) {
                const putTaggingRequestContext =
                  generateRequestContext('objectPutTagging');
                requestContexts.push(putTaggingRequestContext);
            }
            // if put object (versioning) with ACL
            if (isHeaderAcl(request.headers)) {
                const putAclRequestContext =
                  generateRequestContext('objectPutACL');
                requestContexts.push(putAclRequestContext);
            }
        }
<<<<<<< HEAD
    } else if (apiMethodAfterVersionCheck === 'initiateMultipartUpload' ||
      apiMethodAfterVersionCheck === 'objectPutPart' ||
      apiMethodAfterVersionCheck === 'completeMultipartUpload'
      ) {
        if (request.headers['x-scal-s3-version-id'] ||
        request.headers['x-scal-s3-version-id'] === '') {
            const putVersionRequestContext =
              generateRequestContext('objectPutVersion');
            requestContexts.push(putVersionRequestContext);
        } else {
            const putRequestContext =
              generateRequestContext(apiMethodAfterVersionCheck);
            requestContexts.push(putRequestContext);
=======
        if (['ON', 'OFF'].includes(request.headers['x-amz-object-lock-legal-hold-status'])) {
            const putLegalHoldStatusAction =
                generateRequestContext('objectPutLegalHold');
            requestContexts.push(putLegalHoldStatusAction);
        }
        // if put object (versioning) with ACL
        if (isHeaderAcl(request.headers)) {
            const putAclRequestContext =
              generateRequestContext('objectPutACL');
            requestContexts.push(putAclRequestContext);
>>>>>>> 04b1d6c6
        }

        if (request.headers['x-amz-object-lock-mode']) {
            const putObjectLockRequestContext =
              generateRequestContext('objectPutRetention');
            requestContexts.push(putObjectLockRequestContext);
        }
        if (request.headers['x-amz-version-id']) {
            const putObjectVersionRequestContext =
                generateRequestContext('objectPutTaggingVersion');
            requestContexts.push(putObjectVersionRequestContext);
        }
    } else {
        const requestContext =
          generateRequestContext(apiMethodAfterVersionCheck);
        requestContexts.push(requestContext);
    }
    return requestContexts;
}

module.exports = prepareRequestContexts;<|MERGE_RESOLUTION|>--- conflicted
+++ resolved
@@ -163,14 +163,28 @@
                   generateRequestContext('objectPutTagging');
                 requestContexts.push(putTaggingRequestContext);
             }
+            if (['ON', 'OFF'].includes(request.headers['x-amz-object-lock-legal-hold-status'])) {
+                const putLegalHoldStatusAction =
+                    generateRequestContext('objectPutLegalHold');
+                requestContexts.push(putLegalHoldStatusAction);
+            }
             // if put object (versioning) with ACL
             if (isHeaderAcl(request.headers)) {
                 const putAclRequestContext =
                   generateRequestContext('objectPutACL');
                 requestContexts.push(putAclRequestContext);
             }
-        }
-<<<<<<< HEAD
+            if (request.headers['x-amz-object-lock-mode']) {
+                const putObjectLockRequestContext =
+                  generateRequestContext('objectPutRetention');
+                requestContexts.push(putObjectLockRequestContext);
+            }
+            if (request.headers['x-amz-version-id']) {
+                const putObjectVersionRequestContext =
+                    generateRequestContext('objectPutTaggingVersion');
+                requestContexts.push(putObjectVersionRequestContext);
+            }
+        }
     } else if (apiMethodAfterVersionCheck === 'initiateMultipartUpload' ||
       apiMethodAfterVersionCheck === 'objectPutPart' ||
       apiMethodAfterVersionCheck === 'completeMultipartUpload'
@@ -184,18 +198,13 @@
             const putRequestContext =
               generateRequestContext(apiMethodAfterVersionCheck);
             requestContexts.push(putRequestContext);
-=======
-        if (['ON', 'OFF'].includes(request.headers['x-amz-object-lock-legal-hold-status'])) {
-            const putLegalHoldStatusAction =
-                generateRequestContext('objectPutLegalHold');
-            requestContexts.push(putLegalHoldStatusAction);
-        }
+        }
+
         // if put object (versioning) with ACL
         if (isHeaderAcl(request.headers)) {
             const putAclRequestContext =
               generateRequestContext('objectPutACL');
             requestContexts.push(putAclRequestContext);
->>>>>>> 04b1d6c6
         }
 
         if (request.headers['x-amz-object-lock-mode']) {
