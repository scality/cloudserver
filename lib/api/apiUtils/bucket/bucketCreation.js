--- conflicted
+++ resolved
@@ -41,11 +41,7 @@
             usersBucket : oldUsersBucket;
         return metadata.putObjectMD(usersBucketBeingCalled, key,
             omVal, {}, log, err => {
-<<<<<<< HEAD
                 if (err?.is.NoSuchBucket) {
-=======
-                if (err && err.is.NoSuchBucket) {
->>>>>>> f2628666
                     // There must be no usersBucket so createBucket
                     // one using the new format
                     log.trace('users bucket does not exist, ' +
@@ -65,13 +61,8 @@
                             // from getting a BucketAlreadyExists
                             // error with respect
                             // to the usersBucket.
-<<<<<<< HEAD
-                            if (err &&
-                                !err.is.BucketAlreadyExists) {
-=======
                             // TODO: move to `.is` once BKTCLT-9 is done and bumped in Cloudserver
                             if (err && !err.BucketAlreadyExists) {
->>>>>>> f2628666
                                 log.error('error from metadata', {
                                     error: err,
                                 });
@@ -232,12 +223,8 @@
         },
         getAnyExistingBucketInfo: function getAnyExistingBucketInfo(callback) {
             metadata.getBucket(bucketName, log, (err, data) => {
-<<<<<<< HEAD
-                if (err?.is.NoSuchBucket) {
-=======
                 // TODO: move to `.is` once BKTCLT-9 is done and bumped in Cloudserver
                 if (err && err.NoSuchBucket) {
->>>>>>> f2628666
                     return callback(null, 'NoBucketYet');
                 }
                 if (err) {
