const createKeyForUserBucket = require('./createKeyForUserBucket');
const { usersBucket, oldUsersBucket, splitter, oldSplitter } =
    require('../../../../constants');
const metadata = require('../../../metadata/wrapper');

function deleteUserBucketEntry(bucketName, canonicalID, log, cb) {
    log.trace('deleting bucket name from users bucket', { method:
        '_deleteUserBucketEntry' });
    const keyForUserBucket = createKeyForUserBucket(canonicalID, splitter,
        bucketName);
    metadata.deleteObjectMD(usersBucket, keyForUserBucket, {}, log, error => {
        // If the object representing the bucket is not in the
        // users bucket just continue
<<<<<<< HEAD
        if (error?.is.NoSuchKey) {
=======
        if (error && error.is.NoSuchKey) {
>>>>>>> f2628666
            return cb(null);
        // BACKWARDS COMPATIBILITY: Remove this once no longer
        // have old user bucket format
        } else if (error?.is.NoSuchBucket) {
            const keyForUserBucket2 = createKeyForUserBucket(canonicalID,
                oldSplitter, bucketName);
            return metadata.deleteObjectMD(oldUsersBucket, keyForUserBucket2,
                {}, log, error => {
<<<<<<< HEAD
                    if (error && !error.is.NoSuchKey) {
=======
                    // TODO: move to `.is` once BKTCLT-9 is done and bumped in Cloudserver
                    if (error && !error.NoSuchKey) {
>>>>>>> f2628666
                        log.error('from metadata while deleting user bucket',
                            { error });
                        return cb(error);
                    }
                    log.trace('deleted bucket from user bucket',
                    { method: '_deleteUserBucketEntry' });
                    return cb(null);
                });
        } else if (error) {
            log.error('from metadata while deleting user bucket', { error,
                method: '_deleteUserBucketEntry' });
            return cb(error);
        }
        log.trace('deleted bucket from user bucket', {
            method: '_deleteUserBucketEntry' });
        return cb(null);
    });
}

module.exports = deleteUserBucketEntry;<|MERGE_RESOLUTION|>--- conflicted
+++ resolved
@@ -11,11 +11,7 @@
     metadata.deleteObjectMD(usersBucket, keyForUserBucket, {}, log, error => {
         // If the object representing the bucket is not in the
         // users bucket just continue
-<<<<<<< HEAD
         if (error?.is.NoSuchKey) {
-=======
-        if (error && error.is.NoSuchKey) {
->>>>>>> f2628666
             return cb(null);
         // BACKWARDS COMPATIBILITY: Remove this once no longer
         // have old user bucket format
@@ -24,12 +20,8 @@
                 oldSplitter, bucketName);
             return metadata.deleteObjectMD(oldUsersBucket, keyForUserBucket2,
                 {}, log, error => {
-<<<<<<< HEAD
-                    if (error && !error.is.NoSuchKey) {
-=======
                     // TODO: move to `.is` once BKTCLT-9 is done and bumped in Cloudserver
                     if (error && !error.NoSuchKey) {
->>>>>>> f2628666
                         log.error('from metadata while deleting user bucket',
                             { error });
                         return cb(error);
