--- conflicted
+++ resolved
@@ -3,13 +3,8 @@
 const abortMultipartUpload = require('./apiUtils/object/abortMultipartUpload');
 const collectCorsHeaders = require('../utilities/collectCorsHeaders');
 const isLegacyAWSBehavior = require('../utilities/legacyAWSBehavior');
-<<<<<<< HEAD
-const { config } = require('../Config');
-const multipleBackendGateway = require('../data/multipleBackendGateway');
 const monitoring = require('../utilities/monitoringHandler');
-=======
 const { pushMetric } = require('../utapi/utilities');
->>>>>>> 09b0941b
 
 /**
  * multipartDelete - DELETE an open multipart upload from a bucket
@@ -29,125 +24,6 @@
     const objectKey = request.objectKey;
     const uploadId = request.query.uploadId;
 
-<<<<<<< HEAD
-    async.waterfall([
-        function checkDestBucketVal(next) {
-            metadataValidateBucketAndObj(metadataValParams, log,
-                (err, destinationBucket) => {
-                    if (err) {
-                        return next(err, destinationBucket);
-                    }
-                    if (destinationBucket.policies) {
-                        // TODO: Check bucket policies to see if user is granted
-                        // permission or forbidden permission to take
-                        // given action.
-                        // If permitted, add 'bucketPolicyGoAhead'
-                        // attribute to params for validating at MPU level.
-                        // This is GH Issue#76
-                        metadataValMPUparams.requestType =
-                            'bucketPolicyGoAhead';
-                    }
-                    return next(null, destinationBucket);
-                });
-        },
-        function checkMPUval(destBucket, next) {
-            metadataValParams.log = log;
-            services.metadataValidateMultipart(metadataValParams,
-                (err, mpuBucket, mpuOverviewObj) => {
-                    if (err) {
-                        return next(err, destBucket);
-                    }
-                    return next(err, mpuBucket, mpuOverviewObj, destBucket);
-                });
-        },
-        function ifMultipleBackend(mpuBucket, mpuOverviewObj, destBucket,
-        next) {
-            if (config.backends.data === 'multiple') {
-                const location = mpuOverviewObj.
-                    controllingLocationConstraint;
-                return multipleBackendGateway.abortMPU(objectKey, uploadId,
-                location, bucketName, log, (err, skipDataDelete) => {
-                    if (err) {
-                        return next(err, destBucket);
-                    }
-                    return next(null, mpuBucket, destBucket,
-                    skipDataDelete);
-                });
-            }
-            return next(null, mpuBucket, destBucket, false);
-        },
-        function getPartLocations(mpuBucket, destBucket, skipDataDelete,
-        next) {
-            services.getMPUparts(mpuBucket.getName(), uploadId, log,
-                (err, result) => {
-                    if (err) {
-                        return next(err, destBucket);
-                    }
-                    const storedParts = result.Contents;
-                    return next(null, mpuBucket, storedParts, destBucket,
-                    skipDataDelete);
-                });
-        },
-        function deleteData(mpuBucket, storedParts, destBucket,
-        skipDataDelete, next) {
-            // for Azure we do not need to delete data
-            if (skipDataDelete) {
-                return next(null, mpuBucket, storedParts, destBucket);
-            }
-            for (let i = 0; i < storedParts.length; i++) {
-                if (storedParts[i].value.partLocations.length > 0) {
-                    // eslint-disable-next-line no-param-reassign
-                    storedParts[i].value.partLocations[0].size =
-                        storedParts[i].value.Size;
-                }
-            }
-            // The locations were sent to metadata as an array
-            // under partLocations.  Pull the partLocations.
-            let locations = storedParts.map(item => item.value.partLocations);
-            if (locations.length === 0) {
-                return next(null, mpuBucket, storedParts, destBucket);
-            }
-            // flatten the array
-            locations = [].concat(...locations);
-            return async.eachLimit(locations, 5, (loc, cb) => {
-                data.delete(loc, log, err => {
-                    if (err) {
-                        log.fatal('delete ObjectPart failed', { err });
-                    }
-                    cb();
-                });
-            }, () => next(null, mpuBucket, storedParts, destBucket));
-        },
-        function deleteMetadata(mpuBucket, storedParts, destBucket, next) {
-            let splitter = constants.splitter;
-            // BACKWARD: Remove to remove the old splitter
-            if (mpuBucket.getMdBucketModelVersion() < 2) {
-                splitter = constants.oldSplitter;
-            }
-            // Reconstruct mpuOverviewKey
-            const mpuOverviewKey =
-                `overview${splitter}${objectKey}${splitter}${uploadId}`;
-
-            // Get the sum of all part sizes to include in pushMetric object
-            const partSizeSum = storedParts.map(item => item.value.Size)
-                .reduce((currPart, nextPart) => currPart + nextPart, 0);
-            const keysToDelete = storedParts.map(item => item.key);
-            keysToDelete.push(mpuOverviewKey);
-            services.batchDeleteObjectMetadata(mpuBucket.getName(),
-                keysToDelete, log, err => {
-                    if (err) {
-                        return next(err, destBucket);
-                    }
-                    pushMetric('abortMultipartUpload', log, {
-                        authInfo,
-                        bucket: bucketName,
-                        keys: [objectKey],
-                        byteLength: partSizeSum,
-                    });
-                    monitoring.promMetrics('DELETE', bucketName, '200',
-                        'abortMultipartUpload', partSizeSum);
-                    return next(null, destBucket);
-=======
     abortMultipartUpload(authInfo, bucketName, objectKey, uploadId, log,
         (err, destinationBucket, partSizeSum) => {
             const corsHeaders = collectCorsHeaders(request.headers.origin,
@@ -165,31 +41,24 @@
                     bucket: bucketName,
                     keys: [objectKey],
                     byteLength: partSizeSum,
->>>>>>> 09b0941b
                 });
+                monitoring.promMetrics('DELETE', bucketName, 400,
+                    'abortMultipartUpload');
                 // if legacy behavior is enabled for 'us-east-1' and
                 // request is from 'us-east-1', return 404 instead of
                 // 204
                 return callback(err, corsHeaders);
             }
-<<<<<<< HEAD
-            // otherwise ignore error and return 204 status code
-            return callback(null, corsHeaders);
-        }
-        monitoring.promMetrics('DELETE', bucketName, 400,
-            'abortMultipartUpload');
-        return callback(err, corsHeaders);
-    });
-=======
             pushMetric('abortMultipartUpload', log, {
                 authInfo,
                 bucket: bucketName,
                 keys: [objectKey],
                 byteLength: partSizeSum,
             });
+            monitoring.promMetrics('DELETE', bucketName, 400,
+                'abortMultipartUpload');
             return callback(err, corsHeaders);
         });
->>>>>>> 09b0941b
 }
 
 module.exports = multipartDelete;