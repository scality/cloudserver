const { errors } = require('arsenal');

const abortMultipartUpload = require('./apiUtils/object/abortMultipartUpload');
const collectCorsHeaders = require('../utilities/collectCorsHeaders');
const isLegacyAWSBehavior = require('../utilities/legacyAWSBehavior');
const monitoring = require('../utilities/monitoringHandler');
const { pushMetric } = require('../utapi/utilities');

/**
 * multipartDelete - DELETE an open multipart upload from a bucket
 * @param  {AuthInfo} authInfo -Instance of AuthInfo class with requester's info
 * @param  {object} request - request object given by router,
 *                            includes normalized headers
 * @param  {object} log - the log request
 * @param  {function} callback - final callback to call with the
 *                          result and response headers
 * @return {undefined} calls callback from router
 * with err, result and responseMetaHeaders as arguments
 */
function multipartDelete(authInfo, request, log, callback) {
    log.debug('processing request', { method: 'multipartDelete' });

    const bucketName = request.bucketName;
    const objectKey = request.objectKey;
    const uploadId = request.query.uploadId;

    abortMultipartUpload(authInfo, bucketName, objectKey, uploadId, log,
        (err, destinationBucket, partSizeSum) => {
            const corsHeaders = collectCorsHeaders(request.headers.origin,
                request.method, destinationBucket);
            const location = destinationBucket ?
                destinationBucket.getLocationConstraint() : null;
            if (err && err !== errors.NoSuchUpload) {
                return callback(err, corsHeaders);
            }
            if (err === errors.NoSuchUpload && isLegacyAWSBehavior(location)) {
                log.trace('did not find valid mpu with uploadId', {
                    method: 'multipartDelete',
                    uploadId,
                });
<<<<<<< HEAD
                monitoring.promMetrics('DELETE', bucketName, 400,
                    'abortMultipartUpload');
=======
                // if legacy behavior is enabled for 'us-east-1' and
                // request is from 'us-east-1', return 404 instead of
                // 204
                return callback(err, corsHeaders);
            }
            if (!err) {
                // NoSuchUpload should not be recorded by Utapi
>>>>>>> df7a0791
                pushMetric('abortMultipartUpload', log, {
                    authInfo,
                    bucket: bucketName,
                    keys: [objectKey],
                    byteLength: partSizeSum,
                });
            }
<<<<<<< HEAD
            monitoring.promMetrics('DELETE', bucketName, 400,
                'abortMultipartUpload');
            pushMetric('abortMultipartUpload', log, {
                authInfo,
                bucket: bucketName,
                keys: [objectKey],
                byteLength: partSizeSum,
            });
=======
>>>>>>> df7a0791
            return callback(null, corsHeaders);
        }, request);
}

module.exports = multipartDelete;<|MERGE_RESOLUTION|>--- conflicted
+++ resolved
@@ -38,18 +38,10 @@
                     method: 'multipartDelete',
                     uploadId,
                 });
-<<<<<<< HEAD
                 monitoring.promMetrics('DELETE', bucketName, 400,
                     'abortMultipartUpload');
-=======
-                // if legacy behavior is enabled for 'us-east-1' and
-                // request is from 'us-east-1', return 404 instead of
-                // 204
-                return callback(err, corsHeaders);
             }
             if (!err) {
-                // NoSuchUpload should not be recorded by Utapi
->>>>>>> df7a0791
                 pushMetric('abortMultipartUpload', log, {
                     authInfo,
                     bucket: bucketName,
@@ -57,17 +49,8 @@
                     byteLength: partSizeSum,
                 });
             }
-<<<<<<< HEAD
             monitoring.promMetrics('DELETE', bucketName, 400,
                 'abortMultipartUpload');
-            pushMetric('abortMultipartUpload', log, {
-                authInfo,
-                bucket: bucketName,
-                keys: [objectKey],
-                byteLength: partSizeSum,
-            });
-=======
->>>>>>> df7a0791
             return callback(null, corsHeaders);
         }, request);
 }
