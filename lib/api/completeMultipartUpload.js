--- conflicted
+++ resolved
@@ -5,12 +5,6 @@
 const convertToXml = s3middleware.convertToXml;
 const { pushMetric } = require('../utapi/utilities');
 const getReplicationInfo = require('./apiUtils/object/getReplicationInfo');
-<<<<<<< HEAD
-=======
-const { validateAndFilterMpuParts, generateMpuPartStorageInfo } =
-    require('./apiUtils/object/processMpuParts');
-const { config } = require('../Config');
->>>>>>> f2628666
 
 const { data } = require('../data/wrapper');
 const collectCorsHeaders = require('../utilities/collectCorsHeaders');
@@ -19,10 +13,6 @@
     = require('./apiUtils/object/versioning');
 const services = require('../services');
 const { metadataValidateBucketAndObj } = require('../metadata/metadataUtils');
-<<<<<<< HEAD
-=======
-const { skipMpuPartProcessing } = require('arsenal').storage.data.external.backendUtils;
->>>>>>> f2628666
 const locationConstraintCheck
     = require('./apiUtils/object/locationConstraintCheck');
 const { skipMpuPartProcessing } = storage.data.external.backendUtils;
@@ -333,12 +323,7 @@
                     if (err) {
                         // TODO: check AWS error when user requested a specific
                         // version before any versions have been put
-<<<<<<< HEAD
-                        const logLvl = err.is.BadRequest ?
-                            'debug' : 'error';
-=======
                         const logLvl = err.is.BadRequest ? 'debug' : 'error';
->>>>>>> f2628666
                         log[logLvl]('error getting versioning info', {
                             error: err,
                             method: 'versioningPreprocessing',
