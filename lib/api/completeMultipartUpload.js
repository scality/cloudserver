const async = require('async');
const { parseString } = require('xml2js');
const { errors, versioning, s3middleware, storage } = require('arsenal');

const convertToXml = s3middleware.convertToXml;
const { pushMetric } = require('../utapi/utilities');
const getReplicationInfo = require('./apiUtils/object/getReplicationInfo');

const { data } = require('../data/wrapper');
const collectCorsHeaders = require('../utilities/collectCorsHeaders');
const constants = require('../../constants');
const { versioningPreprocessing, checkQueryVersionId, decodeVID, overwritingVersioning }
    = require('./apiUtils/object/versioning');
const services = require('../services');
const { metadataValidateBucketAndObj } = require('../metadata/metadataUtils');
const locationConstraintCheck
    = require('./apiUtils/object/locationConstraintCheck');
const { skipMpuPartProcessing } = storage.data.external.backendUtils;
const { validateAndFilterMpuParts, generateMpuPartStorageInfo } =
    s3middleware.processMpuParts;
const locationKeysHaveChanged
    = require('./apiUtils/object/locationKeysHaveChanged');
const { setExpirationHeaders } = require('./apiUtils/object/expirationHeaders');

const logger = require('../utilities/logger');
const { validatePutVersionId } = require('./apiUtils/object/coldStorage');

const versionIdUtils = versioning.VersionID;

let splitter = constants.splitter;
const REPLICATION_ACTION = 'MPU';

/*
   Format of xml request:
   <CompleteMultipartUpload>
     <Part>
       <PartNumber>1</PartNumber>
       <ETag>"a54357aff0632cce46d942af68356b38"</ETag>
     </Part>
     <Part>
       <PartNumber>2</PartNumber>
       <ETag>"0c78aef83f66abc1fa1e8477f296d394"</ETag>
     </Part>
     <Part>
       <PartNumber>3</PartNumber>
       <ETag>"acbd18db4cc2f85cedef654fccc4a4d8"</ETag>
     </Part>
   </CompleteMultipartUpload>
   */


  /*
  Format of xml response:
      <?xml version='1.0' encoding='UTF-8'?>
    <CompleteMultipartUploadResult
    xmlns='http://s3.amazonaws.com/doc/2006-03-01/'>
      <Location>http://Example-Bucket.s3.amazonaws.com/Example-Object</Location>
      <Bucket>Example-Bucket</Bucket>
      <Key>Example-Object</Key>
      <ETag>"3858f62230ac3c915f300c664312c11f-9"</ETag>
    </CompleteMultipartUploadResult>
   */

/**
 * completeMultipartUpload - Complete a multipart upload
 * @param {AuthInfo} authInfo - Instance of AuthInfo class with requester's info
 * @param {object} request - http request object
 * @param {object} log - Werelogs logger
 * @param {function} callback - callback to server
 * @return {undefined}
 */
function completeMultipartUpload(authInfo, request, log, callback) {
    log.debug('processing request', { method: 'completeMultipartUpload' });
    const bucketName = request.bucketName;
    const objectKey = request.objectKey;
    const hostname = request.parsedHost;
    const uploadId = request.query.uploadId;
    const metadataValParams = {
        authInfo,
        bucketName,
        objectKey,
        uploadId,
        // Note: permissions for completing a multipart upload are the
        // same as putting a part.
        requestType: 'putPart or complete',
        log,
        request,
    };
    const xmlParams = {
        bucketName,
        objectKey,
        hostname,
    };
    let oldByteLength = null;
    const responseHeaders = {};

    let versionId;
    const putVersionId = request.headers['x-scal-s3-version-id'];
    const isPutVersion = putVersionId || putVersionId === '';
    if (putVersionId) {
        const decodedVidResult = decodeVID(putVersionId);
        if (decodedVidResult instanceof Error) {
            log.trace('invalid x-scal-s3-version-id header', {
                versionId: putVersionId,
                error: decodedVidResult,
            });
            return process.nextTick(() => callback(decodedVidResult));
        }
        versionId = decodedVidResult;
    }

    const queryContainsVersionId = checkQueryVersionId(request.query);
    if (queryContainsVersionId instanceof Error) {
        return callback(queryContainsVersionId);
    }

    function parseXml(xmlToParse, next) {
        return parseString(xmlToParse, (err, result) => {
            if (err || !result || !result.CompleteMultipartUpload
                || !result.CompleteMultipartUpload.Part) {
                return next(errors.MalformedXML);
            }
            const jsonList = result.CompleteMultipartUpload;
            return next(null, jsonList);
        });
    }

    return async.waterfall([
        function validateDestBucket(next) {
            const metadataValParams = {
                objectKey,
                authInfo,
                bucketName,
                // Required permissions for this action
                // at the destinationBucket level are same as objectPut
                requestType: 'objectPut',
                versionId,
            };
            metadataValidateBucketAndObj(metadataValParams, log, next);
        },
        function validateMultipart(destBucket, objMD, next) {
            if (objMD) {
                oldByteLength = objMD['content-length'];
            }

            if (isPutVersion) {
                const error = validatePutVersionId(objMD, putVersionId, log);
                if (error) {
                    return next(error, destBucket);
                }
            }

            return services.metadataValidateMultipart(metadataValParams,
                (err, mpuBucket, mpuOverview, storedMetadata) => {
                    if (err) {
                        return next(err, destBucket);
                    }
                    return next(null, destBucket, objMD, mpuBucket,
                        storedMetadata);
                });
        },
        function parsePartsList(destBucket, objMD, mpuBucket,
        storedMetadata, next) {
            const location = storedMetadata.controllingLocationConstraint;
            // BACKWARD: Remove to remove the old splitter
            if (mpuBucket.getMdBucketModelVersion() < 2) {
                splitter = constants.oldSplitter;
            }
            // Reconstruct mpuOverviewKey to point to metadata
            // originally stored when mpu initiated
            const mpuOverviewKey =
                  `overview${splitter}${objectKey}${splitter}${uploadId}`;
            if (request.post) {
                return parseXml(request.post, (err, jsonList) => {
                    if (err) {
                        return next(err, destBucket);
                    }
                    return next(null, destBucket, objMD, mpuBucket,
                        jsonList, storedMetadata, location, mpuOverviewKey);
                });
            }
            return next(errors.MalformedXML, destBucket);
        },
        function markOverviewForCompletion(destBucket, objMD, mpuBucket, jsonList,
        storedMetadata, location, mpuOverviewKey, next) {
            return services.metadataMarkMPObjectForCompletion({
                bucketName: mpuBucket.getName(),
                objectKey,
                uploadId,
                splitter,
                storedMetadata,
            }, log, err => {
                if (err) {
                    return next(err);
                }
                return next(null, destBucket, objMD, mpuBucket,
                            jsonList, storedMetadata, location, mpuOverviewKey);
            });
        },
        function retrieveParts(destBucket, objMD, mpuBucket, jsonList,
        storedMetadata, location, mpuOverviewKey, next) {
            return services.getMPUparts(mpuBucket.getName(), uploadId, log,
                (err, result) => {
                    if (err) {
                        return next(err, destBucket);
                    }
                    const storedParts = result.Contents;
                    return next(null, destBucket, objMD, mpuBucket, storedParts,
                        jsonList, storedMetadata, location, mpuOverviewKey);
                });
        },
        function completeExternalMpu(destBucket, objMD, mpuBucket, storedParts,
        jsonList, storedMetadata, location, mpuOverviewKey, next) {
            const mdInfo = { storedParts, mpuOverviewKey, splitter };
            const mpuInfo =
                { objectKey, uploadId, jsonList, bucketName, destBucket };
            return data.completeMPU(request, mpuInfo, mdInfo, location,
            null, null, null, locationConstraintCheck, log,
            (err, completeObjData) => {
                if (err) {
                    return next(err, destBucket);
                }
                // if mpu not handled externally, completeObjData will be null
                return next(null, destBucket, objMD, mpuBucket, storedParts,
                    jsonList, storedMetadata, completeObjData, mpuOverviewKey);
            });
        },
        function validateAndFilterParts(destBucket, objMD, mpuBucket,
        storedParts, jsonList, storedMetadata, completeObjData, mpuOverviewKey,
        next) {
            if (completeObjData) {
                return next(null, destBucket, objMD, mpuBucket, storedParts,
                jsonList, storedMetadata, completeObjData, mpuOverviewKey,
                completeObjData.filteredPartsObj);
            }
            const filteredPartsObj = validateAndFilterMpuParts(storedParts,
                jsonList, mpuOverviewKey, splitter, log);
            if (filteredPartsObj.error) {
                return next(filteredPartsObj.error, destBucket);
            }
            return next(null, destBucket, objMD, mpuBucket, storedParts,
                jsonList, storedMetadata, completeObjData, mpuOverviewKey,
                filteredPartsObj);
        },
        function processParts(destBucket, objMD, mpuBucket, storedParts,
        jsonList, storedMetadata, completeObjData, mpuOverviewKey,
        filteredPartsObj, next) {
            // if mpu was completed on backend that stored mpu MD externally,
            // skip MD processing steps
            if (completeObjData && skipMpuPartProcessing(completeObjData)) {
                const dataLocations = [
                    {
                        key: completeObjData.key,
                        size: completeObjData.contentLength,
                        start: 0,
                        dataStoreVersionId: completeObjData.dataStoreVersionId,
                        dataStoreName: storedMetadata.dataStoreName,
                        dataStoreETag: completeObjData.eTag,
                        dataStoreType: completeObjData.dataStoreType,
                    },
                ];
                const calculatedSize = completeObjData.contentLength;
                return next(null, destBucket, objMD, mpuBucket, storedMetadata,
                    completeObjData.eTag, calculatedSize, dataLocations,
                    [mpuOverviewKey], null, completeObjData);
            }

            const partsInfo =
                generateMpuPartStorageInfo(filteredPartsObj.partList);
            if (partsInfo.error) {
                return next(partsInfo.error, destBucket);
            }
            const { keysToDelete, extraPartLocations } = filteredPartsObj;
            const { aggregateETag, dataLocations, calculatedSize } = partsInfo;

            if (completeObjData) {
                const dataLocations = [
                    {
                        key: completeObjData.key,
                        size: calculatedSize,
                        start: 0,
                        dataStoreName: storedMetadata.dataStoreName,
                        dataStoreETag: aggregateETag,
                        dataStoreType: completeObjData.dataStoreType,
                    },
                ];
                return next(null, destBucket, objMD, mpuBucket, storedMetadata,
                    aggregateETag, calculatedSize, dataLocations, keysToDelete,
                    extraPartLocations, completeObjData);
            }
            return next(null, destBucket, objMD, mpuBucket, storedMetadata,
                aggregateETag, calculatedSize, dataLocations, keysToDelete,
                extraPartLocations, null);
        },
        function prepForStoring(destBucket, objMD, mpuBucket, storedMetadata,
            aggregateETag, calculatedSize, dataLocations, keysToDelete,
            extraPartLocations, completeObjData, next) {
            const metaHeaders = {};
            const keysNotNeeded =
                ['initiator', 'partLocations', 'key',
                    'initiated', 'uploadId', 'content-type', 'expires',
                    'eventualStorageBucket', 'dataStoreName'];
            const metadataKeysToPull =
                Object.keys(storedMetadata).filter(item =>
                    keysNotNeeded.indexOf(item) === -1);
            metadataKeysToPull.forEach(item => {
                metaHeaders[item] = storedMetadata[item];
            });

            const metaStoreParams = {
                authInfo,
                objectKey,
                metaHeaders,
                uploadId,
                dataStoreName: storedMetadata.dataStoreName,
                contentType: storedMetadata['content-type'],
                cacheControl: storedMetadata['cache-control'],
                contentDisposition: storedMetadata['content-disposition'],
                contentEncoding: storedMetadata['content-encoding'],
                expires: storedMetadata.expires,
                contentMD5: aggregateETag,
                size: calculatedSize,
                multipart: true,
                isDeleteMarker: false,
                replicationInfo: getReplicationInfo(objectKey, destBucket,
                    false, calculatedSize, REPLICATION_ACTION),
                originOp: 's3:ObjectCreated:CompleteMultipartUpload',
                log,
            };
            // If key already exists
            if (objMD) {
                // Re-use creation-time if we can
                if (objMD['creation-time']) {
                    metaStoreParams.creationTime = objMD['creation-time'];
                // Otherwise fallback to last-modified
                } else {
                    metaStoreParams.creationTime = objMD['last-modified'];
                }
            // If its a new key, create a new timestamp
            } else {
                metaStoreParams.creationTime = new Date().toJSON();
            }
            if (storedMetadata['x-amz-tagging']) {
                metaStoreParams.tagging = storedMetadata['x-amz-tagging'];
            }
            if (storedMetadata.retentionMode && storedMetadata.retentionDate) {
                metaStoreParams.retentionMode = storedMetadata.retentionMode;
                metaStoreParams.retentionDate = storedMetadata.retentionDate;
            }
            if (storedMetadata.legalHold) {
                metaStoreParams.legalHold = storedMetadata.legalHold;
            }
            const serverSideEncryption =
                      destBucket.getServerSideEncryption();
            let pseudoCipherBundle = null;
            if (serverSideEncryption) {
                pseudoCipherBundle = {
                    algorithm: destBucket.getSseAlgorithm(),
                    masterKeyId: destBucket.getSseMasterKeyId(),
                };
            }
            // if x-scal-s3-version-id header is specified, we overwrite the object/version metadata.
            if (isPutVersion) {
                const options = overwritingVersioning(objMD, metaStoreParams);
                return process.nextTick(() => next(null, destBucket, dataLocations,
                    metaStoreParams, mpuBucket, keysToDelete, aggregateETag,
                    objMD, extraPartLocations, pseudoCipherBundle,
                    completeObjData, options));
            }
            return versioningPreprocessing(bucketName,
                destBucket, objectKey, objMD, log, (err, options) => {
                    if (err) {
                        // TODO: check AWS error when user requested a specific
                        // version before any versions have been put
                        const logLvl = err.is.BadRequest ? 'debug' : 'error';
                        log[logLvl]('error getting versioning info', {
                            error: err,
                            method: 'versioningPreprocessing',
                        });
                        return next(err, destBucket);
                    }
<<<<<<< HEAD
=======
                    const dataToDelete = options.dataToDelete;
                    metaStoreParams.versionId = options.versionId;
                    metaStoreParams.versioning = options.versioning;
                    metaStoreParams.isNull = options.isNull;
                    if (options.extraMD) {
                        Object.assign(metaStoreParams, options.extraMD);
                    }
>>>>>>> 7baa2501
                    return next(null, destBucket, dataLocations,
                        metaStoreParams, mpuBucket, keysToDelete, aggregateETag,
                        objMD, extraPartLocations, pseudoCipherBundle,
                        completeObjData, options);
                });
        },
        function storeAsNewObj(destinationBucket, dataLocations,
            metaStoreParams, mpuBucket, keysToDelete, aggregateETag, objMD,
            extraPartLocations, pseudoCipherBundle,
            completeObjData, options, next) {
            const dataToDelete = options.dataToDelete;
            /* eslint-disable no-param-reassign */
            metaStoreParams.versionId = options.versionId;
            metaStoreParams.versioning = options.versioning;
            metaStoreParams.isNull = options.isNull;
            metaStoreParams.nullVersionId = options.nullVersionId;
            metaStoreParams.nullUploadId = options.nullUploadId;
            /* eslint-enable no-param-reassign */

            // For external backends (where completeObjData is not
            // null), the backend key does not change for new versions
            // of the same object (or rewrites for nonversioned
            // buckets), hence the deduplication sanity check does not
            // make sense for external backends.
            if (objMD && !completeObjData) {
                // An object with the same key already exists, check
                // if it has been created by the same MPU upload by
                // checking if any of its internal location keys match
                // the new keys. In such case, it must be a duplicate
                // from a retry of a previous failed completion
                // attempt, hence do the following:
                //
                // - skip writing the new metadata key to avoid
                //   creating a new version pointing to the same data
                //   keys
                //
                // - skip old data locations deletion since the old
                //   data location keys overlap the new ones (in
                //   principle they should be fully identical as there
                //   is no reuse of previous versions' data keys in
                //   the normal process) - note that the previous
                //   failed completion attempt may have left orphan
                //   data keys but we lost track of them so we cannot
                //   delete them now
                //
                // - proceed to the deletion of overview and part
                //   metadata keys, which are likely to have failed in
                //   the previous MPU completion attempt
                //
                if (!locationKeysHaveChanged(objMD.location, dataLocations)) {
                    log.info('MPU complete request replay detected', {
                        method: 'completeMultipartUpload.storeAsNewObj',
                        bucketName: destinationBucket.getName(),
                        objectKey: metaStoreParams.objectKey,
                        uploadId: metaStoreParams.uploadId,
                    });
                    return next(null, mpuBucket, keysToDelete, aggregateETag,
                        extraPartLocations, destinationBucket,
                        // pass the original version ID as generatedVersionId
                        objMD.versionId);
                }
            }
            return services.metadataStoreObject(destinationBucket.getName(),
                dataLocations, pseudoCipherBundle, metaStoreParams,
                (err, res) => {
                    if (err) {
                        return next(err, destinationBucket);
                    }

                    setExpirationHeaders(responseHeaders, {
                        lifecycleConfig: destinationBucket.getLifecycleConfiguration(),
                        objectParams: {
                            key: objectKey,
                            date: res.lastModified,
                            tags: res.tags,
                        },
                    });

                    const generatedVersionId = res ? res.versionId : undefined;
                    // in cases where completing mpu overwrites a previous
                    // null version when versioning is suspended or versioning
                    // is not enabled, need to delete pre-existing data
                    // unless the preexisting object and the completed mpu
                    // are on external backends
                    if (dataToDelete) {
                        const newDataStoreName =
                            Array.isArray(dataLocations) && dataLocations[0] ?
                            dataLocations[0].dataStoreName : null;
                        const delLog =
                            logger.newRequestLoggerFromSerializedUids(log
                            .getSerializedUids());
                        return data.batchDelete(dataToDelete,
                            request.method,
                            newDataStoreName, delLog, err => {
                                if (err) {
                                    return next(err);
                                }
                                return next(null, mpuBucket, keysToDelete,
                                    aggregateETag, extraPartLocations,
                                    destinationBucket, generatedVersionId);
                            });
                    }
                    return next(null, mpuBucket, keysToDelete, aggregateETag,
                        extraPartLocations, destinationBucket,
                        generatedVersionId);
                });
        },
        function deletePartsMetadata(mpuBucket, keysToDelete, aggregateETag,
            extraPartLocations, destinationBucket, generatedVersionId, next) {
            services.batchDeleteObjectMetadata(mpuBucket.getName(),
                keysToDelete, log, err => next(err, extraPartLocations,
                    destinationBucket, aggregateETag, generatedVersionId));
        },
        function batchDeleteExtraParts(extraPartLocations, destinationBucket,
            aggregateETag, generatedVersionId, next) {
            if (extraPartLocations && extraPartLocations.length > 0) {
                const delLog = logger.newRequestLoggerFromSerializedUids(
                    log.getSerializedUids());
                return data.batchDelete(extraPartLocations, request.method,
                    null, delLog, err => {
                        if (err) {
                            return next(err);
                        }
                        return next(null, destinationBucket, aggregateETag,
                            generatedVersionId);
                    });
            }
            return next(null, destinationBucket, aggregateETag,
                generatedVersionId);
        },
    ], (err, destinationBucket, aggregateETag, generatedVersionId) => {
        const corsHeaders =
            collectCorsHeaders(request.headers.origin, request.method,
                destinationBucket);
        if (err) {
            return callback(err, null, corsHeaders);
        }
        if (generatedVersionId) {
            corsHeaders['x-amz-version-id'] =
                versionIdUtils.encode(generatedVersionId);
        }
        Object.assign(responseHeaders, corsHeaders);

        const vcfg = destinationBucket.getVersioningConfiguration();
        const isVersionedObj = vcfg && vcfg.Status === 'Enabled';

        xmlParams.eTag = `"${aggregateETag}"`;
        const xml = convertToXml('completeMultipartUpload', xmlParams);
        pushMetric('completeMultipartUpload', log, {
            oldByteLength: isVersionedObj ? null : oldByteLength,
            authInfo,
            canonicalID: destinationBucket.getOwner(),
            bucket: bucketName,
            keys: [objectKey],
            versionId: generatedVersionId,
            numberOfObjects: !generatedVersionId && oldByteLength !== null ? 0 : 1,
            location: destinationBucket.getLocationConstraint(),
        });
        return callback(null, xml, responseHeaders);
    });
}

module.exports = completeMultipartUpload;<|MERGE_RESOLUTION|>--- conflicted
+++ resolved
@@ -379,16 +379,6 @@
                         });
                         return next(err, destBucket);
                     }
-<<<<<<< HEAD
-=======
-                    const dataToDelete = options.dataToDelete;
-                    metaStoreParams.versionId = options.versionId;
-                    metaStoreParams.versioning = options.versioning;
-                    metaStoreParams.isNull = options.isNull;
-                    if (options.extraMD) {
-                        Object.assign(metaStoreParams, options.extraMD);
-                    }
->>>>>>> 7baa2501
                     return next(null, destBucket, dataLocations,
                         metaStoreParams, mpuBucket, keysToDelete, aggregateETag,
                         objMD, extraPartLocations, pseudoCipherBundle,
@@ -404,8 +394,9 @@
             metaStoreParams.versionId = options.versionId;
             metaStoreParams.versioning = options.versioning;
             metaStoreParams.isNull = options.isNull;
-            metaStoreParams.nullVersionId = options.nullVersionId;
-            metaStoreParams.nullUploadId = options.nullUploadId;
+            if (options.extraMD) {
+                Object.assign(metaStoreParams, options.extraMD);
+            }
             /* eslint-enable no-param-reassign */
 
             // For external backends (where completeObjData is not
