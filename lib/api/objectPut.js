--- conflicted
+++ resolved
@@ -7,13 +7,8 @@
 const { getObjectSSEConfiguration } = require('./apiUtils/bucket/bucketEncryption');
 const collectCorsHeaders = require('../utilities/collectCorsHeaders');
 const createAndStoreObject = require('./apiUtils/object/createAndStoreObject');
-<<<<<<< HEAD
 const { checkQueryVersionId, decodeVID } = require('./apiUtils/object/versioning');
-const { metadataValidateBucketAndObj } = require('../metadata/metadataUtils');
-=======
-const { checkQueryVersionId } = require('./apiUtils/object/versioning');
 const { standardMetadataValidateBucketAndObj } = require('../metadata/metadataUtils');
->>>>>>> abf5ea33
 const { pushMetric } = require('../utapi/utilities');
 const { validateHeaders } = require('./apiUtils/object/objectLockHelpers');
 const { hasNonPrintables } = require('../utilities/stringChecks');
@@ -101,14 +96,9 @@
 
     const invalidSSEError = errors.InvalidArgument.customizeDescription(
         'The encryption method specified is not supported');
-<<<<<<< HEAD
-    const requestType = 'objectPut';
+    const requestType = request.apiMethods || 'objectPut';
     const valParams = { authInfo, bucketName, objectKey, versionId,
         requestType, request };
-=======
-    const requestType = request.apiMethods || 'objectPut';
-    const valParams = { authInfo, bucketName, objectKey, requestType, request };
->>>>>>> abf5ea33
     const canonicalID = authInfo.getCanonicalID();
 
     if (hasNonPrintables(objectKey)) {
