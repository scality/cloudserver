const async = require('async');
const { errors, versioning } = require('arsenal');

const constants = require('../../constants');
const aclUtils = require('../utilities/aclUtils');
const { cleanUpBucket } = require('./apiUtils/bucket/bucketCreation');
const collectCorsHeaders = require('../utilities/collectCorsHeaders');
const createAndStoreObject = require('./apiUtils/object/createAndStoreObject');
const { checkQueryVersionId } = require('./apiUtils/object/versioning');
const { metadataValidateBucketAndObj } = require('../metadata/metadataUtils');
const { pushMetric } = require('../utapi/utilities');
const { validateHeaders } = require('./apiUtils/object/objectLockHelpers');
const kms = require('../kms/wrapper');
const monitoring = require('../utilities/monitoringHandler');
const checkObjectEncryption = require('./apiUtils/object/checkEncryption');

const versionIdUtils = versioning.VersionID;

/**
 * PUT Object in the requested bucket. Steps include:
 * validating metadata for authorization, bucket and object existence etc.
 * store object data in datastore upon successful authorization
 * store object location returned by datastore and
 * object's (custom) headers in metadata
 * return the result in final callback
 *
 * @param {AuthInfo} authInfo - Instance of AuthInfo class with requester's info
 * @param {request} request - request object given by router,
 *                            includes normalized headers
 * @param {object | undefined } streamingV4Params - if v4 auth,
 * object containing accessKey, signatureFromRequest, region, scopeDate,
 * timestamp, and credentialScope
 * (to be used for streaming v4 auth if applicable)
 * @param {object} log - the log request
 * @param {Function} callback - final callback to call with the result
 * @return {undefined}
 */
function objectPut(authInfo, request, streamingV4Params, log, callback) {
    log.debug('processing request', { method: 'objectPut' });
    const {
        bucketName,
        headers,
        method,
        objectKey,
        parsedContentLength,
        query,
    } = request;
    if (!aclUtils.checkGrantHeaderValidity(headers)) {
        log.trace('invalid acl header');
        monitoring.promMetrics('PUT', request.bucketName, 400,
            'putObject');
        return callback(errors.InvalidArgument);
    }
    const queryContainsVersionId = checkQueryVersionId(query);
    if (queryContainsVersionId instanceof Error) {
        return callback(queryContainsVersionId);
    }
    const size = request.parsedContentLength;
    if (Number.parseInt(size, 10) > constants.maximumAllowedUploadSize) {
        log.debug('Upload size exceeds maximum allowed for a single PUT',
            { size });
        return callback(errors.EntityTooLarge);
    }

    const invalidSSEError = errors.InvalidArgument.customizeDescription(
        'The encryption method specified is not supported');
    const requestType = 'objectPut';
    const valParams = { authInfo, bucketName, objectKey, requestType };
    const canonicalID = authInfo.getCanonicalID();
    log.trace('owner canonicalID to send to data', { canonicalID });

    return metadataValidateBucketAndObj(valParams, log,
    (err, bucket, objMD) => {
        const responseHeaders = collectCorsHeaders(headers.origin,
            method, bucket);
        if (err) {
            log.trace('error processing request', {
                error: err,
                method: 'metadataValidateBucketAndObj',
            });
            monitoring.promMetrics('PUT', bucketName, err.code, 'putObject');
            return callback(err, responseHeaders);
        }
        if (bucket.hasDeletedFlag() && canonicalID !== bucket.getOwner()) {
            log.trace('deleted flag on bucket and request ' +
                'from non-owner account');
            monitoring.promMetrics('PUT', bucketName, 404, 'putObject');
            return callback(errors.NoSuchBucket);
        }
        return async.waterfall([
            function handleTransientOrDeleteBuckets(next) {
                if (bucket.hasTransientFlag() || bucket.hasDeletedFlag()) {
                    return cleanUpBucket(bucket, canonicalID, log, next);
                }
                return next();
            },
            function createCipherBundle(next) {
                const serverSideEncryption = bucket.getServerSideEncryption();
                if (!checkObjectEncryption.isValidSSES3(request,
                    serverSideEncryption)) {
                    return next(invalidSSEError);
                }
                if (serverSideEncryption) {
                    return kms.createCipherBundle(
                            serverSideEncryption, log, next);
                }
                return next(null, null);
            },
            function objectCreateAndStore(cipherBundle, next) {
                const objectLockValidationError
                    = validateHeaders(bucket, headers, log);
                if (objectLockValidationError) {
                    return next(objectLockValidationError);
                }
                return createAndStoreObject(bucketName,
                bucket, objectKey, objMD, authInfo, canonicalID, cipherBundle,
                request, false, streamingV4Params, log, next);
            },
        ], (err, storingResult) => {
            if (err) {
                monitoring.promMetrics('PUT', bucketName, err.code,
                    'putObject');
                return callback(err, responseHeaders);
            }
<<<<<<< HEAD
            // ingestSize assumes that these custom headers indicate
            // an ingestion PUT which is a metadata only operation.
            // Since these headers can be modified client side, they
            // should be used with caution if needed for precise
            // metrics.
            const ingestSize = (request.headers['x-amz-meta-mdonly']
                && !Number.isNaN(request.headers['x-amz-meta-size']))
                ? Number.parseInt(request.headers['x-amz-meta-size'], 10) : null;
            const newByteLength = request.parsedContentLength;
=======
            const newByteLength = parsedContentLength;
>>>>>>> c3fd2ce5

            // Utapi expects null or a number for oldByteLength:
            // * null - new object
            // * 0 or > 0 - existing object with content-length 0 or > 0
            // objMD here is the master version that we would
            // have overwritten if there was an existing version or object
            //
            // TODO: Handle utapi metrics for null version overwrites.
            const oldByteLength = objMD && objMD['content-length']
                !== undefined ? objMD['content-length'] : null;
            if (storingResult) {
                // ETag's hex should always be enclosed in quotes
                responseHeaders.ETag = `"${storingResult.contentMD5}"`;
            }
            const vcfg = bucket.getVersioningConfiguration();
            const isVersionedObj = vcfg && vcfg.Status === 'Enabled';
            if (isVersionedObj) {
                if (storingResult && storingResult.versionId) {
                    responseHeaders['x-amz-version-id'] =
                        versionIdUtils.encode(storingResult.versionId);
                }
            }
            // only the bucket owner's metrics should be updated, regardless of
            // who the requester is
            pushMetric('putObject', log, {
                authInfo,
                canonicalID: bucket.getOwner(),
                bucket: bucketName,
                keys: [objectKey],
                newByteLength,
                oldByteLength: isVersionedObj ? null : oldByteLength,
            });
            monitoring.promMetrics('PUT', bucketName, '200',
                'putObject', newByteLength, oldByteLength, isVersionedObj,
                null, ingestSize);
            return callback(null, responseHeaders);
        });
    });
}

module.exports = objectPut;<|MERGE_RESOLUTION|>--- conflicted
+++ resolved
@@ -55,7 +55,7 @@
     if (queryContainsVersionId instanceof Error) {
         return callback(queryContainsVersionId);
     }
-    const size = request.parsedContentLength;
+    const size = parsedContentLength;
     if (Number.parseInt(size, 10) > constants.maximumAllowedUploadSize) {
         log.debug('Upload size exceeds maximum allowed for a single PUT',
             { size });
@@ -122,7 +122,6 @@
                     'putObject');
                 return callback(err, responseHeaders);
             }
-<<<<<<< HEAD
             // ingestSize assumes that these custom headers indicate
             // an ingestion PUT which is a metadata only operation.
             // Since these headers can be modified client side, they
@@ -132,9 +131,6 @@
                 && !Number.isNaN(request.headers['x-amz-meta-size']))
                 ? Number.parseInt(request.headers['x-amz-meta-size'], 10) : null;
             const newByteLength = request.parsedContentLength;
-=======
-            const newByteLength = parsedContentLength;
->>>>>>> c3fd2ce5
 
             // Utapi expects null or a number for oldByteLength:
             // * null - new object
