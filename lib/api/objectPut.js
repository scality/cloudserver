--- conflicted
+++ resolved
@@ -45,7 +45,6 @@
     if (queryContainsVersionId instanceof Error) {
         return callback(queryContainsVersionId);
     }
-<<<<<<< HEAD
     const size = request.parsedContentLength;
     if (Number.parseInt(size, 10) > constants.maximumAllowedUploadSize) {
         log.debug('Upload size exceeds maximum allowed for a single PUT',
@@ -53,11 +52,9 @@
         return callback(errors.EntityTooLarge);
     }
 
-=======
     const sseHeader = request.headers['x-amz-server-side-encryption'];
     const invalidSSEError = errors.InvalidArgument.customizeDescription(
         'The encryption method specified is not supported');
->>>>>>> 7d2504c8
     const bucketName = request.bucketName;
     const objectKey = request.objectKey;
     const requestType = 'objectPut';
