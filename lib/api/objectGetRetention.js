--- conflicted
+++ resolved
@@ -39,12 +39,8 @@
         authInfo,
         bucketName,
         objectKey,
-<<<<<<< HEAD
-=======
+        versionId: reqVersionId,
         requestType: request.apiMethods || 'objectGetRetention',
->>>>>>> 08de09a2
-        versionId: reqVersionId,
-        requestType: 'objectGetRetention',
         request,
     };
 
