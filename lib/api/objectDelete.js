--- conflicted
+++ resolved
@@ -9,14 +9,11 @@
 const { decodeVersionId, preprocessingVersioningDelete }
     = require('./apiUtils/object/versioning');
 const { metadataValidateBucketAndObj } = require('../metadata/metadataUtils');
-<<<<<<< HEAD
 const monitoring = require('../utilities/monitoringHandler');
-const { isObjectLocked } = require('./apiUtils/object/objectLockHelpers');
-=======
 const { hasGovernanceBypassHeader, checkUserGovernanceBypass, ObjectLockInfo }
     = require('./apiUtils/object/objectLockHelpers');
->>>>>>> c3b209cb
 const { config } = require('../Config');
+const { isRequesterNonAccountUser } = require('./apiUtils/authorization/permissionChecks');
 
 const versionIdUtils = versioning.VersionID;
 const objectLockedError = new Error('object locked');
@@ -108,7 +105,7 @@
                 return next(null, null, bucketMD, objectMD);
             }
             const hasGovernanceBypass = hasGovernanceBypassHeader(request.headers);
-            if (hasGovernanceBypass && authInfo.isRequesterAnIAMUser()) {
+            if (hasGovernanceBypass && isRequesterNonAccountUser(authInfo)) {
                 return checkUserGovernanceBypass(request, authInfo, bucketMD, objectKey, log, err => {
                     if (err) {
                         log.debug('user does not have BypassGovernanceRetention and object is locked');
