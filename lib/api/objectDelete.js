/* eslint-disable indent */
const async = require('async');
const { errors, versioning, s3middleware } = require('arsenal');
const checkDateModifiedHeaders = s3middleware.checkDateModifiedHeaders;
const collectCorsHeaders = require('../utilities/collectCorsHeaders');
const services = require('../services');
const { pushMetric } = require('../utapi/utilities');
const createAndStoreObject = require('./apiUtils/object/createAndStoreObject');
const { decodeVersionId, preprocessingVersioningDelete }
    = require('./apiUtils/object/versioning');
const { metadataValidateBucketAndObj } = require('../metadata/metadataUtils');
const monitoring = require('../utilities/monitoringHandler');
const { hasGovernanceBypassHeader, checkUserGovernanceBypass, ObjectLockInfo }
    = require('./apiUtils/object/objectLockHelpers');
const { config } = require('../Config');
const { isRequesterNonAccountUser } = require('./apiUtils/authorization/permissionChecks');

const versionIdUtils = versioning.VersionID;
const objectLockedError = new Error('object locked');

/**
 * objectDelete - DELETE an object from a bucket
 * @param {AuthInfo} authInfo - requester's infos
 * @param {object} request - request object given by router,
 *                           includes normalized headers
 * @param {Logger} log - werelogs request instance
 * @param {function} cb - final cb to call with the result and response headers
 * @return {undefined}
 */
function objectDelete(authInfo, request, log, cb) {
    log.debug('processing request', { method: 'objectDelete' });
    if (authInfo.isRequesterPublicUser()) {
        log.debug('operation not available for public user');
        monitoring.promMetrics(
            'DELETE', request.bucketName, 403, 'deleteObject');
        return cb(errors.AccessDenied);
    }
    const bucketName = request.bucketName;
    const objectKey = request.objectKey;

    const decodedVidResult = decodeVersionId(request.query);
    if (decodedVidResult instanceof Error) {
        log.trace('invalid versionId query', {
            versionId: request.query.versionId,
            error: decodedVidResult,
        });
        return cb(decodedVidResult);
    }
    const reqVersionId = decodedVidResult;

    const valParams = {
        authInfo,
        bucketName,
        objectKey,
        versionId: reqVersionId,
        requestType: 'objectDelete',
        request,
    };

    const canonicalID = authInfo.getCanonicalID();
    return async.waterfall([
        function validateBucketAndObj(next) {
            return metadataValidateBucketAndObj(valParams, log,
            (err, bucketMD, objMD) => {
                if (err) {
                    return next(err, bucketMD);
                }

                const versioningCfg = bucketMD.getVersioningConfiguration();
                if (!objMD) {
                    if (!versioningCfg) {
                        return next(errors.NoSuchKey, bucketMD);
                    }
                    // AWS does not return an error when trying to delete a
                    // specific version that does not exist. We skip to the end
                    // of the waterfall here.
                    if (reqVersionId) {
                        log.debug('trying to delete specific version ' +
                        ' that does not exist');
                        return next(errors.NoSuchVersion, bucketMD);
                    }
                    // To adhere to AWS behavior, create a delete marker even
                    // if trying to delete an object that does not exist when
                    // versioning has been configured
                    return next(null, bucketMD, objMD);
                }
                if (reqVersionId && objMD.location &&
                    Array.isArray(objMD.location) && objMD.location[0]) {
                    // we need this information for data deletes to AWS
                    // eslint-disable-next-line no-param-reassign
                    objMD.location[0].deleteVersion = true;
                }
                if (objMD['content-length'] !== undefined) {
                    log.end().addDefaultFields({
                        bytesDeleted: objMD['content-length'],
                    });
                }
                return next(null, bucketMD, objMD);
            });
        },
        function checkGovernanceBypassHeader(bucketMD, objectMD, next) {
            // AWS only returns an object lock error if a version id
            // is specified, else continue to create a delete marker
            if (!reqVersionId) {
                return next(null, null, bucketMD, objectMD);
            }
            const hasGovernanceBypass = hasGovernanceBypassHeader(request.headers);
            if (hasGovernanceBypass && isRequesterNonAccountUser(authInfo)) {
                return checkUserGovernanceBypass(request, authInfo, bucketMD, objectKey, log, err => {
                    if (err) {
                        log.debug('user does not have BypassGovernanceRetention and object is locked');
                        return next(err, bucketMD);
                    }
                    return next(null, hasGovernanceBypass, bucketMD, objectMD);
                });
            }
            return next(null, hasGovernanceBypass, bucketMD, objectMD);
        },
        function evaluateObjectLockPolicy(hasGovernanceBypass, bucketMD, objectMD, next) {
            // AWS only returns an object lock error if a version id
            // is specified, else continue to create a delete marker
            if (!reqVersionId) {
                return next(null, bucketMD, objectMD);
            }

            const objLockInfo = new ObjectLockInfo({
                mode: objectMD.retentionMode,
                date: objectMD.retentionDate,
                legalHold: objectMD.legalHold || false,
            });

            // If the object can not be deleted raise an error
            if (!objLockInfo.canModifyObject(hasGovernanceBypass)) {
                log.debug('trying to delete locked object');
                return next(objectLockedError, bucketMD);
            }

            return next(null, bucketMD, objectMD);
        },
<<<<<<< HEAD
        function getVersioningInfo(bucketMD, objectMD, next) {
            return preprocessingVersioningDelete(bucketName,
                bucketMD, objectMD, reqVersionId, log,
                (err, options) => {
                    if (err) {
                        log.error('err processing versioning info',
                        { error: err });
                        return next(err, bucketMD);
                    }
                    return next(null, bucketMD, objectMD, options);
                });
        },
        function validateHeaders(bucketMD, objectMD, options, next) {
            if (objectMD) {
                const lastModified = objectMD['last-modified'];
                const { modifiedSinceRes, unmodifiedSinceRes } =
                    checkDateModifiedHeaders(request.headers, lastModified);
                const err = modifiedSinceRes.error || unmodifiedSinceRes.error;
                if (err) {
                    return process.nextTick(() => next(err, bucketMD));
                }
            }
            return process.nextTick(() =>
                next(null, bucketMD, objectMD, options));
        },
        function deleteOperation(bucketMD, objectMD, delOptions, next) {
=======
        function deleteOperation(bucketMD, objectMD, next) {
            const delOptions = preprocessingVersioningDelete(
                bucketName, bucketMD, objectMD, reqVersionId);
>>>>>>> d43e8d01
            const deleteInfo = {
                removeDeleteMarker: false,
                newDeleteMarker: false,
                isNull: delOptions.isNull,
            };
            if (delOptions && delOptions.deleteData && bucketMD.isNFS() &&
                bucketMD.getReplicationConfiguration()) {
                // If an NFS bucket that has replication configured, we want
                // to put a delete marker on the destination even though the
                // source does not have versioning.
                return createAndStoreObject(bucketName, bucketMD, objectKey,
                    objectMD, authInfo, canonicalID, null, request, true, null,
                    log, err => {
                        if (err) {
                            return next(err);
                        }
                        if (objectMD.isDeleteMarker) {
                            // record that we deleted a delete marker to set
                            // response headers accordingly
                            deleteInfo.removeDeleteMarker = true;
                        }
                        return services.deleteObject(bucketName, objectMD,
                            objectKey, delOptions, log, (err, delResult) =>
                            next(err, bucketMD, objectMD, delResult,
                                deleteInfo));
                    });
            }
            if (delOptions && delOptions.deleteData) {
                if (objectMD.isDeleteMarker) {
                    // record that we deleted a delete marker to set
                    // response headers accordingly
                    deleteInfo.removeDeleteMarker = true;
                }

                if (objectMD.uploadId) {
                    // eslint-disable-next-line
                    delOptions.replayId = objectMD.uploadId;
                }

                return services.deleteObject(bucketName, objectMD, objectKey,
                    delOptions, log, (err, delResult) => next(err, bucketMD,
                    objectMD, delResult, deleteInfo));
            }
            // putting a new delete marker
            deleteInfo.newDeleteMarker = true;
            return createAndStoreObject(bucketName, bucketMD,
                objectKey, objectMD, authInfo, canonicalID, null, request,
                deleteInfo.newDeleteMarker, null, log, (err, newDelMarkerRes) => {
                    next(err, bucketMD, objectMD, newDelMarkerRes, deleteInfo);
                });
        },
    ], (err, bucketMD, objectMD, result, deleteInfo) => {
        const resHeaders = collectCorsHeaders(request.headers.origin,
            request.method, bucketMD);
        // if deleting a specific version or delete marker, return version id
        // in the response headers, even in case of NoSuchVersion
        if (reqVersionId) {
            resHeaders['x-amz-version-id'] = reqVersionId === 'null' ?
                reqVersionId : versionIdUtils.encode(
                    reqVersionId, config.versionIdEncodingType);
            if (deleteInfo && deleteInfo.removeDeleteMarker) {
                resHeaders['x-amz-delete-marker'] = true;
            }
        }
        if (err === objectLockedError) {
            log.debug('preventing deletion due to object lock',
                {
                    error: errors.AccessDenied,
                    objectLocked: true,
                    method: 'objectDelete',
                });
            return cb(errors.AccessDenied, resHeaders);
        }
        if (err) {
            log.debug('error processing request', { error: err,
                method: 'objectDelete' });
            monitoring.promMetrics(
                'DELETE', bucketName, err.code, 'deleteObject');
            return cb(err, resHeaders);
        }
        if (deleteInfo.newDeleteMarker) {
            // if we created a new delete marker, return true for
            // x-amz-delete-marker and the version ID of the new delete marker
            if (result.versionId) {
                resHeaders['x-amz-delete-marker'] = true;
                resHeaders['x-amz-version-id'] = result.versionId === 'null' ?
                    result.versionId : versionIdUtils.encode(
                        result.versionId, config.versionIdEncodingType);
            }

            /* byteLength is passed under the following conditions:
                * - bucket versioning is suspended
                * - object version id is null
                * and one of:
                * - the content length of the object exists
                *        - or -
                * - it is a delete marker
                * In this case, the master key is deleted and replaced with a delete marker.
                * The decrement accounts for the deletion of the master key when utapi reports
                * on the number of objects.
            */
            // FIXME: byteLength may be incorrect, see S3C-7440
            const versioningSuspended = bucketMD.getVersioningConfiguration()
                && bucketMD.getVersioningConfiguration().Status === 'Suspended';
            const deletedSuspendedMasterVersion = versioningSuspended && !!objectMD;
            // Default to 0 content-length to cover deleting a DeleteMarker
            const objectByteLength = (objectMD && objectMD['content-length']) || 0;
            const byteLength = deletedSuspendedMasterVersion ? Number.parseInt(objectByteLength, 10) : null;

            pushMetric('putDeleteMarkerObject', log, {
                authInfo,
                byteLength,
                bucket: bucketName,
                keys: [objectKey],
                versionId: result.versionId,
                location: objectMD ? objectMD.dataStoreName : undefined,
            });
        } else {
            log.end().addDefaultFields({
                contentLength: objectMD['content-length'],
            });
            pushMetric('deleteObject', log, {
                authInfo,
                canonicalID: bucketMD.getOwner(),
                bucket: bucketName,
                keys: [objectKey],
                byteLength: Number.parseInt(objectMD['content-length'], 10),
                numberOfObjects: 1,
                location: objectMD.dataStoreName,
                isDelete: true,
            });
            monitoring.promMetrics('DELETE', bucketName, '200', 'deleteObject',
                Number.parseInt(objectMD['content-length'], 10));
        }
        return cb(err, resHeaders);
    });
}

module.exports = objectDelete;<|MERGE_RESOLUTION|>--- conflicted
+++ resolved
@@ -137,20 +137,7 @@
 
             return next(null, bucketMD, objectMD);
         },
-<<<<<<< HEAD
-        function getVersioningInfo(bucketMD, objectMD, next) {
-            return preprocessingVersioningDelete(bucketName,
-                bucketMD, objectMD, reqVersionId, log,
-                (err, options) => {
-                    if (err) {
-                        log.error('err processing versioning info',
-                        { error: err });
-                        return next(err, bucketMD);
-                    }
-                    return next(null, bucketMD, objectMD, options);
-                });
-        },
-        function validateHeaders(bucketMD, objectMD, options, next) {
+        function validateHeaders(bucketMD, objectMD, next) {
             if (objectMD) {
                 const lastModified = objectMD['last-modified'];
                 const { modifiedSinceRes, unmodifiedSinceRes } =
@@ -161,14 +148,11 @@
                 }
             }
             return process.nextTick(() =>
-                next(null, bucketMD, objectMD, options));
-        },
-        function deleteOperation(bucketMD, objectMD, delOptions, next) {
-=======
+                next(null, bucketMD, objectMD));
+        },
         function deleteOperation(bucketMD, objectMD, next) {
             const delOptions = preprocessingVersioningDelete(
                 bucketName, bucketMD, objectMD, reqVersionId);
->>>>>>> d43e8d01
             const deleteInfo = {
                 removeDeleteMarker: false,
                 newDeleteMarker: false,
