const async = require('async');
const { errors, versioning, s3middleware } = require('arsenal');
const checkDateModifiedHeaders = s3middleware.checkDateModifiedHeaders;
const collectCorsHeaders = require('../utilities/collectCorsHeaders');
const services = require('../services');
const { pushMetric } = require('../utapi/utilities');
const createAndStoreObject = require('./apiUtils/object/createAndStoreObject');
const { decodeVersionId, preprocessingVersioningDelete }
    = require('./apiUtils/object/versioning');
const { metadataValidateBucketAndObj } = require('../metadata/metadataUtils');
const monitoring = require('../utilities/monitoringHandler');
const { isObjectLocked } = require('./apiUtils/object/objectLockHelpers');
const { config } = require('../Config');

const versionIdUtils = versioning.VersionID;
const objectLockedError = new Error('object locked');

/**
 * objectDelete - DELETE an object from a bucket
 * @param {AuthInfo} authInfo - requester's infos
 * @param {object} request - request object given by router,
 *                           includes normalized headers
 * @param {Logger} log - werelogs request instance
 * @param {function} cb - final cb to call with the result and response headers
 * @return {undefined}
 */
function objectDelete(authInfo, request, log, cb) {
    log.debug('processing request', { method: 'objectDelete' });
    if (authInfo.isRequesterPublicUser()) {
        log.debug('operation not available for public user');
        monitoring.promMetrics(
            'DELETE', request.bucketName, 403, 'deleteObject');
        return cb(errors.AccessDenied);
    }
    const bucketName = request.bucketName;
    const objectKey = request.objectKey;

    const decodedVidResult = decodeVersionId(request.query);
    if (decodedVidResult instanceof Error) {
        log.trace('invalid versionId query', {
            versionId: request.query.versionId,
            error: decodedVidResult,
        });
        return cb(decodedVidResult);
    }
    const reqVersionId = decodedVidResult;

    const valParams = {
        authInfo,
        bucketName,
        objectKey,
        versionId: reqVersionId,
        requestType: 'objectDelete',
    };

    const canonicalID = authInfo.getCanonicalID();
    return async.waterfall([
        function validateBucketAndObj(next) {
            return metadataValidateBucketAndObj(valParams, log,
            (err, bucketMD, objMD) => {
                if (err) {
                    return next(err, bucketMD);
                }
<<<<<<< HEAD
=======
                /* TEMP CI CHECK
>>>>>>> 9d1b2fc5
                // based on AWS's behavior, object delete can be performed by
                // either bucket owner or the object owner
                if ((objMD && objMD['owner-id'] !== canonicalID)
                    && bucketMD.getOwner() !== canonicalID) {
                    return next(errors.AccessDenied);
                }
<<<<<<< HEAD
=======
                */
>>>>>>> 9d1b2fc5
                const versioningCfg = bucketMD.getVersioningConfiguration();
                if (!objMD) {
                    if (!versioningCfg) {
                        return next(errors.NoSuchKey, bucketMD);
                    }
                    // AWS does not return an error when trying to delete a
                    // specific version that does not exist. We skip to the end
                    // of the waterfall here.
                    if (reqVersionId) {
                        log.debug('trying to delete specific version ' +
                        ' that does not exist');
                        return next(errors.NoSuchVersion, bucketMD);
                    }
                    // To adhere to AWS behavior, create a delete marker even
                    // if trying to delete an object that does not exist when
                    // versioning has been configured
                    return next(null, bucketMD, objMD);
                }
                // AWS only returns an object lock error if a version id
                // is specified, else continue to create a delete marker
                if (reqVersionId &&
                isObjectLocked(bucketMD, objMD, request.headers)) {
                    log.debug('trying to delete locked object');
                    return next(objectLockedError, bucketMD);
                }
                if (reqVersionId && objMD.location &&
                    Array.isArray(objMD.location) && objMD.location[0]) {
                    // we need this information for data deletes to AWS
                    // eslint-disable-next-line no-param-reassign
                    objMD.location[0].deleteVersion = true;
                }
                if (objMD['content-length'] !== undefined) {
                    log.end().addDefaultFields({
                        bytesDeleted: objMD['content-length'],
                    });
                }
                return next(null, bucketMD, objMD);
            });
        },
        function getVersioningInfo(bucketMD, objectMD, next) {
            return preprocessingVersioningDelete(bucketName,
                bucketMD, objectMD, reqVersionId, log,
                (err, options) => {
                    if (err) {
                        log.error('err processing versioning info',
                        { error: err });
                        return next(err, bucketMD);
                    }
                    return next(null, bucketMD, objectMD, options);
                });
        },
        function validateHeaders(bucketMD, objectMD, options, next) {
            if (objectMD) {
                const lastModified = objectMD['last-modified'];
                const { modifiedSinceRes, unmodifiedSinceRes } =
                    checkDateModifiedHeaders(request.headers, lastModified);
                const err = modifiedSinceRes.error || unmodifiedSinceRes.error;
                if (err) {
                    return process.nextTick(() => next(err, bucketMD));
                }
            }
            return process.nextTick(() =>
                next(null, bucketMD, objectMD, options));
        },
        function deleteOperation(bucketMD, objectMD, delOptions, next) {
            const deleteInfo = {
                removeDeleteMarker: false,
                newDeleteMarker: false,
            };
            if (delOptions && delOptions.deleteData && bucketMD.isNFS() &&
                bucketMD.getReplicationConfiguration()) {
                // If an NFS bucket that has replication configured, we want
                // to put a delete marker on the destination even though the
                // source does not have versioning.
                return createAndStoreObject(bucketName, bucketMD, objectKey,
                    objectMD, authInfo, canonicalID, null, request, true, null,
                    log, err => {
                        if (err) {
                            return next(err);
                        }
                        if (objectMD.isDeleteMarker) {
                            // record that we deleted a delete marker to set
                            // response headers accordingly
                            deleteInfo.removeDeleteMarker = true;
                        }
                        return services.deleteObject(bucketName, objectMD,
                            objectKey, delOptions, log, (err, delResult) =>
                            next(err, bucketMD, objectMD, delResult,
                                deleteInfo));
                    });
            }
            if (delOptions && delOptions.deleteData) {
                if (objectMD.isDeleteMarker) {
                    // record that we deleted a delete marker to set
                    // response headers accordingly
                    deleteInfo.removeDeleteMarker = true;
                }
                return services.deleteObject(bucketName, objectMD, objectKey,
                    delOptions, log, (err, delResult) => next(err, bucketMD,
                    objectMD, delResult, deleteInfo));
            }
            // putting a new delete marker
            deleteInfo.newDeleteMarker = true;
            return createAndStoreObject(bucketName, bucketMD,
                objectKey, objectMD, authInfo, canonicalID, null, request,
                deleteInfo.newDeleteMarker, null, log, (err, newDelMarkerRes) =>
                next(err, bucketMD, objectMD, newDelMarkerRes, deleteInfo));
        },
    ], (err, bucketMD, objectMD, result, deleteInfo) => {
        const resHeaders = collectCorsHeaders(request.headers.origin,
            request.method, bucketMD);
        // if deleting a specific version or delete marker, return version id
        // in the response headers, even in case of NoSuchVersion
        if (reqVersionId) {
            resHeaders['x-amz-version-id'] = reqVersionId === 'null' ?
                reqVersionId : versionIdUtils.encode(
                    reqVersionId, config.versionIdEncodingType);
            if (deleteInfo && deleteInfo.removeDeleteMarker) {
                resHeaders['x-amz-delete-marker'] = true;
            }
        }
        if (err === objectLockedError) {
            log.debug('preventing deletion due to object lock',
                {
                    error: errors.AccessDenied,
                    objectLocked: true,
                    method: 'objectDelete',
                });
            return cb(errors.AccessDenied, resHeaders);
        }
        if (err) {
            log.debug('error processing request', { error: err,
                method: 'objectDelete' });
            monitoring.promMetrics(
                'DELETE', bucketName, err.code, 'deleteObject');
            return cb(err, resHeaders);
        }
        if (deleteInfo.newDeleteMarker) {
            // if we created a new delete marker, return true for
            // x-amz-delete-marker and the version ID of the new delete marker
            if (result.versionId) {
                resHeaders['x-amz-delete-marker'] = true;
                resHeaders['x-amz-version-id'] = result.versionId === 'null' ?
                    result.versionId : versionIdUtils.encode(
                        result.versionId, config.versionIdEncodingType);
            }
            pushMetric('putDeleteMarkerObject', log, {
                authInfo,
                bucket: bucketName,
                keys: [objectKey],
                versionId: result.versionId,
                location: objectMD ? objectMD.dataStoreName : undefined,
            });
        } else {
            log.end().addDefaultFields({
                contentLength: objectMD['content-length'],
            });
            pushMetric('deleteObject', log, {
                authInfo,
                canonicalID: bucketMD.getOwner(),
                bucket: bucketName,
                keys: [objectKey],
                byteLength: Number.parseInt(objectMD['content-length'], 10),
                numberOfObjects: 1,
                location: objectMD.dataStoreName,
                isDelete: true,
            });
            monitoring.promMetrics('DELETE', bucketName, '200', 'deleteObject',
                Number.parseInt(objectMD['content-length'], 10));
        }
        return cb(err, resHeaders);
    });
}

module.exports = objectDelete;<|MERGE_RESOLUTION|>--- conflicted
+++ resolved
@@ -7,6 +7,7 @@
 const createAndStoreObject = require('./apiUtils/object/createAndStoreObject');
 const { decodeVersionId, preprocessingVersioningDelete }
     = require('./apiUtils/object/versioning');
+const { isServiceAccount } = require('./apiUtils/authorization/permissionChecks');
 const { metadataValidateBucketAndObj } = require('../metadata/metadataUtils');
 const monitoring = require('../utilities/monitoringHandler');
 const { isObjectLocked } = require('./apiUtils/object/objectLockHelpers');
@@ -61,20 +62,13 @@
                 if (err) {
                     return next(err, bucketMD);
                 }
-<<<<<<< HEAD
-=======
-                /* TEMP CI CHECK
->>>>>>> 9d1b2fc5
-                // based on AWS's behavior, object delete can be performed by
-                // either bucket owner or the object owner
-                if ((objMD && objMD['owner-id'] !== canonicalID)
+
+                if (!isServiceAccount(canonicalID) &&
+                    (objMD && objMD['owner-id'] !== canonicalID)
                     && bucketMD.getOwner() !== canonicalID) {
                     return next(errors.AccessDenied);
                 }
-<<<<<<< HEAD
-=======
-                */
->>>>>>> 9d1b2fc5
+
                 const versioningCfg = bucketMD.getVersioningConfiguration();
                 if (!objMD) {
                     if (!versioningCfg) {
