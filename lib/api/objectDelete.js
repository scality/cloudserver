--- conflicted
+++ resolved
@@ -201,15 +201,11 @@
                 bucket: bucketName,
                 keys: [objectKey],
                 byteLength: Number.parseInt(objectMD['content-length'], 10),
-<<<<<<< HEAD
-                numberOfObjects: 1 });
+                numberOfObjects: 1,
+                objOwnerCanonicalID: objectMD ? objectMD['owner-id'] : '',
+            });
             monitoring.promMetrics('DELETE', bucketName, '200', 'deleteObject',
                 Number.parseInt(objectMD['content-length'], 10));
-=======
-                numberOfObjects: 1,
-                objOwnerCanonicalID: objectMD ? objectMD['owner-id'] : '',
-            });
->>>>>>> 1ab91728
         }
         return cb(err, resHeaders);
     });
