--- conflicted
+++ resolved
@@ -179,7 +179,7 @@
                             deleteInfo.removeDeleteMarker = true;
                         }
                         return services.deleteObject(bucketName, objectMD,
-                            objectKey, delOptions, log, isExpiration ?
+                            objectKey, delOptions, false, log, isExpiration ?
                                 's3:LifecycleExpiration:Delete' :
                                 's3:ObjectRemoved:Delete',
                             (err, delResult) =>
@@ -203,16 +203,11 @@
                 }
 
                 return services.deleteObject(bucketName, objectMD, objectKey,
-<<<<<<< HEAD
-                    delOptions, log, isExpiration ?
+                    delOptions, false, log, isExpiration ?
                         's3:LifecycleExpiration:Delete' :
                         's3:ObjectRemoved:Delete',
                     (err, delResult) => next(err, bucketMD,
                         objectMD, delResult, deleteInfo));
-=======
-                    delOptions, false, log, (err, delResult) => next(err, bucketMD,
-                    objectMD, delResult, deleteInfo));
->>>>>>> c2df0bd3
             }
             // putting a new delete marker
             deleteInfo.newDeleteMarker = true;
