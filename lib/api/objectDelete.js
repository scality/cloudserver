--- conflicted
+++ resolved
@@ -221,15 +221,11 @@
                 bucket: bucketName,
                 keys: [objectKey],
                 byteLength: Number.parseInt(objectMD['content-length'], 10),
-<<<<<<< HEAD
-                numberOfObjects: 1 });
+                numberOfObjects: 1,
+                location: objectMD.dataStoreName,
+            });
             monitoring.promMetrics('DELETE', bucketName, '200', 'deleteObject',
                 Number.parseInt(objectMD['content-length'], 10));
-=======
-                numberOfObjects: 1,
-                location: objectMD.dataStoreName,
-            });
->>>>>>> 651f62ef
         }
         return cb(err, resHeaders);
     });
