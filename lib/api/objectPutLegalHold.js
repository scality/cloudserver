const async = require('async');
const { errors, s3middleware } = require('arsenal');

const collectCorsHeaders = require('../utilities/collectCorsHeaders');
const { decodeVersionId, getVersionIdResHeader, getVersionSpecificMetadataOptions } =
  require('./apiUtils/object/versioning');
const getReplicationInfo = require('./apiUtils/object/getReplicationInfo');
const metadata = require('../metadata/wrapper');
const { standardMetadataValidateBucketAndObj } = require('../metadata/metadataUtils');
const { pushMetric } = require('../utapi/utilities');
const { config } = require('../Config');

const { parseLegalHoldXml } = s3middleware.objectLegalHold;

const REPLICATION_ACTION = 'PUT_LEGAL_HOLD';

/**
 * Object Put Legal Hold - Sets legal hold status of object
 * @param {AuthInfo} authInfo - Instance of AuthInfo class with requester's info
 * @param {object} request - http request object
 * @param {object} log - Werelogs logger
 * @param {function} callback - callback to server
 * @return {undefined}
 */
function objectPutLegalHold(authInfo, request, log, callback) {
    log.debug('processing request', { method: 'objectPutLegalHold' });

    const { bucketName, objectKey } = request;

    const decodedVidResult = decodeVersionId(request.query);
    if (decodedVidResult instanceof Error) {
        log.trace('invalid versionId query', {
            versionId: request.query.versionId,
            error: decodedVidResult,
        });
        return process.nextTick(() => callback(decodedVidResult));
    }
    const versionId = decodedVidResult;

    const metadataValParams = {
        authInfo,
        bucketName,
        objectKey,
<<<<<<< HEAD
=======
        requestType: request.apiMethods || 'objectPutLegalHold',
>>>>>>> 2596f3fd
        versionId,
        getDeleteMarker: true,
        requestType: 'objectPutLegalHold',
        request,
    };

    return async.waterfall([
        next => standardMetadataValidateBucketAndObj(metadataValParams, request.actionImplicitDenies, log,
        (err, bucket, objectMD) => {
            if (err) {
                log.trace('request authorization failed',
                    { method: 'objectPutLegalHold', error: err });
                return next(err);
            }
            if (!objectMD) {
                const err = versionId ? errors.NoSuchVersion :
                    errors.NoSuchKey;
                log.trace('error no object metadata found',
                    { method: 'objectPutLegalHold', error: err });
                return next(err, bucket);
            }
            if (objectMD.isDeleteMarker) {
                log.trace('version is a delete marker',
                    { method: 'objectPutLegalHold' });
                // FIXME we should return a `x-amz-delete-marker: true` header,
                // see S3C-7592
                return next(errors.MethodNotAllowed, bucket);
            }
            if (!bucket.isObjectLockEnabled()) {
                log.trace('object lock not enabled on bucket',
                    { method: 'objectPutLegalHold' });
                return next(errors.InvalidRequest.customizeDescription(
                    'Bucket is missing Object Lock Configuration'
                ), bucket);
            }
            return next(null, bucket, objectMD);
        }),
        (bucket, objectMD, next) => {
            log.trace('parsing legal hold');
            parseLegalHoldXml(request.post, log, (err, res) =>
                next(err, bucket, res, objectMD));
        },
        (bucket, legalHold, objectMD, next) => {
            // eslint-disable-next-line no-param-reassign
            objectMD.legalHold = legalHold;
            const params = getVersionSpecificMetadataOptions(objectMD, config.nullVersionCompatMode);
            const replicationInfo = getReplicationInfo(objectKey, bucket, true,
                0, REPLICATION_ACTION, objectMD);
            if (replicationInfo) {
                // eslint-disable-next-line no-param-reassign
                objectMD.replicationInfo = Object.assign({},
                    objectMD.replicationInfo, replicationInfo);
            }
            metadata.putObjectMD(bucket.getName(), objectKey, objectMD, params,
                log, err => next(err, bucket, objectMD));
        },
    ], (err, bucket, objectMD) => {
        const additionalResHeaders = collectCorsHeaders(request.headers.origin,
            request.method, bucket);
        if (err) {
            log.trace('error processing request',
                { error: err, method: 'objectPutLegalHold' });
        } else {
            pushMetric('putObjectLegalHold', log, {
                authInfo,
                bucket: bucketName,
                keys: [objectKey],
                versionId: objectMD ? objectMD.versionId : undefined,
                location: objectMD ? objectMD.dataStoreName : undefined,
            });
            const verCfg = bucket.getVersioningConfiguration();
            additionalResHeaders['x-amz-version-id'] =
                getVersionIdResHeader(verCfg, objectMD);
        }
        return callback(err, additionalResHeaders);
    });
}

module.exports = objectPutLegalHold;<|MERGE_RESOLUTION|>--- conflicted
+++ resolved
@@ -41,13 +41,9 @@
         authInfo,
         bucketName,
         objectKey,
-<<<<<<< HEAD
-=======
-        requestType: request.apiMethods || 'objectPutLegalHold',
->>>>>>> 2596f3fd
         versionId,
         getDeleteMarker: true,
-        requestType: 'objectPutLegalHold',
+        requestType: request.apiMethods || 'objectPutLegalHold',
         request,
     };
 
