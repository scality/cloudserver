const async = require('async');
const { errors, versioning, s3middleware } = require('arsenal');
const validateHeaders = s3middleware.validateConditionalHeaders;

const collectCorsHeaders = require('../utilities/collectCorsHeaders');
const constants = require('../../constants');
const { data } = require('../data/wrapper');
const locationConstraintCheck =
    require('./apiUtils/object/locationConstraintCheck');
const metadata = require('../metadata/wrapper');
const { pushMetric } = require('../utapi/utilities');
const logger = require('../utilities/logger');
const services = require('../services');
const setUpCopyLocator = require('./apiUtils/object/setUpCopyLocator');
const { metadataValidateBucketAndObj } = require('../metadata/metadataUtils');
const monitoring = require('../utilities/monitoringHandler');

const versionIdUtils = versioning.VersionID;
const { config } = require('../Config');

const skipError = new Error('skip');

/**
 * PUT Part Copy during a multipart upload.
 * @param {AuthInfo} authInfo - Instance of AuthInfo class with
 * requester's info
 * @param {request} request - request object given by router,
 *                            includes normalized headers
 * @param {string} sourceBucket - name of source bucket for object copy
 * @param {string} sourceObject - name of source object for object copy
 * @param {string} reqVersionId - versionId of the source object for copy
 * @param {object} log - the request logger
 * @param {function} callback - final callback to call with the result
 * @return {undefined}
 */
function objectPutCopyPart(authInfo, request, sourceBucket,
    sourceObject, reqVersionId, log, callback) {
    log.debug('processing request', { method: 'objectPutCopyPart' });
    const destBucketName = request.bucketName;
    const destObjectKey = request.objectKey;
    const mpuBucketName = `${constants.mpuBucketPrefix}${destBucketName}`;
    const valGetParams = {
        authInfo,
        bucketName: sourceBucket,
        objectKey: sourceObject,
        versionId: reqVersionId,
        requestType: 'objectGet',
        request,
    };

    const partNumber = Number.parseInt(request.query.partNumber, 10);
    // AWS caps partNumbers at 10,000
    if (partNumber > 10000 || !Number.isInteger(partNumber) || partNumber < 1) {
        monitoring.promMetrics('PUT', destBucketName, 400,
            'putObjectCopyPart');
        return callback(errors.InvalidArgument);
    }
    // We pad the partNumbers so that the parts will be sorted
    // in numerical order
    const paddedPartNumber = `000000${partNumber}`.substr(-5);
    // Note that keys in the query object retain their case, so
    // request.query.uploadId must be called with that exact
    // capitalization
    const uploadId = request.query.uploadId;

    const valPutParams = {
        authInfo,
        bucketName: destBucketName,
        objectKey: destObjectKey,
        requestType: 'objectPut',
        request,
    };

    // For validating the request at the MPU, the params are the same
    // as validating for the destination bucket except additionally need
    // the uploadId and splitter.
    // Also, requestType is 'putPart or complete'
    const valMPUParams = Object.assign({
        uploadId,
        splitter: constants.splitter,
    }, valPutParams);
    valMPUParams.requestType = 'putPart or complete';

    const dataStoreContext = {
        bucketName: destBucketName,
        owner: authInfo.getCanonicalID(),
        namespace: request.namespace,
        objectKey: destObjectKey,
        partNumber: paddedPartNumber,
        uploadId,
    };

    return async.waterfall([
        function checkDestAuth(next) {
            return metadataValidateBucketAndObj(valPutParams, log,
                (err, destBucketMD) => {
                    if (err) {
                        log.debug('error validating authorization for ' +
                        'destination bucket',
                        { error: err });
                        return next(err, destBucketMD);
                    }
                    const flag = destBucketMD.hasDeletedFlag()
                        || destBucketMD.hasTransientFlag();
                    if (flag) {
                        log.trace('deleted flag or transient flag ' +
                        'on destination bucket', { flag });
                        return next(errors.NoSuchBucket);
                    }
                    return next(null, destBucketMD);
                });
        },
        function checkSourceAuthorization(destBucketMD, next) {
            return metadataValidateBucketAndObj(valGetParams, log,
                (err, sourceBucketMD, sourceObjMD) => {
                    if (err) {
                        log.debug('error validating get part of request',
                            { error: err });
                        return next(err, destBucketMD);
                    }
                    if (!sourceObjMD) {
                        log.debug('no source object', { sourceObject });
                        const err = reqVersionId ? errors.NoSuchVersion :
                            errors.NoSuchKey;
                        return next(err, destBucketMD);
                    }
                    let sourceLocationConstraintName =
                        sourceObjMD.dataStoreName;
                    // for backwards compatibility before storing dataStoreName
                    // TODO: handle in objectMD class
                    if (!sourceLocationConstraintName &&
                        sourceObjMD.location[0] &&
                        sourceObjMD.location[0].dataStoreName) {
                        sourceLocationConstraintName =
                            sourceObjMD.location[0].dataStoreName;
                    }
                    if (sourceObjMD.isDeleteMarker) {
                        log.debug('delete marker on source object',
                        { sourceObject });
                        if (reqVersionId) {
                            const err = errors.InvalidRequest
                            .customizeDescription('The source of a copy ' +
                            'request may not specifically refer to a delete' +
                            'marker by version id.');
                            return next(err, destBucketMD);
                        }
                        // if user specifies a key in a versioned source bucket
                        // without specifying a version, and the object has a
                        // delete marker, return NoSuchKey
                        return next(errors.NoSuchKey, destBucketMD);
                    }
                    const headerValResult =
                        validateHeaders(request.headers,
                        sourceObjMD['last-modified'],
                        sourceObjMD['content-md5']);
                    if (headerValResult.error) {
                        return next(errors.PreconditionFailed, destBucketMD);
                    }
                    const copyLocator = setUpCopyLocator(sourceObjMD,
                        request.headers['x-amz-copy-source-range'], log);
                    if (copyLocator.error) {
                        return next(copyLocator.error, destBucketMD);
                    }
                    let sourceVerId;
                    // If specific version requested, include copy source
                    // version id in response. Include in request by default
                    // if versioning is enabled or suspended.
                    if (sourceBucketMD.getVersioningConfiguration() ||
                    reqVersionId) {
                        if (sourceObjMD.isNull || !sourceObjMD.versionId) {
                            sourceVerId = 'null';
                        } else {
                            sourceVerId =
                                versionIdUtils.encode(
                                    sourceObjMD.versionId,
                                    config.versionIdEncodingType);
                        }
                    }
                    return next(null, copyLocator.dataLocator, destBucketMD,
                        copyLocator.copyObjectSize, sourceVerId,
                        sourceLocationConstraintName);
                });
        },
        // get MPU shadow bucket to get splitter based on MD version
        function getMpuShadowBucket(dataLocator, destBucketMD,
            copyObjectSize, sourceVerId,
            sourceLocationConstraintName, next) {
            return metadata.getBucket(mpuBucketName, log,
                (err, mpuBucket) => {
<<<<<<< HEAD
                    if (err?.is.NoSuchBucket) {
=======
                    // TODO: move to `.is` once BKTCLT-9 is done and bumped in Cloudserver
                    if (err && err.NoSuchBucket) {
>>>>>>> f2628666
                        return next(errors.NoSuchUpload);
                    }
                    if (err) {
                        log.error('error getting the shadow mpu bucket', {
                            error: err,
                            method: 'objectPutCopyPart::metadata.getBucket',
                        });
                        return next(err);
                    }
                    let splitter = constants.splitter;
                    if (mpuBucket.getMdBucketModelVersion() < 2) {
                        splitter = constants.oldSplitter;
                    }
                    return next(null, dataLocator, destBucketMD,
                        copyObjectSize, sourceVerId, splitter,
                        sourceLocationConstraintName);
                });
        },
        // Get MPU overview object to check authorization to put a part
        // and to get any object location constraint info
        function getMpuOverviewObject(dataLocator, destBucketMD,
            copyObjectSize, sourceVerId, splitter,
            sourceLocationConstraintName, next) {
            const mpuOverviewKey =
                `overview${splitter}${destObjectKey}${splitter}${uploadId}`;
            return metadata.getObjectMD(mpuBucketName, mpuOverviewKey,
                    null, log, (err, res) => {
                        if (err) {
<<<<<<< HEAD
                            if (err.is.NoSuchKey) {
=======
                            // TODO: move to `.is` once BKTCLT-9 is done and bumped in Cloudserver
                            if (err.NoSuchKey) {
>>>>>>> f2628666
                                return next(errors.NoSuchUpload);
                            }
                            log.error('error getting overview object from ' +
                                'mpu bucket', {
                                    error: err,
                                    method: 'objectPutCopyPart::' +
                                        'metadata.getObjectMD',
                                });
                            return next(err);
                        }
                        const initiatorID = res.initiator.ID;
                        const requesterID = authInfo.isRequesterAnIAMUser() ?
                            authInfo.getArn() : authInfo.getCanonicalID();
                        if (initiatorID !== requesterID) {
                            return next(errors.AccessDenied);
                        }
                        const destObjLocationConstraint =
                            res.controllingLocationConstraint;
                        return next(null, dataLocator, destBucketMD,
                            destObjLocationConstraint, copyObjectSize,
                            sourceVerId, sourceLocationConstraintName);
                    });
        },
        function goGetData(
            dataLocator,
            destBucketMD,
            destObjLocationConstraint,
            copyObjectSize,
            sourceVerId,
            sourceLocationConstraintName,
<<<<<<< HEAD
            destObjLocationConstraint, dataLocator, dataStoreContext,
            locationConstraintCheck,
            (error, eTag, lastModified, serverSideEncryption, locations) => {
                if (error) {
                    if (error.message === 'skip') {
                        return next(skipError, destBucketMD, eTag,
=======
            next,
        ) {
            data.uploadPartCopy(
                request,
                log,
                destBucketMD,
                sourceLocationConstraintName,
                destObjLocationConstraint,
                dataLocator,
                dataStoreContext,
                locationConstraintCheck,
                (error, eTag, lastModified, serverSideEncryption, locations) => {
                    if (error) {
                        if (error.message === 'skip') {
                            return next(skipError, destBucketMD, eTag,
>>>>>>> f2628666
                            lastModified, sourceVerId,
                            serverSideEncryption);
                        }
                        return next(error, destBucketMD);
                    }
                    return next(null, destBucketMD, locations, eTag,
                copyObjectSize, sourceVerId, serverSideEncryption,
                lastModified);
                });
        },
        function getExistingPartInfo(destBucketMD, locations, totalHash,
            copyObjectSize, sourceVerId, serverSideEncryption, lastModified,
            next) {
            const partKey =
                `${uploadId}${constants.splitter}${paddedPartNumber}`;
            metadata.getObjectMD(mpuBucketName, partKey, {}, log,
                (err, result) => {
                    // If there is nothing being overwritten just move on
<<<<<<< HEAD
                    if (err && !err.is.NoSuchKey) {
=======
                    // TODO: move to `.is` once BKTCLT-9 is done and bumped in Cloudserver
                    if (err && !err.NoSuchKey) {
>>>>>>> f2628666
                        log.debug('error getting current part (if any)',
                        { error: err });
                        return next(err);
                    }
                    let oldLocations;
                    let prevObjectSize = null;
                    if (result) {
                        oldLocations = result.partLocations;
                        prevObjectSize = result['content-length'];
                        // Pull locations to clean up any potential orphans
                        // in data if object put is an overwrite of
                        // already existing object with same key and part number
                        oldLocations = Array.isArray(oldLocations) ?
                            oldLocations : [oldLocations];
                    }
                    return next(null, destBucketMD, locations, totalHash,
                        prevObjectSize, copyObjectSize, sourceVerId,
                        serverSideEncryption, lastModified, oldLocations);
                });
        },
        function storeNewPartMetadata(destBucketMD, locations, totalHash,
            prevObjectSize, copyObjectSize, sourceVerId, serverSideEncryption,
            lastModified, oldLocations, next) {
            const metaStoreParams = {
                partNumber: paddedPartNumber,
                contentMD5: totalHash,
                size: copyObjectSize,
                uploadId,
                splitter: constants.splitter,
                lastModified,
            };
            return services.metadataStorePart(mpuBucketName,
                locations, metaStoreParams, log, err => {
                    if (err) {
                        log.debug('error storing new metadata',
                        { error: err, method: 'storeNewPartMetadata' });
                        return next(err);
                    }
                    return next(null, oldLocations, destBucketMD, totalHash,
                        lastModified, sourceVerId, serverSideEncryption,
                        prevObjectSize, copyObjectSize);
                });
        },
        function cleanupExistingData(oldLocations, destBucketMD, totalHash,
            lastModified, sourceVerId, serverSideEncryption,
            prevObjectSize, copyObjectSize, next) {
            // Clean up the old data now that new metadata (with new
            // data locations) has been stored
            if (oldLocations) {
                const delLog = logger.newRequestLoggerFromSerializedUids(
                    log.getSerializedUids());
                return data.batchDelete(oldLocations, request.method, null,
                    delLog, err => {
                        if (err) {
                            // if error, log the error and move on as it is not
                            // relevant to the client as the client's
                            // object already succeeded putting data, metadata
                            log.error('error deleting existing data',
                                { error: err });
                        }
                        return next(null, destBucketMD, totalHash,
                            lastModified, sourceVerId, serverSideEncryption,
                            prevObjectSize, copyObjectSize);
                    });
            }
            return next(null, destBucketMD, totalHash,
                lastModified, sourceVerId, serverSideEncryption,
                prevObjectSize, copyObjectSize);
        },
    ], (err, destBucketMD, totalHash, lastModified, sourceVerId,
        serverSideEncryption, prevObjectSize, copyObjectSize) => {
        const corsHeaders = collectCorsHeaders(request.headers.origin,
            request.method, destBucketMD);
        if (err && err !== skipError) {
            log.trace('error from copy part waterfall',
            { error: err });
            monitoring.promMetrics('PUT', destBucketName, err.code,
                'putObjectCopyPart');
            return callback(err, null, corsHeaders);
        }
        const xml = [
            '<?xml version="1.0" encoding="UTF-8"?>',
            '<CopyPartResult>',
            '<LastModified>', new Date(lastModified)
                .toISOString(), '</LastModified>',
            '<ETag>&quot;', totalHash, '&quot;</ETag>',
            '</CopyPartResult>',
        ].join('');

        const additionalHeaders = corsHeaders || {};
        if (serverSideEncryption) {
            additionalHeaders['x-amz-server-side-encryption'] =
                serverSideEncryption.algorithm;
            if (serverSideEncryption.algorithm === 'aws:kms') {
                additionalHeaders['x-amz-server-side-encryption-aws-kms-key-id']
                    = serverSideEncryption.masterKeyId;
            }
        }
        additionalHeaders['x-amz-copy-source-version-id'] = sourceVerId;
        pushMetric('uploadPartCopy', log, {
            authInfo,
            canonicalID: destBucketMD.getOwner(),
            bucket: destBucketName,
            keys: [destObjectKey],
            newByteLength: copyObjectSize,
            oldByteLength: prevObjectSize,
            location: destBucketMD.getLocationConstraint(),
        });
        monitoring.promMetrics(
            'PUT', destBucketName, '200', 'putObjectCopyPart');
        return callback(null, xml, additionalHeaders);
    });
}

module.exports = objectPutCopyPart;<|MERGE_RESOLUTION|>--- conflicted
+++ resolved
@@ -187,12 +187,8 @@
             sourceLocationConstraintName, next) {
             return metadata.getBucket(mpuBucketName, log,
                 (err, mpuBucket) => {
-<<<<<<< HEAD
-                    if (err?.is.NoSuchBucket) {
-=======
                     // TODO: move to `.is` once BKTCLT-9 is done and bumped in Cloudserver
                     if (err && err.NoSuchBucket) {
->>>>>>> f2628666
                         return next(errors.NoSuchUpload);
                     }
                     if (err) {
@@ -221,12 +217,8 @@
             return metadata.getObjectMD(mpuBucketName, mpuOverviewKey,
                     null, log, (err, res) => {
                         if (err) {
-<<<<<<< HEAD
-                            if (err.is.NoSuchKey) {
-=======
                             // TODO: move to `.is` once BKTCLT-9 is done and bumped in Cloudserver
                             if (err.NoSuchKey) {
->>>>>>> f2628666
                                 return next(errors.NoSuchUpload);
                             }
                             log.error('error getting overview object from ' +
@@ -257,14 +249,6 @@
             copyObjectSize,
             sourceVerId,
             sourceLocationConstraintName,
-<<<<<<< HEAD
-            destObjLocationConstraint, dataLocator, dataStoreContext,
-            locationConstraintCheck,
-            (error, eTag, lastModified, serverSideEncryption, locations) => {
-                if (error) {
-                    if (error.message === 'skip') {
-                        return next(skipError, destBucketMD, eTag,
-=======
             next,
         ) {
             data.uploadPartCopy(
@@ -280,7 +264,6 @@
                     if (error) {
                         if (error.message === 'skip') {
                             return next(skipError, destBucketMD, eTag,
->>>>>>> f2628666
                             lastModified, sourceVerId,
                             serverSideEncryption);
                         }
@@ -299,12 +282,8 @@
             metadata.getObjectMD(mpuBucketName, partKey, {}, log,
                 (err, result) => {
                     // If there is nothing being overwritten just move on
-<<<<<<< HEAD
-                    if (err && !err.is.NoSuchKey) {
-=======
                     // TODO: move to `.is` once BKTCLT-9 is done and bumped in Cloudserver
                     if (err && !err.NoSuchKey) {
->>>>>>> f2628666
                         log.debug('error getting current part (if any)',
                         { error: err });
                         return next(err);
