const async = require('async');
const { errors, s3middleware } = require('arsenal');

const { decodeVersionId, getVersionIdResHeader, getVersionSpecificMetadataOptions } =
  require('./apiUtils/object/versioning');

const { standardMetadataValidateBucketAndObj } = require('../metadata/metadataUtils');
const { pushMetric } = require('../utapi/utilities');
const monitoring = require('../utilities/metrics');
const getReplicationInfo = require('./apiUtils/object/getReplicationInfo');
const collectCorsHeaders = require('../utilities/collectCorsHeaders');
const metadata = require('../metadata/wrapper');
const { data } = require('../data/wrapper');
const { parseTagXml } = s3middleware.tagging;
const { config } = require('../Config');
const REPLICATION_ACTION = 'PUT_TAGGING';

/**
 * Object Put Tagging - Adds tag(s) to object
 * @param {AuthInfo} authInfo - Instance of AuthInfo class with requester's info
 * @param {object} request - http request object
 * @param {object} log - Werelogs logger
 * @param {function} callback - callback to server
 * @return {undefined}
 */
function objectPutTagging(authInfo, request, log, callback) {
    log.debug('processing request', { method: 'objectPutTagging' });

    const { bucketName, objectKey } = request;

    const decodedVidResult = decodeVersionId(request.query);
    if (decodedVidResult instanceof Error) {
        log.trace('invalid versionId query', {
            versionId: request.query.versionId,
            error: decodedVidResult,
        });
        return process.nextTick(() => callback(decodedVidResult));
    }
    const reqVersionId = decodedVidResult;

    const metadataValParams = {
        authInfo,
        bucketName,
        objectKey,
<<<<<<< HEAD
=======
        requestType: request.apiMethods || 'objectPutTagging',
>>>>>>> 2596f3fd
        versionId: reqVersionId,
        getDeleteMarker: true,
        requestType: 'objectPutTagging',
        request,
    };

    return async.waterfall([
        next => standardMetadataValidateBucketAndObj(metadataValParams, request.actionImplicitDenies, log,
          (err, bucket, objectMD) => {
              if (err) {
                  log.trace('request authorization failed',
                     { method: 'objectPutTagging', error: err });
                  return next(err);
              }
              if (!objectMD) {
                  const err = reqVersionId ? errors.NoSuchVersion :
                      errors.NoSuchKey;
                  log.trace('error no object metadata found',
                    { method: 'objectPutTagging', error: err });
                  return next(err, bucket);
              }
              if (objectMD.isDeleteMarker) {
                  log.trace('version is a delete marker',
                  { method: 'objectPutTagging' });
                  // FIXME we should return a `x-amz-delete-marker: true` header,
                  // see S3C-7592
                  return next(errors.MethodNotAllowed, bucket);
              }
              return next(null, bucket, objectMD);
          }),
        (bucket, objectMD, next) => {
            log.trace('parsing tag(s)');
            parseTagXml(request.post, log, (err, tags) =>
              next(err, bucket, tags, objectMD));
        },
        (bucket, tags, objectMD, next) => {
            // eslint-disable-next-line no-param-reassign
            objectMD.tags = tags;
            const params = getVersionSpecificMetadataOptions(objectMD, config.nullVersionCompatMode);
            const replicationInfo = getReplicationInfo(objectKey, bucket, true,
                0, REPLICATION_ACTION, objectMD);
            if (replicationInfo) {
                // eslint-disable-next-line no-param-reassign
                objectMD.replicationInfo = Object.assign({},
                    objectMD.replicationInfo, replicationInfo);
            }
            // eslint-disable-next-line no-param-reassign
            objectMD.originOp = 's3:ObjectTagging:Put';
            metadata.putObjectMD(bucket.getName(), objectKey, objectMD, params,
            log, err =>
                next(err, bucket, objectMD));
        },
        (bucket, objectMD, next) =>
            // if external backend handles tagging
            data.objectTagging('Put', objectKey, bucket, objectMD,
                log, err => next(err, bucket, objectMD)),
    ], (err, bucket, objectMD) => {
        const additionalResHeaders = collectCorsHeaders(request.headers.origin,
            request.method, bucket);
        if (err) {
            log.trace('error processing request', { error: err,
                method: 'objectPutTagging' });
            monitoring.promMetrics('PUT', bucketName, err.code,
                'putObjectTagging');
        } else {
            pushMetric('putObjectTagging', log, {
                authInfo,
                bucket: bucketName,
                keys: [objectKey],
                versionId: objectMD ? objectMD.versionId : undefined,
                location: objectMD ? objectMD.dataStoreName : undefined,
            });
            monitoring.promMetrics(
                'PUT', bucketName, '200', 'putObjectTagging');
            const verCfg = bucket.getVersioningConfiguration();
            additionalResHeaders['x-amz-version-id'] =
                getVersionIdResHeader(verCfg, objectMD);
        }
        return callback(err, additionalResHeaders);
    });
}

module.exports = objectPutTagging;<|MERGE_RESOLUTION|>--- conflicted
+++ resolved
@@ -42,13 +42,9 @@
         authInfo,
         bucketName,
         objectKey,
-<<<<<<< HEAD
-=======
-        requestType: request.apiMethods || 'objectPutTagging',
->>>>>>> 2596f3fd
         versionId: reqVersionId,
         getDeleteMarker: true,
-        requestType: 'objectPutTagging',
+        requestType: request.apiMethods || 'objectPutTagging',
         request,
     };
 
