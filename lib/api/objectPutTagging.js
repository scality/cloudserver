const async = require('async');
const { errors, s3middleware } = require('arsenal');

<<<<<<< HEAD
const { decodeVersionId, getVersionIdResHeader, getVersionSpecificMetadataOptions } =
  require('./apiUtils/object/versioning');
=======
const { decodeVersionId, getVersionIdResHeader } = require('./apiUtils/object/versioning');
>>>>>>> e590b476

const { standardMetadataValidateBucketAndObj } = require('../metadata/metadataUtils');
const { pushMetric } = require('../utapi/utilities');
const monitoring = require('../utilities/metrics');
const getReplicationInfo = require('./apiUtils/object/getReplicationInfo');
const collectCorsHeaders = require('../utilities/collectCorsHeaders');
const metadata = require('../metadata/wrapper');
const { data } = require('../data/wrapper');

const { parseTagXml } = s3middleware.tagging;
const { config } = require('../Config');
const REPLICATION_ACTION = 'PUT_TAGGING';

/**
 * Object Put Tagging - Adds tag(s) to object
 * @param {AuthInfo} authInfo - Instance of AuthInfo class with requester's info
 * @param {object} request - http request object
 * @param {object} log - Werelogs logger
 * @param {function} callback - callback to server
 * @return {undefined}
 */
function objectPutTagging(authInfo, request, log, callback) {
    log.debug('processing request', { method: 'objectPutTagging' });

    const { bucketName } = request;
    const { objectKey } = request;

    const decodedVidResult = decodeVersionId(request.query);
    if (decodedVidResult instanceof Error) {
        log.trace('invalid versionId query', {
            versionId: request.query.versionId,
            error: decodedVidResult,
        });
        return process.nextTick(() => callback(decodedVidResult));
    }
    const reqVersionId = decodedVidResult;

    const metadataValParams = {
        authInfo,
        bucketName,
        objectKey,
        versionId: reqVersionId,
<<<<<<< HEAD
        getDeleteMarker: true,
        requestType: 'objectPutTagging',
=======
        requestType: request.apiMethods || 'objectPutTagging',
>>>>>>> e590b476
        request,
    };

    return async.waterfall([
        next => standardMetadataValidateBucketAndObj(metadataValParams, request.actionImplicitDenies, log,
          (err, bucket, objectMD) => {
              if (err) {
                  log.trace('request authorization failed',
                     { method: 'objectPutTagging', error: err });
                  return next(err);
              }
              if (!objectMD) {
                  const err = reqVersionId ? errors.NoSuchVersion :
                      errors.NoSuchKey;
                  log.trace('error no object metadata found',
                    { method: 'objectPutTagging', error: err });
                  return next(err, bucket);
              }
              if (objectMD.isDeleteMarker) {
                  log.trace('version is a delete marker',
                  { method: 'objectPutTagging' });
                  // FIXME we should return a `x-amz-delete-marker: true` header,
                  // see S3C-7592
                  return next(errors.MethodNotAllowed, bucket);
              }
              return next(null, bucket, objectMD);
          }),
        (bucket, objectMD, next) => {
            log.trace('parsing tag(s)');
            parseTagXml(request.post, log, (err, tags) => next(err, bucket, tags, objectMD));
        },
        (bucket, tags, objectMD, next) => {
            // eslint-disable-next-line no-param-reassign
            objectMD.tags = tags;
            const params = getVersionSpecificMetadataOptions(objectMD, config.nullVersionCompatMode);
            const replicationInfo = getReplicationInfo(objectKey, bucket, true,
                0, REPLICATION_ACTION, objectMD);
            if (replicationInfo) {
                // eslint-disable-next-line no-param-reassign
                objectMD.replicationInfo = Object.assign({},
                    objectMD.replicationInfo, replicationInfo);
            }
            // eslint-disable-next-line no-param-reassign
            objectMD.originOp = 's3:ObjectTagging:Put';
            metadata.putObjectMD(bucket.getName(), objectKey, objectMD, params,
                log, err => next(err, bucket, objectMD));
        },
        // if external backend handles tagging
        (bucket, objectMD, next) => data.objectTagging('Put', objectKey, bucket, objectMD,
            log, err => next(err, bucket, objectMD)),
    ], (err, bucket, objectMD) => {
        const additionalResHeaders = collectCorsHeaders(request.headers.origin,
            request.method, bucket);
        if (err) {
            log.trace('error processing request', { error: err,
                method: 'objectPutTagging' });
            monitoring.promMetrics('PUT', bucketName, err.code,
                'putObjectTagging');
        } else {
            pushMetric('putObjectTagging', log, {
                authInfo,
                bucket: bucketName,
                keys: [objectKey],
                versionId: objectMD ? objectMD.versionId : undefined,
                location: objectMD ? objectMD.dataStoreName : undefined,
            });
            monitoring.promMetrics(
                'PUT', bucketName, '200', 'putObjectTagging');
            const verCfg = bucket.getVersioningConfiguration();
            additionalResHeaders['x-amz-version-id'] = getVersionIdResHeader(verCfg, objectMD);
        }
        return callback(err, additionalResHeaders);
    });
}

module.exports = objectPutTagging;<|MERGE_RESOLUTION|>--- conflicted
+++ resolved
@@ -1,12 +1,8 @@
 const async = require('async');
 const { errors, s3middleware } = require('arsenal');
 
-<<<<<<< HEAD
 const { decodeVersionId, getVersionIdResHeader, getVersionSpecificMetadataOptions } =
   require('./apiUtils/object/versioning');
-=======
-const { decodeVersionId, getVersionIdResHeader } = require('./apiUtils/object/versioning');
->>>>>>> e590b476
 
 const { standardMetadataValidateBucketAndObj } = require('../metadata/metadataUtils');
 const { pushMetric } = require('../utapi/utilities');
@@ -49,12 +45,8 @@
         bucketName,
         objectKey,
         versionId: reqVersionId,
-<<<<<<< HEAD
         getDeleteMarker: true,
-        requestType: 'objectPutTagging',
-=======
         requestType: request.apiMethods || 'objectPutTagging',
->>>>>>> e590b476
         request,
     };
 
