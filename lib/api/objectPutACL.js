--- conflicted
+++ resolved
@@ -10,12 +10,8 @@
 const { decodeVersionId, getVersionIdResHeader }
     = require('./apiUtils/object/versioning');
 const { metadataValidateBucketAndObj } = require('../metadata/metadataUtils');
-<<<<<<< HEAD
 const monitoring = require('../utilities/monitoringHandler');
-=======
-const monitoring = require('../utilities/metrics');
 const { config } = require('../Config');
->>>>>>> 72f4c360
 
 /*
    Format of xml request:
