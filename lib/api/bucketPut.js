const { waterfall } = require('async');
const { parseString } = require('xml2js');
const { auth, errors, policies } = require('arsenal');

const vault = require('../auth/vault');
const { createBucket } = require('./apiUtils/bucket/bucketCreation');
const collectCorsHeaders = require('../utilities/collectCorsHeaders');
const { config } = require('../Config');
const aclUtils = require('../utilities/aclUtils');
const { pushMetric } = require('../utapi/utilities');
const monitoring = require('../utilities/monitoringHandler');
const { zenkoSeparator } = require('../../constants');
const { isRequesterNonAccountUser } = require('./apiUtils/authorization/permissionChecks');
const requestUtils = policies.requestUtils;

let { restEndpoints, locationConstraints } = config;
config.on('rest-endpoints-update', () => {
    restEndpoints = config.restEndpoints;
});

config.on('location-constraints-update', () => {
    locationConstraints = config.locationConstraints;
});

/**
 * checkLocationConstraint - check that a location constraint is explicitly
 * set on the bucket and the value of the location is listed in the
 * locationConstraint config.
 * Note: if data backend equals "multiple", you must set a location constraint
 * @param {object} request - http request object
 * @param {string} locationConstraint - the location constraint sent with
 * the xml of the request
 * @param {object} log - Werelogs logger
 * @return {undefined}
 */
function checkLocationConstraint(request, locationConstraint, log) {
    // AWS JS SDK sends a request with locationConstraint us-east-1 if
    // no locationConstraint provided.
    const { parsedHost } = request;
    let locationConstraintChecked;
    let locationConstraintAddon;
    if (locationConstraint) {
        locationConstraintAddon = locationConstraint.split(zenkoSeparator)[1];
        locationConstraintChecked = locationConstraint.split(zenkoSeparator)[0];
    } else if (parsedHost && restEndpoints[parsedHost]) {
        locationConstraintChecked = restEndpoints[parsedHost];
    } else {
        log.trace('no location constraint provided on bucket put;' +
            'setting us-east-1');
        locationConstraintChecked = 'us-east-1';
    }

    if (!locationConstraints[locationConstraintChecked]) {
        const errMsg = 'value of the location you are attempting to set - ' +
            `${locationConstraintChecked} - is not listed in the ` +
            'locationConstraint config';
        log.trace(`locationConstraint is invalid - ${errMsg}`,
            { locationConstraint: locationConstraintChecked });
        return { error: errors.InvalidLocationConstraint.
            customizeDescription(errMsg) };
    }
    if (locationConstraintAddon) {
        // We are introducing a new format for location constraints.
        // with `zenkoSeparator`, we are currently including the ingestion
        // flag in the location constraint.
        locationConstraintChecked = locationConstraint;
    }
    return { error: null, locationConstraint: locationConstraintChecked };
}

/*
   Format of xml request:

   <?xml version="1.0" encoding="UTF-8"?>
   <CreateBucketConfiguration xmlns="http://s3.amazonaws.com/doc/2006-03-01/">
   <LocationConstraint>us-west-1</LocationConstraint>
   </CreateBucketConfiguration>
   */

function _parseXML(request, log, cb) {
    if (request.post) {
        return parseString(request.post, (err, result) => {
            if (err || !result.CreateBucketConfiguration
                || !result.CreateBucketConfiguration.LocationConstraint
                || !result.CreateBucketConfiguration.LocationConstraint[0]) {
                log.debug('request xml is malformed');
                return cb(errors.MalformedXML);
            }
            const locationConstraint = result.CreateBucketConfiguration
                .LocationConstraint[0];
            log.trace('location constraint',
                { locationConstraint });
            const locationCheck = checkLocationConstraint(request,
              locationConstraint, log);
            if (locationCheck.error) {
                return cb(locationCheck.error);
            }
            return cb(null, locationCheck.locationConstraint);
        });
    }
    return process.nextTick(() => {
        const locationCheck = checkLocationConstraint(request,
          undefined, log);
        if (locationCheck.error) {
            return cb(locationCheck.error);
        }
        return cb(null, locationCheck.locationConstraint);
    });
}

function _buildConstantParams({ request, bucketName, authInfo, authParams, ip, locationConstraint, apiMethod }) {
    return {
        constantParams: {
            headers: request.headers,
            query: request.query,
            generalResource: bucketName,
            specificResource: {
                key: '',
            },
            requesterIp: ip,
            sslEnabled: request.connection.encrypted,
            awsService: 's3',
            requesterInfo: authInfo,
            signatureVersion: authParams.params.data.authType,
            authType: authParams.params.data.signatureVersion,
            signatureAge: authParams.params.data.signatureAge,
            apiMethod,
            locationConstraint,
        },
    };
}

function _handleAuthResults(locationConstraint, log, cb) {
    return (err, authorizationResults) => {
        if (err) {
            return cb(err);
        }
        if (!authorizationResults.every(res => res.isAllowed)) {
            log.trace(
                'authorization check failed for user',
                { locationConstraint },
            );
            return cb(errors.AccessDenied);
        }
        return cb(null, locationConstraint);
    };
}

function _isObjectLockEnabled(headers) {
    const header = headers['x-amz-bucket-object-lock-enabled'];
    return header !== undefined && header.toLowerCase() === 'true';
}

/**
 * PUT Service - Create bucket for the user
 * @param {AuthInfo} authInfo - Instance of AuthInfo class with requester's info
 * @param {object} request - http request object
 * @param {object} log - Werelogs logger
 * @param {function} callback - callback to server
 * @return {undefined}
 */
function bucketPut(authInfo, request, log, callback) {
    log.debug('processing request', { method: 'bucketPut' });

    if (authInfo.isRequesterPublicUser()) {
        log.debug('operation not available for public user');
        monitoring.promMetrics(
            'PUT', request.bucketName, 403, 'createBucket');
        return callback(errors.AccessDenied);
    }
    if (!aclUtils.checkGrantHeaderValidity(request.headers)) {
        log.trace('invalid acl header');
        monitoring.promMetrics(
            'PUT', request.bucketName, 400, 'createBucket');
        return callback(errors.InvalidArgument);
    }
    const { bucketName } = request;


    if (request.bucketName === 'METADATA'
    // Note: for this to work with Vault, would need way to set
    // canonical ID to http://acs.zenko.io/accounts/service/clueso
        && !authInfo.isRequesterThisServiceAccount('clueso')) {
        monitoring.promMetrics(
            'PUT', bucketName, 403, 'createBucket');
        return callback(errors.AccessDenied
            .customizeDescription('The bucket METADATA is used ' +
            'for internal purposes'));
    }

    return waterfall([
        next => _parseXML(request, log, next),
        (locationConstraint, next) => {
<<<<<<< HEAD
            if (isRequesterNonAccountUser(authInfo)) {
                const authParams = auth.server.extractParams(request, log, 's3',
                    request.query);
                const ip = requestUtils.getClientIp(request, config);
                const requestContextParams = {
                    constantParams: {
                        headers: request.headers,
                        query: request.query,
                        generalResource: bucketName,
                        specificResource: {
                            key: '',
                        },
                        requesterIp: ip,
                        sslEnabled: request.connection.encrypted,
                        apiMethod: 'bucketPut',
                        awsService: 's3',
                        locationConstraint,
                        requesterInfo: authInfo,
                        signatureVersion: authParams.params.data.authType,
                        authType: authParams.params.data.signatureVersion,
                        signatureAge: authParams.params.data.signatureAge,
                    },
                };
                return vault.checkPolicies(requestContextParams,
                    authInfo.getArn(), log, (err, authorizationResults) => {
                        if (err) {
                            return next(err);
                        }
                        if (authorizationResults[0].isAllowed !== true) {
                            log.trace('authorization check failed for user',
                                { locationConstraint });
                            return next(errors.AccessDenied);
                        }
                        return next(null, locationConstraint);
                    });
=======
            // Check policies in Vault for a user.
            if (!authInfo.isRequesterAnIAMUser()) {
                return next(null, locationConstraint);
            }

            const authParams = auth.server.extractParams(request, log, 's3', request.query);
            const ip = requestUtils.getClientIp(request, config);
            const baseParams = {
                authParams,
                ip,
                bucketName,
                request,
                authInfo,
                locationConstraint,
            };
            const requestConstantParams = [Object.assign(
                baseParams,
                { apiMethod: 'bucketPut' },
            )];

            if (!_isObjectLockEnabled(request.headers)) {
                requestConstantParams.push(Object.assign(
                    baseParams,
                    { apiMethod: 'bucketPutObjectLock' },
                ));
                requestConstantParams.push(Object.assign(
                    baseParams,
                    { apiMethod: 'bucketPutVersioning' },
                ));
>>>>>>> d2d5b1ee
            }

            return vault.checkPolicies(
                requestConstantParams.map(_buildConstantParams),
                authInfo.getArn(),
                log,
                _handleAuthResults(locationConstraint, log, next),
            );
        },
        (locationConstraint, next) => createBucket(authInfo, bucketName,
          request.headers, locationConstraint, log, (err, previousBucket) => {
              // if bucket already existed, gather any relevant cors
              // headers
              const corsHeaders = collectCorsHeaders(
                  request.headers.origin, request.method, previousBucket);
              if (err) {
                  return next(err, corsHeaders);
              }
              pushMetric('createBucket', log, {
                  authInfo,
                  bucket: bucketName,
              });
              monitoring.promMetrics('PUT', bucketName, '200', 'createBucket');
              return next(null, corsHeaders);
          }),
    ], callback);
}

module.exports = {
    checkLocationConstraint,
    bucketPut,
    _handleAuthResults,
};<|MERGE_RESOLUTION|>--- conflicted
+++ resolved
@@ -191,45 +191,7 @@
     return waterfall([
         next => _parseXML(request, log, next),
         (locationConstraint, next) => {
-<<<<<<< HEAD
-            if (isRequesterNonAccountUser(authInfo)) {
-                const authParams = auth.server.extractParams(request, log, 's3',
-                    request.query);
-                const ip = requestUtils.getClientIp(request, config);
-                const requestContextParams = {
-                    constantParams: {
-                        headers: request.headers,
-                        query: request.query,
-                        generalResource: bucketName,
-                        specificResource: {
-                            key: '',
-                        },
-                        requesterIp: ip,
-                        sslEnabled: request.connection.encrypted,
-                        apiMethod: 'bucketPut',
-                        awsService: 's3',
-                        locationConstraint,
-                        requesterInfo: authInfo,
-                        signatureVersion: authParams.params.data.authType,
-                        authType: authParams.params.data.signatureVersion,
-                        signatureAge: authParams.params.data.signatureAge,
-                    },
-                };
-                return vault.checkPolicies(requestContextParams,
-                    authInfo.getArn(), log, (err, authorizationResults) => {
-                        if (err) {
-                            return next(err);
-                        }
-                        if (authorizationResults[0].isAllowed !== true) {
-                            log.trace('authorization check failed for user',
-                                { locationConstraint });
-                            return next(errors.AccessDenied);
-                        }
-                        return next(null, locationConstraint);
-                    });
-=======
-            // Check policies in Vault for a user.
-            if (!authInfo.isRequesterAnIAMUser()) {
+            if (!isRequesterNonAccountUser(authInfo)) {
                 return next(null, locationConstraint);
             }
 
@@ -257,7 +219,6 @@
                     baseParams,
                     { apiMethod: 'bucketPutVersioning' },
                 ));
->>>>>>> d2d5b1ee
             }
 
             return vault.checkPolicies(
