--- conflicted
+++ resolved
@@ -167,24 +167,6 @@
             'for internal purposes'));
     }
 
-<<<<<<< HEAD
-=======
-    let authParams;
-    let ip;
-    let requestConstantParams;
-    if (authInfo.isRequesterAnIAMUser()) {
-        authParams = auth.server.extractParams(request, log, 's3', request.query);
-        ip = requestUtils.getClientIp(request, config);
-        requestConstantParams = {
-            authParams,
-            ip,
-            bucketName,
-            request,
-            authInfo,
-        };
-    }
-
->>>>>>> ab84030e
     return waterfall([
         next => _parseXML(request, log, next),
         (locationConstraint, next) => {
@@ -195,25 +177,28 @@
 
             const authParams = auth.server.extractParams(request, log, 's3', request.query);
             const ip = requestUtils.getClientIp(request, config);
-            const requestConstantParams = [{
+            const baseParams = {
                 authParams,
                 ip,
                 bucketName,
                 request,
                 authInfo,
-                locationConstraint: locationConstraint,
-                apiMethod: 'bucketPut',
-            }];
+                locationConstraint,
+            };
+            const requestConstantParams = [Object.assign(
+                baseParams,
+                { apiMethod: 'bucketPut' },
+            )];
 
             if (!_isObjectLockEnabled(request.headers)) {
-                requestConstantParams.push({
-                    ...requestConstantParams[0],
-                    apiMethod: 'bucketPutObjectLock',
-                });
-                requestConstantParams.push({
-                    ...requestConstantParams[0],
-                    apiMethod: 'bucketPutVersioning',
-                });
+                requestConstantParams.push(Object.assign(
+                    baseParams,
+                    { apiMethod: 'bucketPutObjectLock' },
+                ));
+                requestConstantParams.push(Object.assign(
+                    baseParams,
+                    { apiMethod: 'bucketPutVersioning' },
+                ));
             }
 
             return vault.checkPolicies(
