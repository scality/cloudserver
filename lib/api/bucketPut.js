--- conflicted
+++ resolved
@@ -8,12 +8,9 @@
 const { config } = require('../Config');
 const aclUtils = require('../utilities/aclUtils');
 const { pushMetric } = require('../utapi/utilities');
-<<<<<<< HEAD
 const monitoring = require('../utilities/monitoringHandler');
 const { zenkoSeparator } = require('../../constants');
-=======
 const requestUtils = require('../utilities/requestUtils');
->>>>>>> 6dfaec28
 
 let { restEndpoints, locationConstraints } = config;
 config.on('rest-endpoints-update', () => {
