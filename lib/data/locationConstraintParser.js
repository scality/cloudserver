--- conflicted
+++ resolved
@@ -62,11 +62,8 @@
             const httpOptions = { agent: connectionAgent, timeout: 0 };
             const protocol = locationObj.details.https ? 'https' : 'http';
             const sslEnabled = locationObj.details.https === true;
-<<<<<<< HEAD
             const signatureVersion = !sslEnabled ? 'v2' : 'v4';
-=======
             const pathStyle = locationObj.details.pathStyle;
->>>>>>> 16217d85
             // TODO: HTTP requests to AWS are not supported with V4 auth for
             // non-file streams which are used by Backbeat. This option will be
             // removed once CA certs, proxy setup feature is implemented.
