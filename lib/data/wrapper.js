const { storage } = require('arsenal');

const { config } = require('../Config');
const kms = require('../kms/wrapper');
const metadata = require('../metadata/wrapper');
const vault = require('../auth/vault');
const locationStorageCheck =
    require('../api/apiUtils/object/locationStorageCheck');
const { DataWrapper, MultipleBackendGateway, parseLC } = storage.data;
const { DataFileInterface } = storage.data.file;
const inMemory = storage.data.inMemory.datastore.backend;

let CdmiData;
try {
    // eslint-disable-next-line import/no-unresolved
    CdmiData = require('cdmiclient').CdmiData;
} catch (err) {
    CdmiData = null;
}

let client;
let implName;

if (config.backends.data === 'mem') {
    client = inMemory;
    implName = 'mem';
} else if (config.backends.data === 'file') {
    client = new DataFileInterface(config);
    implName = 'file';
} else if (config.backends.data === 'multiple') {
    const clients = parseLC(config, vault);
    client = new MultipleBackendGateway(
        clients, metadata, locationStorageCheck);
    implName = 'multipleBackends';
} else if (config.backends.data === 'cdmi') {
    if (!CdmiData) {
        throw new Error('Unauthorized backend');
    }

    client = new CdmiData({
        path: config.cdmi.path,
        host: config.cdmi.host,
        port: config.cdmi.port,
        readonly: config.cdmi.readonly,
    });
    implName = 'cdmi';
}

const data = new DataWrapper(
    client, implName, config, kms, metadata, locationStorageCheck, vault);

config.on('location-constraints-update', () => {
    if (implName === 'multipleBackends') {
<<<<<<< HEAD
        const clients = parseLC(config, vault);
        client = new MultipleBackendGateway(
            clients, metadata, locationStorageCheck);
        data.switch(client);
=======
        // Need to send backendInfo to client.put and
        // client.put will provide dataRetrievalInfo so no
        // need to construct here
        /* eslint-disable no-param-reassign */
        keyContext.cipherBundle = cipherBundle;
        return client.put(hashedStream,
               valueSize, keyContext, backendInfo, log.getSerializedUids(),
               (err, dataRetrievalInfo) => {
                   if (err) {
                       log.error('put error from datastore',
                                 { error: err, implName });
                       if (err.httpCode === 408) {
                           return cb(errors.IncompleteBody);
                       }
                       return cb(errors.ServiceUnavailable);
                   }
                   return cb(null, dataRetrievalInfo, hashedStream);
               });
    }
    /* eslint-enable no-param-reassign */

    let writeStream = hashedStream;
    if (cipherBundle && cipherBundle.cipher) {
        writeStream = cipherBundle.cipher;
        hashedStream.pipe(writeStream);
>>>>>>> fa1dd837
    }
});

<<<<<<< HEAD
module.exports = { data, client, implName };
=======
    return client.put(writeStream, valueSize, keyContext,
        log.getSerializedUids(), (err, key) => {
            if (err) {
                log.error('put error from datastore',
                        { error: err, implName });
                if (err.httpCode === 408) {
                    return cb(errors.IncompleteBody);
                }
                return cb(errors.InternalError);
            }
            const dataRetrievalInfo = {
                key,
                dataStoreName: implName,
            };
            return cb(null, dataRetrievalInfo, hashedStream);
        });
}

const data = {
    put: (cipherBundle, value, valueSize, keyContext, backendInfo, log, cb) => {
        _put(cipherBundle, value, valueSize, keyContext, backendInfo, log,
             (err, dataRetrievalInfo, hashedStream) => {
                 if (err) {
                     return cb(err);
                 }
                 if (hashedStream) {
                     if (hashedStream.completedHash) {
                         return cb(null, dataRetrievalInfo, hashedStream);
                     }
                     hashedStream.on('hashed', () => {
                         hashedStream.removeAllListeners('hashed');
                         return cb(null, dataRetrievalInfo, hashedStream);
                     });
                     return undefined;
                 }
                 return cb(null, dataRetrievalInfo);
             });
    },

    head: (objectGetInfo, log, cb) => {
        if (implName !== 'multipleBackends') {
            // no-op if not multipleBackend implementation;
            // head is used during get just to check external backend data state
            return process.nextTick(cb);
        }
        return client.head(objectGetInfo, log.getSerializedUids(), cb);
    },

    get: (objectGetInfo, response, log, cb) => {
        const isMdModelVersion2 = typeof(objectGetInfo) === 'string';
        const isRequiredStringKey = constants.clientsRequireStringKey[implName];
        const key = isMdModelVersion2 ? objectGetInfo : objectGetInfo.key;
        const clientGetInfo = isRequiredStringKey ? key : objectGetInfo;
        const range = objectGetInfo.range;

        // If the key is explicitly set to null, the part to
        // be read doesn't really exist and is only made of zeroes.
        // This functionality is used by Scality-NFSD.
        // Otherwise, the key is always defined
        assert(key === null || key !== undefined);
        if (key === null) {
            cb(null, new NullStream(objectGetInfo.size, range));
            return;
        }
        log.debug('sending get to datastore', { implName,
            key, range, method: 'get' });
        // We need to use response as a writable stream for AZURE GET
        if (!isMdModelVersion2 && !isRequiredStringKey && response) {
            clientGetInfo.response = response;
        }
        client.get(clientGetInfo, range, log.getSerializedUids(),
            (err, stream) => {
                if (err) {
                    log.error('get error from datastore',
                              { error: err, implName });
                    return cb(errors.ServiceUnavailable);
                }
                if (objectGetInfo.cipheredDataKey) {
                    const serverSideEncryption = {
                        cryptoScheme: objectGetInfo.cryptoScheme,
                        masterKeyId: objectGetInfo.masterKeyId,
                        cipheredDataKey: Buffer.from(
                            objectGetInfo.cipheredDataKey, 'base64'),
                    };
                    const offset = objectGetInfo.range ?
                        objectGetInfo.range[0] : 0;
                    return kms.createDecipherBundle(
                        serverSideEncryption, offset, log,
                        (err, decipherBundle) => {
                            if (err) {
                                log.error('cannot get decipher bundle ' +
                                    'from kms', {
                                        method: 'data.wrapper.data.get',
                                    });
                                return cb(err);
                            }
                            stream.pipe(decipherBundle.decipher);
                            return cb(null, decipherBundle.decipher);
                        });
                }
                return cb(null, stream);
            });
    },

    delete: (objectGetInfo, log, cb) => {
        const callback = cb || log.end;
        const isMdModelVersion2 = typeof(objectGetInfo) === 'string';
        const isRequiredStringKey = constants.clientsRequireStringKey[implName];
        const key = isMdModelVersion2 ? objectGetInfo : objectGetInfo.key;
        const clientGetInfo = isRequiredStringKey ? key : objectGetInfo;

        log.trace('sending delete to datastore', {
            implName, key, method: 'delete' });
        // If the key is explicitly set to null, the part to
        // be deleted doesn't really exist.
        // This functionality is used by Scality-NFSD.
        // Otherwise, the key is always defined
        assert(key === null || key !== undefined);
        if (key === null) {
            callback(null);
            return;
        }
        _retryDelete(clientGetInfo, log, 0, err => {
            if (err && !err.ObjNotFound) {
                log.error('delete error from datastore',
                    { error: err, key: objectGetInfo.key, moreRetries: 'no' });
            }
            return callback(err);
        });
    },

    batchDelete: (locations, requestMethod, newObjDataStoreName, log, cb) => {
        // TODO: The method of persistence of sproxy delete key will
        // be finalized; refer Issue #312 for the discussion. In the
        // meantime, we at least log the location of the data we are
        // about to delete before attempting its deletion.
        if (_shouldSkipDelete(locations, requestMethod, newObjDataStoreName)) {
            return process.nextTick(cb);
        }
        log.trace('initiating batch delete', {
            keys: locations,
            implName,
            method: 'batchDelete',
        });
        const keys = [];
        let backendName = '';
        const shouldBatchDelete = locations.every(l => {
            // legacy sproxyd location, should fallback to using regular delete
            if (typeof l === 'string') {
                return false;
            }
            const { dataStoreName, key } = l;
            backendName = dataStoreName;
            const type = config.getLocationConstraintType(dataStoreName);
            // filter out possible `null` created by NFS
            if (key && type === 'scality') {
                keys.push(key);
                return true;
            }
            return false;
        });
        if (shouldBatchDelete) {
            return client.batchDelete(backendName, { keys }, log, cb);
        }
        return async.eachLimit(locations, 5, (loc, next) => {
            process.nextTick(() => data.delete(loc, log, next));
        },
        err => {
            if (err) {
                log.end().error('batch delete failed', { error: err });
                // deletion of non-existing objects result in 204
                if (err.code === 404) {
                    return cb();
                }
                return cb(err);
            }
            log.end().trace('batch delete successfully completed');
            return cb();
        });
    },

    switch: newClient => {
        client = newClient;
        return client;
    },

    checkHealth: (log, cb, flightCheckOnStartUp) => {
        if (!client.healthcheck) {
            const defResp = {};
            defResp[implName] = { code: 200, message: 'OK' };
            return cb(null, defResp);
        }
        return client.healthcheck(flightCheckOnStartUp, log, (err, result) => {
            let respBody = {};
            if (err) {
                log.error(`error from ${implName}`, { error: err });
                respBody[implName] = {
                    error: err,
                };
                // error returned as null so async parallel doesn't return
                // before all backends are checked
                return cb(null, respBody);
            }
            if (implName === 'multipleBackends') {
                respBody = result;
                return cb(null, respBody);
            }
            respBody[implName] = {
                code: result.statusCode,
                message: result.statusMessage,
            };
            return cb(null, respBody);
        });
    },

    getDiskUsage: (log, cb) => {
        if (!client.getDiskUsage) {
            log.debug('returning empty disk usage as fallback', { implName });
            return cb(null, {});
        }
        return client.getDiskUsage(log.getSerializedUids(), cb);
    },


   /**
    * _putForCopy - put used for copying object
    * @param {object} cipherBundle - cipher bundle that encrypt the data
    * @param {object} stream - stream containing the data
    * @param {object} part - element of dataLocator array
    * @param {object} dataStoreContext - information of the
    * destination object
    * dataStoreContext.bucketName: destination bucket name,
    * dataStoreContext.owner: owner,
    * dataStoreContext.namespace: request namespace,
    * dataStoreContext.objectKey: destination object key name,
    * @param {BackendInfo} destBackendInfo - Instance of BackendInfo:
    * Represents the info necessary to evaluate which data backend to use
    * on a data put call.
    * @param {object} log - Werelogs request logger
    * @param {function} cb - callback
    * @returns {function} cb - callback
    */
    _putForCopy: (cipherBundle, stream, part, dataStoreContext,
    destBackendInfo, log, cb) => data.put(cipherBundle, stream,
        part.size, dataStoreContext,
        destBackendInfo, log,
        (error, partRetrievalInfo) => {
            if (error) {
                return cb(error);
            }
            const partResult = {
                key: partRetrievalInfo.key,
                dataStoreName: partRetrievalInfo
                    .dataStoreName,
                dataStoreType: partRetrievalInfo
                    .dataStoreType,
                start: part.start,
                size: part.size,
            };
            if (cipherBundle) {
                partResult.cryptoScheme = cipherBundle.cryptoScheme;
                partResult.cipheredDataKey = cipherBundle.cipheredDataKey;
            }
            if (part.dataStoreETag) {
                partResult.dataStoreETag = part.dataStoreETag;
            }
            if (partRetrievalInfo.dataStoreVersionId) {
                partResult.dataStoreVersionId =
                partRetrievalInfo.dataStoreVersionId;
            }
            return cb(null, partResult);
        }),

    /**
     * _dataCopyPut - put used for copying object with and without
     * encryption
     * @param {string} serverSideEncryption - Server side encryption
     * @param {object} stream - stream containing the data
     * @param {object} part - element of dataLocator array
     * @param {object} dataStoreContext - information of the
     * destination object
     * dataStoreContext.bucketName: destination bucket name,
     * dataStoreContext.owner: owner,
     * dataStoreContext.namespace: request namespace,
     * dataStoreContext.objectKey: destination object key name,
     * @param {BackendInfo} destBackendInfo - Instance of BackendInfo:
     * Represents the info necessary to evaluate which data backend to use
     * on a data put call.
     * @param {object} log - Werelogs request logger
     * @param {function} cb - callback
     * @returns {function} cb - callback
     */
    _dataCopyPut: (serverSideEncryption, stream, part, dataStoreContext,
    destBackendInfo, log, cb) => {
        if (serverSideEncryption) {
            return kms.createCipherBundle(
            serverSideEncryption,
            log, (err, cipherBundle) => {
                if (err) {
                    log.debug('error getting cipherBundle');
                    return cb(errors.InternalError);
                }
                return data._putForCopy(cipherBundle, stream, part,
                  dataStoreContext, destBackendInfo, log, cb);
            });
        }
        // Copied object is not encrypted so just put it
        // without a cipherBundle
        return data._putForCopy(null, stream, part, dataStoreContext,
          destBackendInfo, log, cb);
    },

    /**
     * copyObject - copy object
     * @param {object} request - request object
     * @param {string} sourceLocationConstraintName -
     * source locationContraint name (awsbackend, azurebackend, ...)
     * @param {object} storeMetadataParams - metadata information of the
     * source object
     * @param {array} dataLocator - source object metadata location(s)
     * NOTE: for Azure and AWS data backend this array only has one item
     * @param {object} dataStoreContext - information of the
     * destination object
     * dataStoreContext.bucketName: destination bucket name,
     * dataStoreContext.owner: owner,
     * dataStoreContext.namespace: request namespace,
     * dataStoreContext.objectKey: destination object key name,
     * @param {BackendInfo} destBackendInfo - Instance of BackendInfo:
     * Represents the info necessary to evaluate which data backend to use
     * on a data put call.
     * @param {object} sourceBucketMD - metadata of the source bucket
     * @param {object} destBucketMD - metadata of the destination bucket
     * @param {object} serverSideEncryption - server side encryption configuration
     * @param {object} log - Werelogs request logger
     * @param {function} cb - callback
     * @returns {function} cb - callback
     */
    copyObject: (request,
      sourceLocationConstraintName, storeMetadataParams, dataLocator,
      dataStoreContext, destBackendInfo, sourceBucketMD, destBucketMD,
      serverSideEncryption, log, cb) => {
        if (config.backends.data === 'multiple' &&
        utils.externalBackendCopy(sourceLocationConstraintName,
        storeMetadataParams.dataStoreName, sourceBucketMD, destBucketMD)
        && serverSideEncryption === null) {
            const destLocationConstraintName =
              storeMetadataParams.dataStoreName;
            const objectGetInfo = dataLocator[0];
            const externalSourceKey = objectGetInfo.key;
            return client.copyObject(request, destLocationConstraintName,
            externalSourceKey, sourceLocationConstraintName,
            storeMetadataParams, log, (error, objectRetrievalInfo) => {
                if (error) {
                    return cb(error);
                }
                const putResult = {
                    key: objectRetrievalInfo.key,
                    dataStoreName: objectRetrievalInfo.
                        dataStoreName,
                    dataStoreType: objectRetrievalInfo.
                        dataStoreType,
                    dataStoreVersionId:
                        objectRetrievalInfo.dataStoreVersionId,
                    size: storeMetadataParams.size,
                    dataStoreETag: objectGetInfo.dataStoreETag,
                    start: objectGetInfo.start,
                };
                const putResultArr = [putResult];
                return cb(null, putResultArr);
            });
        }

        // dataLocator is an array.  need to get and put all parts
        // For now, copy 1 part at a time. Could increase the second
        // argument here to increase the number of parts
        // copied at once.
        return async.mapLimit(dataLocator, 1,
            // eslint-disable-next-line prefer-arrow-callback
            function copyPart(part, copyCb) {
                if (part.dataStoreType === 'azure') {
                    const passThrough = new PassThrough();
                    return async.parallel([
                        parallelCb => data.get(part, passThrough, log, err =>
                          parallelCb(err)),
                        parallelCb => data._dataCopyPut(serverSideEncryption,
                            passThrough,
                            part, dataStoreContext, destBackendInfo, log,
                            parallelCb),
                    ], (err, res) => {
                        if (err) {
                            return copyCb(err);
                        }
                        return copyCb(null, res[1]);
                    });
                }
                return data.get(part, null, log, (err, stream) => {
                    if (err) {
                        return copyCb(err);
                    }
                    return data._dataCopyPut(serverSideEncryption, stream,
                    part, dataStoreContext, destBackendInfo, log, copyCb);
                });
            }, (err, results) => {
                if (err) {
                    log.debug('error transferring data from source',
                    { error: err });
                    return cb(err);
                }
                return cb(null, results);
            });
    },


    _dataCopyPutPart: (request,
      serverSideEncryption, stream, part,
      dataStoreContext, destBackendInfo, locations, log, cb) => {
        const numberPartSize =
          Number.parseInt(part.size, 10);
        const partNumber = Number.parseInt(request.query.partNumber, 10);
        const uploadId = request.query.uploadId;
        const destObjectKey = request.objectKey;
        const destBucketName = request.bucketName;
        const destLocationConstraintName = destBackendInfo
        .getControllingLocationConstraint();
        if (externalBackends[config
            .locationConstraints[destLocationConstraintName]
            .type]) {
            return multipleBackendGateway.uploadPart(null, null,
            stream, numberPartSize,
            destLocationConstraintName, destObjectKey, uploadId,
            partNumber, destBucketName, log,
            (err, partInfo) => {
                if (err) {
                    log.error('error putting ' +
                    'part to AWS', {
                        error: err,
                        method:
                        'objectPutCopyPart::' +
                        'multipleBackendGateway.' +
                        'uploadPart',
                    });
                    return cb(errors.ServiceUnavailable);
                }
                // skip to end of waterfall
                // because don't need to store
                // part metadata
                if (partInfo &&
                    partInfo.dataStoreType === 'aws_s3') {
                    // if data backend handles MPU, skip to end
                    // of waterfall
                    const partResult = {
                        dataStoreETag: partInfo.dataStoreETag,
                    };
                    locations.push(partResult);
                    return cb(skipError, partInfo.dataStoreETag);
                } else if (
                  partInfo &&
                  partInfo.dataStoreType === 'azure') {
                    const partResult = {
                        key: partInfo.key,
                        dataStoreName: partInfo.dataStoreName,
                        dataStoreETag: partInfo.dataStoreETag,
                        size: numberPartSize,
                        numberSubParts:
                          partInfo.numberSubParts,
                        partNumber: partInfo.partNumber,
                    };
                    locations.push(partResult);
                    return cb();
                }
                return cb(skipError);
            });
        }
        if (serverSideEncryption) {
            return kms.createCipherBundle(
                serverSideEncryption,
                log, (err, cipherBundle) => {
                    if (err) {
                        log.debug('error getting cipherBundle',
                        { error: err });
                        return cb(errors.InternalError);
                    }
                    return data.put(cipherBundle, stream,
                        numberPartSize, dataStoreContext,
                        destBackendInfo, log,
                        (error, partRetrievalInfo,
                        hashedStream) => {
                            if (error) {
                                log.debug('error putting ' +
                                'encrypted part', { error });
                                return cb(error);
                            }
                            const partResult = {
                                key: partRetrievalInfo.key,
                                dataStoreName: partRetrievalInfo
                                    .dataStoreName,
                                dataStoreETag: hashedStream
                                    .completedHash,
                                // Do not include part start
                                // here since will change in
                                // final MPU object
                                size: numberPartSize,
                                sseCryptoScheme: cipherBundle
                                    .cryptoScheme,
                                sseCipheredDataKey: cipherBundle
                                    .cipheredDataKey,
                                sseAlgorithm: cipherBundle
                                    .algorithm,
                                sseMasterKeyId: cipherBundle
                                    .masterKeyId,
                            };
                            locations.push(partResult);
                            return cb();
                        });
                });
        }
        // Copied object is not encrypted so just put it
        // without a cipherBundle
        return data.put(null, stream, numberPartSize,
        dataStoreContext, destBackendInfo,
        log, (error, partRetrievalInfo, hashedStream) => {
            if (error) {
                log.debug('error putting object part',
                { error });
                return cb(error);
            }
            const partResult = {
                key: partRetrievalInfo.key,
                dataStoreName: partRetrievalInfo.dataStoreName,
                dataStoreETag: hashedStream.completedHash,
                size: numberPartSize,
            };
            locations.push(partResult);
            return cb();
        });
    },

    /**
     * uploadPartCopy - put copy part
     * @param {object} request - request object
     * @param {object} log - Werelogs request logger
     * @param {object} destBucketMD - destination bucket metadata
     * @param {string} sourceLocationConstraintName -
     * source locationContraint name (awsbackend, azurebackend, ...)
     * @param {string} destLocationConstraintName -
     * location of the destination MPU object (awsbackend, azurebackend, ...)
     * @param {array} dataLocator - source object metadata location(s)
     * NOTE: for Azure and AWS data backend this array
     * @param {object} dataStoreContext - information of the
     * destination object
     * dataStoreContext.bucketName: destination bucket name,
     * dataStoreContext.owner: owner,
     * dataStoreContext.namespace: request namespace,
     * dataStoreContext.objectKey: destination object key name,
     * dataStoreContext.uploadId: uploadId
     * dataStoreContext.partNumber: request.query.partNumber
     * @param {function} callback - callback
     * @returns {function} cb - callback
     */
    uploadPartCopy: (request, log, destBucketMD, sourceLocationConstraintName,
      destLocationConstraintName, dataLocator, dataStoreContext,
      callback) => {
        const serverSideEncryption = destBucketMD.getServerSideEncryption();
        const lastModified = new Date().toJSON();

        // skip if 0 byte object
        if (dataLocator.length === 0) {
            return process.nextTick(() => {
                callback(null, constants.emptyFileMd5,
                    lastModified, serverSideEncryption, []);
            });
        }

        // if destination mpu was initiated in legacy version
        if (destLocationConstraintName === undefined) {
            const backendInfoObj = locationConstraintCheck(request,
                null, destBucketMD, log);
            if (backendInfoObj.err) {
                return process.nextTick(() => {
                    callback(backendInfoObj.err);
                });
            }
            // eslint-disable-next-line no-param-reassign
            destLocationConstraintName = backendInfoObj.controllingLC;
        }

        const locationTypeMatchAWS =
        config.backends.data === 'multiple' &&
        config.getLocationConstraintType(sourceLocationConstraintName) ===
        config.getLocationConstraintType(destLocationConstraintName) &&
        config.getLocationConstraintType(sourceLocationConstraintName) ===
        'aws_s3';

        // NOTE: using multipleBackendGateway.uploadPartCopy only if copying
        // from AWS to AWS

        if (locationTypeMatchAWS && dataLocator.length === 1) {
            const awsSourceKey = dataLocator[0].key;
            return multipleBackendGateway.uploadPartCopy(request,
            destLocationConstraintName, awsSourceKey,
            sourceLocationConstraintName, log, (error, eTag) => {
                if (error) {
                    return callback(error);
                }
                return callback(skipError, eTag,
                    lastModified, serverSideEncryption);
            });
        }

        const backendInfo = new BackendInfo(destLocationConstraintName);

        // totalHash will be sent through the RelayMD5Sum transform streams
        // to collect the md5 from multiple streams
        let totalHash;
        const locations = [];
         // dataLocator is an array.  need to get and put all parts
         // in order so can get the ETag of full object
        return async.forEachOfSeries(dataLocator,
            // eslint-disable-next-line prefer-arrow-callback
            function copyPart(part, index, cb) {
                if (part.dataStoreType === 'azure') {
                    const passThrough = new PassThrough();
                    return async.parallel([
                        next => data.get(part, passThrough, log, err => {
                            if (err) {
                                log.error('error getting data part ' +
                                'from Azure', {
                                    error: err,
                                    method:
                                    'objectPutCopyPart::' +
                                    'multipleBackendGateway.' +
                                    'copyPart',
                                });
                                return next(err);
                            }
                            return next();
                        }),
                        next => data._dataCopyPutPart(request,
                          serverSideEncryption, passThrough, part,
                          dataStoreContext, backendInfo, locations, log, next),
                    ], err => {
                        if (err) {
                            return cb(err);
                        }
                        return cb();
                    });
                }
                return data.get(part, null, log, (err, stream) => {
                    if (err) {
                        log.debug('error getting object part',
                        { error: err });
                        return cb(err);
                    }
                    const hashedStream =
                        new RelayMD5Sum(totalHash, updatedHash => {
                            totalHash = updatedHash;
                        });
                    stream.pipe(hashedStream);

                    // destLocationConstraintName is location of the
                    // destination MPU object
                    return data._dataCopyPutPart(request,
                      serverSideEncryption, hashedStream, part,
                      dataStoreContext, backendInfo, locations, log, cb);
                });
            }, err => {
                // Digest the final combination of all of the part streams
                if (err && err !== skipError) {
                    log.debug('error transferring data from source',
                    { error: err, method: 'goGetData' });
                    return callback(err);
                }
                if (totalHash) {
                    totalHash = totalHash.digest('hex');
                } else {
                    totalHash = locations[0].dataStoreETag;
                }
                if (err && err === skipError) {
                    return callback(skipError, totalHash,
                        lastModified, serverSideEncryption);
                }
                return callback(null, totalHash,
                    lastModified, serverSideEncryption, locations);
            });
    },
};

module.exports = data;
>>>>>>> fa1dd837
<|MERGE_RESOLUTION|>--- conflicted
+++ resolved
@@ -51,730 +51,11 @@
 
 config.on('location-constraints-update', () => {
     if (implName === 'multipleBackends') {
-<<<<<<< HEAD
         const clients = parseLC(config, vault);
         client = new MultipleBackendGateway(
             clients, metadata, locationStorageCheck);
         data.switch(client);
-=======
-        // Need to send backendInfo to client.put and
-        // client.put will provide dataRetrievalInfo so no
-        // need to construct here
-        /* eslint-disable no-param-reassign */
-        keyContext.cipherBundle = cipherBundle;
-        return client.put(hashedStream,
-               valueSize, keyContext, backendInfo, log.getSerializedUids(),
-               (err, dataRetrievalInfo) => {
-                   if (err) {
-                       log.error('put error from datastore',
-                                 { error: err, implName });
-                       if (err.httpCode === 408) {
-                           return cb(errors.IncompleteBody);
-                       }
-                       return cb(errors.ServiceUnavailable);
-                   }
-                   return cb(null, dataRetrievalInfo, hashedStream);
-               });
-    }
-    /* eslint-enable no-param-reassign */
-
-    let writeStream = hashedStream;
-    if (cipherBundle && cipherBundle.cipher) {
-        writeStream = cipherBundle.cipher;
-        hashedStream.pipe(writeStream);
->>>>>>> fa1dd837
     }
 });
 
-<<<<<<< HEAD
-module.exports = { data, client, implName };
-=======
-    return client.put(writeStream, valueSize, keyContext,
-        log.getSerializedUids(), (err, key) => {
-            if (err) {
-                log.error('put error from datastore',
-                        { error: err, implName });
-                if (err.httpCode === 408) {
-                    return cb(errors.IncompleteBody);
-                }
-                return cb(errors.InternalError);
-            }
-            const dataRetrievalInfo = {
-                key,
-                dataStoreName: implName,
-            };
-            return cb(null, dataRetrievalInfo, hashedStream);
-        });
-}
-
-const data = {
-    put: (cipherBundle, value, valueSize, keyContext, backendInfo, log, cb) => {
-        _put(cipherBundle, value, valueSize, keyContext, backendInfo, log,
-             (err, dataRetrievalInfo, hashedStream) => {
-                 if (err) {
-                     return cb(err);
-                 }
-                 if (hashedStream) {
-                     if (hashedStream.completedHash) {
-                         return cb(null, dataRetrievalInfo, hashedStream);
-                     }
-                     hashedStream.on('hashed', () => {
-                         hashedStream.removeAllListeners('hashed');
-                         return cb(null, dataRetrievalInfo, hashedStream);
-                     });
-                     return undefined;
-                 }
-                 return cb(null, dataRetrievalInfo);
-             });
-    },
-
-    head: (objectGetInfo, log, cb) => {
-        if (implName !== 'multipleBackends') {
-            // no-op if not multipleBackend implementation;
-            // head is used during get just to check external backend data state
-            return process.nextTick(cb);
-        }
-        return client.head(objectGetInfo, log.getSerializedUids(), cb);
-    },
-
-    get: (objectGetInfo, response, log, cb) => {
-        const isMdModelVersion2 = typeof(objectGetInfo) === 'string';
-        const isRequiredStringKey = constants.clientsRequireStringKey[implName];
-        const key = isMdModelVersion2 ? objectGetInfo : objectGetInfo.key;
-        const clientGetInfo = isRequiredStringKey ? key : objectGetInfo;
-        const range = objectGetInfo.range;
-
-        // If the key is explicitly set to null, the part to
-        // be read doesn't really exist and is only made of zeroes.
-        // This functionality is used by Scality-NFSD.
-        // Otherwise, the key is always defined
-        assert(key === null || key !== undefined);
-        if (key === null) {
-            cb(null, new NullStream(objectGetInfo.size, range));
-            return;
-        }
-        log.debug('sending get to datastore', { implName,
-            key, range, method: 'get' });
-        // We need to use response as a writable stream for AZURE GET
-        if (!isMdModelVersion2 && !isRequiredStringKey && response) {
-            clientGetInfo.response = response;
-        }
-        client.get(clientGetInfo, range, log.getSerializedUids(),
-            (err, stream) => {
-                if (err) {
-                    log.error('get error from datastore',
-                              { error: err, implName });
-                    return cb(errors.ServiceUnavailable);
-                }
-                if (objectGetInfo.cipheredDataKey) {
-                    const serverSideEncryption = {
-                        cryptoScheme: objectGetInfo.cryptoScheme,
-                        masterKeyId: objectGetInfo.masterKeyId,
-                        cipheredDataKey: Buffer.from(
-                            objectGetInfo.cipheredDataKey, 'base64'),
-                    };
-                    const offset = objectGetInfo.range ?
-                        objectGetInfo.range[0] : 0;
-                    return kms.createDecipherBundle(
-                        serverSideEncryption, offset, log,
-                        (err, decipherBundle) => {
-                            if (err) {
-                                log.error('cannot get decipher bundle ' +
-                                    'from kms', {
-                                        method: 'data.wrapper.data.get',
-                                    });
-                                return cb(err);
-                            }
-                            stream.pipe(decipherBundle.decipher);
-                            return cb(null, decipherBundle.decipher);
-                        });
-                }
-                return cb(null, stream);
-            });
-    },
-
-    delete: (objectGetInfo, log, cb) => {
-        const callback = cb || log.end;
-        const isMdModelVersion2 = typeof(objectGetInfo) === 'string';
-        const isRequiredStringKey = constants.clientsRequireStringKey[implName];
-        const key = isMdModelVersion2 ? objectGetInfo : objectGetInfo.key;
-        const clientGetInfo = isRequiredStringKey ? key : objectGetInfo;
-
-        log.trace('sending delete to datastore', {
-            implName, key, method: 'delete' });
-        // If the key is explicitly set to null, the part to
-        // be deleted doesn't really exist.
-        // This functionality is used by Scality-NFSD.
-        // Otherwise, the key is always defined
-        assert(key === null || key !== undefined);
-        if (key === null) {
-            callback(null);
-            return;
-        }
-        _retryDelete(clientGetInfo, log, 0, err => {
-            if (err && !err.ObjNotFound) {
-                log.error('delete error from datastore',
-                    { error: err, key: objectGetInfo.key, moreRetries: 'no' });
-            }
-            return callback(err);
-        });
-    },
-
-    batchDelete: (locations, requestMethod, newObjDataStoreName, log, cb) => {
-        // TODO: The method of persistence of sproxy delete key will
-        // be finalized; refer Issue #312 for the discussion. In the
-        // meantime, we at least log the location of the data we are
-        // about to delete before attempting its deletion.
-        if (_shouldSkipDelete(locations, requestMethod, newObjDataStoreName)) {
-            return process.nextTick(cb);
-        }
-        log.trace('initiating batch delete', {
-            keys: locations,
-            implName,
-            method: 'batchDelete',
-        });
-        const keys = [];
-        let backendName = '';
-        const shouldBatchDelete = locations.every(l => {
-            // legacy sproxyd location, should fallback to using regular delete
-            if (typeof l === 'string') {
-                return false;
-            }
-            const { dataStoreName, key } = l;
-            backendName = dataStoreName;
-            const type = config.getLocationConstraintType(dataStoreName);
-            // filter out possible `null` created by NFS
-            if (key && type === 'scality') {
-                keys.push(key);
-                return true;
-            }
-            return false;
-        });
-        if (shouldBatchDelete) {
-            return client.batchDelete(backendName, { keys }, log, cb);
-        }
-        return async.eachLimit(locations, 5, (loc, next) => {
-            process.nextTick(() => data.delete(loc, log, next));
-        },
-        err => {
-            if (err) {
-                log.end().error('batch delete failed', { error: err });
-                // deletion of non-existing objects result in 204
-                if (err.code === 404) {
-                    return cb();
-                }
-                return cb(err);
-            }
-            log.end().trace('batch delete successfully completed');
-            return cb();
-        });
-    },
-
-    switch: newClient => {
-        client = newClient;
-        return client;
-    },
-
-    checkHealth: (log, cb, flightCheckOnStartUp) => {
-        if (!client.healthcheck) {
-            const defResp = {};
-            defResp[implName] = { code: 200, message: 'OK' };
-            return cb(null, defResp);
-        }
-        return client.healthcheck(flightCheckOnStartUp, log, (err, result) => {
-            let respBody = {};
-            if (err) {
-                log.error(`error from ${implName}`, { error: err });
-                respBody[implName] = {
-                    error: err,
-                };
-                // error returned as null so async parallel doesn't return
-                // before all backends are checked
-                return cb(null, respBody);
-            }
-            if (implName === 'multipleBackends') {
-                respBody = result;
-                return cb(null, respBody);
-            }
-            respBody[implName] = {
-                code: result.statusCode,
-                message: result.statusMessage,
-            };
-            return cb(null, respBody);
-        });
-    },
-
-    getDiskUsage: (log, cb) => {
-        if (!client.getDiskUsage) {
-            log.debug('returning empty disk usage as fallback', { implName });
-            return cb(null, {});
-        }
-        return client.getDiskUsage(log.getSerializedUids(), cb);
-    },
-
-
-   /**
-    * _putForCopy - put used for copying object
-    * @param {object} cipherBundle - cipher bundle that encrypt the data
-    * @param {object} stream - stream containing the data
-    * @param {object} part - element of dataLocator array
-    * @param {object} dataStoreContext - information of the
-    * destination object
-    * dataStoreContext.bucketName: destination bucket name,
-    * dataStoreContext.owner: owner,
-    * dataStoreContext.namespace: request namespace,
-    * dataStoreContext.objectKey: destination object key name,
-    * @param {BackendInfo} destBackendInfo - Instance of BackendInfo:
-    * Represents the info necessary to evaluate which data backend to use
-    * on a data put call.
-    * @param {object} log - Werelogs request logger
-    * @param {function} cb - callback
-    * @returns {function} cb - callback
-    */
-    _putForCopy: (cipherBundle, stream, part, dataStoreContext,
-    destBackendInfo, log, cb) => data.put(cipherBundle, stream,
-        part.size, dataStoreContext,
-        destBackendInfo, log,
-        (error, partRetrievalInfo) => {
-            if (error) {
-                return cb(error);
-            }
-            const partResult = {
-                key: partRetrievalInfo.key,
-                dataStoreName: partRetrievalInfo
-                    .dataStoreName,
-                dataStoreType: partRetrievalInfo
-                    .dataStoreType,
-                start: part.start,
-                size: part.size,
-            };
-            if (cipherBundle) {
-                partResult.cryptoScheme = cipherBundle.cryptoScheme;
-                partResult.cipheredDataKey = cipherBundle.cipheredDataKey;
-            }
-            if (part.dataStoreETag) {
-                partResult.dataStoreETag = part.dataStoreETag;
-            }
-            if (partRetrievalInfo.dataStoreVersionId) {
-                partResult.dataStoreVersionId =
-                partRetrievalInfo.dataStoreVersionId;
-            }
-            return cb(null, partResult);
-        }),
-
-    /**
-     * _dataCopyPut - put used for copying object with and without
-     * encryption
-     * @param {string} serverSideEncryption - Server side encryption
-     * @param {object} stream - stream containing the data
-     * @param {object} part - element of dataLocator array
-     * @param {object} dataStoreContext - information of the
-     * destination object
-     * dataStoreContext.bucketName: destination bucket name,
-     * dataStoreContext.owner: owner,
-     * dataStoreContext.namespace: request namespace,
-     * dataStoreContext.objectKey: destination object key name,
-     * @param {BackendInfo} destBackendInfo - Instance of BackendInfo:
-     * Represents the info necessary to evaluate which data backend to use
-     * on a data put call.
-     * @param {object} log - Werelogs request logger
-     * @param {function} cb - callback
-     * @returns {function} cb - callback
-     */
-    _dataCopyPut: (serverSideEncryption, stream, part, dataStoreContext,
-    destBackendInfo, log, cb) => {
-        if (serverSideEncryption) {
-            return kms.createCipherBundle(
-            serverSideEncryption,
-            log, (err, cipherBundle) => {
-                if (err) {
-                    log.debug('error getting cipherBundle');
-                    return cb(errors.InternalError);
-                }
-                return data._putForCopy(cipherBundle, stream, part,
-                  dataStoreContext, destBackendInfo, log, cb);
-            });
-        }
-        // Copied object is not encrypted so just put it
-        // without a cipherBundle
-        return data._putForCopy(null, stream, part, dataStoreContext,
-          destBackendInfo, log, cb);
-    },
-
-    /**
-     * copyObject - copy object
-     * @param {object} request - request object
-     * @param {string} sourceLocationConstraintName -
-     * source locationContraint name (awsbackend, azurebackend, ...)
-     * @param {object} storeMetadataParams - metadata information of the
-     * source object
-     * @param {array} dataLocator - source object metadata location(s)
-     * NOTE: for Azure and AWS data backend this array only has one item
-     * @param {object} dataStoreContext - information of the
-     * destination object
-     * dataStoreContext.bucketName: destination bucket name,
-     * dataStoreContext.owner: owner,
-     * dataStoreContext.namespace: request namespace,
-     * dataStoreContext.objectKey: destination object key name,
-     * @param {BackendInfo} destBackendInfo - Instance of BackendInfo:
-     * Represents the info necessary to evaluate which data backend to use
-     * on a data put call.
-     * @param {object} sourceBucketMD - metadata of the source bucket
-     * @param {object} destBucketMD - metadata of the destination bucket
-     * @param {object} serverSideEncryption - server side encryption configuration
-     * @param {object} log - Werelogs request logger
-     * @param {function} cb - callback
-     * @returns {function} cb - callback
-     */
-    copyObject: (request,
-      sourceLocationConstraintName, storeMetadataParams, dataLocator,
-      dataStoreContext, destBackendInfo, sourceBucketMD, destBucketMD,
-      serverSideEncryption, log, cb) => {
-        if (config.backends.data === 'multiple' &&
-        utils.externalBackendCopy(sourceLocationConstraintName,
-        storeMetadataParams.dataStoreName, sourceBucketMD, destBucketMD)
-        && serverSideEncryption === null) {
-            const destLocationConstraintName =
-              storeMetadataParams.dataStoreName;
-            const objectGetInfo = dataLocator[0];
-            const externalSourceKey = objectGetInfo.key;
-            return client.copyObject(request, destLocationConstraintName,
-            externalSourceKey, sourceLocationConstraintName,
-            storeMetadataParams, log, (error, objectRetrievalInfo) => {
-                if (error) {
-                    return cb(error);
-                }
-                const putResult = {
-                    key: objectRetrievalInfo.key,
-                    dataStoreName: objectRetrievalInfo.
-                        dataStoreName,
-                    dataStoreType: objectRetrievalInfo.
-                        dataStoreType,
-                    dataStoreVersionId:
-                        objectRetrievalInfo.dataStoreVersionId,
-                    size: storeMetadataParams.size,
-                    dataStoreETag: objectGetInfo.dataStoreETag,
-                    start: objectGetInfo.start,
-                };
-                const putResultArr = [putResult];
-                return cb(null, putResultArr);
-            });
-        }
-
-        // dataLocator is an array.  need to get and put all parts
-        // For now, copy 1 part at a time. Could increase the second
-        // argument here to increase the number of parts
-        // copied at once.
-        return async.mapLimit(dataLocator, 1,
-            // eslint-disable-next-line prefer-arrow-callback
-            function copyPart(part, copyCb) {
-                if (part.dataStoreType === 'azure') {
-                    const passThrough = new PassThrough();
-                    return async.parallel([
-                        parallelCb => data.get(part, passThrough, log, err =>
-                          parallelCb(err)),
-                        parallelCb => data._dataCopyPut(serverSideEncryption,
-                            passThrough,
-                            part, dataStoreContext, destBackendInfo, log,
-                            parallelCb),
-                    ], (err, res) => {
-                        if (err) {
-                            return copyCb(err);
-                        }
-                        return copyCb(null, res[1]);
-                    });
-                }
-                return data.get(part, null, log, (err, stream) => {
-                    if (err) {
-                        return copyCb(err);
-                    }
-                    return data._dataCopyPut(serverSideEncryption, stream,
-                    part, dataStoreContext, destBackendInfo, log, copyCb);
-                });
-            }, (err, results) => {
-                if (err) {
-                    log.debug('error transferring data from source',
-                    { error: err });
-                    return cb(err);
-                }
-                return cb(null, results);
-            });
-    },
-
-
-    _dataCopyPutPart: (request,
-      serverSideEncryption, stream, part,
-      dataStoreContext, destBackendInfo, locations, log, cb) => {
-        const numberPartSize =
-          Number.parseInt(part.size, 10);
-        const partNumber = Number.parseInt(request.query.partNumber, 10);
-        const uploadId = request.query.uploadId;
-        const destObjectKey = request.objectKey;
-        const destBucketName = request.bucketName;
-        const destLocationConstraintName = destBackendInfo
-        .getControllingLocationConstraint();
-        if (externalBackends[config
-            .locationConstraints[destLocationConstraintName]
-            .type]) {
-            return multipleBackendGateway.uploadPart(null, null,
-            stream, numberPartSize,
-            destLocationConstraintName, destObjectKey, uploadId,
-            partNumber, destBucketName, log,
-            (err, partInfo) => {
-                if (err) {
-                    log.error('error putting ' +
-                    'part to AWS', {
-                        error: err,
-                        method:
-                        'objectPutCopyPart::' +
-                        'multipleBackendGateway.' +
-                        'uploadPart',
-                    });
-                    return cb(errors.ServiceUnavailable);
-                }
-                // skip to end of waterfall
-                // because don't need to store
-                // part metadata
-                if (partInfo &&
-                    partInfo.dataStoreType === 'aws_s3') {
-                    // if data backend handles MPU, skip to end
-                    // of waterfall
-                    const partResult = {
-                        dataStoreETag: partInfo.dataStoreETag,
-                    };
-                    locations.push(partResult);
-                    return cb(skipError, partInfo.dataStoreETag);
-                } else if (
-                  partInfo &&
-                  partInfo.dataStoreType === 'azure') {
-                    const partResult = {
-                        key: partInfo.key,
-                        dataStoreName: partInfo.dataStoreName,
-                        dataStoreETag: partInfo.dataStoreETag,
-                        size: numberPartSize,
-                        numberSubParts:
-                          partInfo.numberSubParts,
-                        partNumber: partInfo.partNumber,
-                    };
-                    locations.push(partResult);
-                    return cb();
-                }
-                return cb(skipError);
-            });
-        }
-        if (serverSideEncryption) {
-            return kms.createCipherBundle(
-                serverSideEncryption,
-                log, (err, cipherBundle) => {
-                    if (err) {
-                        log.debug('error getting cipherBundle',
-                        { error: err });
-                        return cb(errors.InternalError);
-                    }
-                    return data.put(cipherBundle, stream,
-                        numberPartSize, dataStoreContext,
-                        destBackendInfo, log,
-                        (error, partRetrievalInfo,
-                        hashedStream) => {
-                            if (error) {
-                                log.debug('error putting ' +
-                                'encrypted part', { error });
-                                return cb(error);
-                            }
-                            const partResult = {
-                                key: partRetrievalInfo.key,
-                                dataStoreName: partRetrievalInfo
-                                    .dataStoreName,
-                                dataStoreETag: hashedStream
-                                    .completedHash,
-                                // Do not include part start
-                                // here since will change in
-                                // final MPU object
-                                size: numberPartSize,
-                                sseCryptoScheme: cipherBundle
-                                    .cryptoScheme,
-                                sseCipheredDataKey: cipherBundle
-                                    .cipheredDataKey,
-                                sseAlgorithm: cipherBundle
-                                    .algorithm,
-                                sseMasterKeyId: cipherBundle
-                                    .masterKeyId,
-                            };
-                            locations.push(partResult);
-                            return cb();
-                        });
-                });
-        }
-        // Copied object is not encrypted so just put it
-        // without a cipherBundle
-        return data.put(null, stream, numberPartSize,
-        dataStoreContext, destBackendInfo,
-        log, (error, partRetrievalInfo, hashedStream) => {
-            if (error) {
-                log.debug('error putting object part',
-                { error });
-                return cb(error);
-            }
-            const partResult = {
-                key: partRetrievalInfo.key,
-                dataStoreName: partRetrievalInfo.dataStoreName,
-                dataStoreETag: hashedStream.completedHash,
-                size: numberPartSize,
-            };
-            locations.push(partResult);
-            return cb();
-        });
-    },
-
-    /**
-     * uploadPartCopy - put copy part
-     * @param {object} request - request object
-     * @param {object} log - Werelogs request logger
-     * @param {object} destBucketMD - destination bucket metadata
-     * @param {string} sourceLocationConstraintName -
-     * source locationContraint name (awsbackend, azurebackend, ...)
-     * @param {string} destLocationConstraintName -
-     * location of the destination MPU object (awsbackend, azurebackend, ...)
-     * @param {array} dataLocator - source object metadata location(s)
-     * NOTE: for Azure and AWS data backend this array
-     * @param {object} dataStoreContext - information of the
-     * destination object
-     * dataStoreContext.bucketName: destination bucket name,
-     * dataStoreContext.owner: owner,
-     * dataStoreContext.namespace: request namespace,
-     * dataStoreContext.objectKey: destination object key name,
-     * dataStoreContext.uploadId: uploadId
-     * dataStoreContext.partNumber: request.query.partNumber
-     * @param {function} callback - callback
-     * @returns {function} cb - callback
-     */
-    uploadPartCopy: (request, log, destBucketMD, sourceLocationConstraintName,
-      destLocationConstraintName, dataLocator, dataStoreContext,
-      callback) => {
-        const serverSideEncryption = destBucketMD.getServerSideEncryption();
-        const lastModified = new Date().toJSON();
-
-        // skip if 0 byte object
-        if (dataLocator.length === 0) {
-            return process.nextTick(() => {
-                callback(null, constants.emptyFileMd5,
-                    lastModified, serverSideEncryption, []);
-            });
-        }
-
-        // if destination mpu was initiated in legacy version
-        if (destLocationConstraintName === undefined) {
-            const backendInfoObj = locationConstraintCheck(request,
-                null, destBucketMD, log);
-            if (backendInfoObj.err) {
-                return process.nextTick(() => {
-                    callback(backendInfoObj.err);
-                });
-            }
-            // eslint-disable-next-line no-param-reassign
-            destLocationConstraintName = backendInfoObj.controllingLC;
-        }
-
-        const locationTypeMatchAWS =
-        config.backends.data === 'multiple' &&
-        config.getLocationConstraintType(sourceLocationConstraintName) ===
-        config.getLocationConstraintType(destLocationConstraintName) &&
-        config.getLocationConstraintType(sourceLocationConstraintName) ===
-        'aws_s3';
-
-        // NOTE: using multipleBackendGateway.uploadPartCopy only if copying
-        // from AWS to AWS
-
-        if (locationTypeMatchAWS && dataLocator.length === 1) {
-            const awsSourceKey = dataLocator[0].key;
-            return multipleBackendGateway.uploadPartCopy(request,
-            destLocationConstraintName, awsSourceKey,
-            sourceLocationConstraintName, log, (error, eTag) => {
-                if (error) {
-                    return callback(error);
-                }
-                return callback(skipError, eTag,
-                    lastModified, serverSideEncryption);
-            });
-        }
-
-        const backendInfo = new BackendInfo(destLocationConstraintName);
-
-        // totalHash will be sent through the RelayMD5Sum transform streams
-        // to collect the md5 from multiple streams
-        let totalHash;
-        const locations = [];
-         // dataLocator is an array.  need to get and put all parts
-         // in order so can get the ETag of full object
-        return async.forEachOfSeries(dataLocator,
-            // eslint-disable-next-line prefer-arrow-callback
-            function copyPart(part, index, cb) {
-                if (part.dataStoreType === 'azure') {
-                    const passThrough = new PassThrough();
-                    return async.parallel([
-                        next => data.get(part, passThrough, log, err => {
-                            if (err) {
-                                log.error('error getting data part ' +
-                                'from Azure', {
-                                    error: err,
-                                    method:
-                                    'objectPutCopyPart::' +
-                                    'multipleBackendGateway.' +
-                                    'copyPart',
-                                });
-                                return next(err);
-                            }
-                            return next();
-                        }),
-                        next => data._dataCopyPutPart(request,
-                          serverSideEncryption, passThrough, part,
-                          dataStoreContext, backendInfo, locations, log, next),
-                    ], err => {
-                        if (err) {
-                            return cb(err);
-                        }
-                        return cb();
-                    });
-                }
-                return data.get(part, null, log, (err, stream) => {
-                    if (err) {
-                        log.debug('error getting object part',
-                        { error: err });
-                        return cb(err);
-                    }
-                    const hashedStream =
-                        new RelayMD5Sum(totalHash, updatedHash => {
-                            totalHash = updatedHash;
-                        });
-                    stream.pipe(hashedStream);
-
-                    // destLocationConstraintName is location of the
-                    // destination MPU object
-                    return data._dataCopyPutPart(request,
-                      serverSideEncryption, hashedStream, part,
-                      dataStoreContext, backendInfo, locations, log, cb);
-                });
-            }, err => {
-                // Digest the final combination of all of the part streams
-                if (err && err !== skipError) {
-                    log.debug('error transferring data from source',
-                    { error: err, method: 'goGetData' });
-                    return callback(err);
-                }
-                if (totalHash) {
-                    totalHash = totalHash.digest('hex');
-                } else {
-                    totalHash = locations[0].dataStoreETag;
-                }
-                if (err && err === skipError) {
-                    return callback(skipError, totalHash,
-                        lastModified, serverSideEncryption);
-                }
-                return callback(null, totalHash,
-                    lastModified, serverSideEncryption, locations);
-            });
-    },
-};
-
-module.exports = data;
->>>>>>> fa1dd837
+module.exports = { data, client, implName };