--- conflicted
+++ resolved
@@ -1,4 +1,4 @@
-/// <reference path="../typings/node/node.d.ts"/>
+/// <reference path='../typings/node/node.d.ts'/>
 //var fs = require('fs');
 var jsutils = require('jsutils');
 var cluster = require('cluster');
@@ -12,50 +12,20 @@
 };
 
 if (CONFIG.CLUSTERING && cluster.isMaster) {
-    for (var n = 0; n < CONFIG.CLUSTERING_FORKS; n++) {
+    for (var n=0; n<CONFIG.CLUSTERING_FORKS; n++) {
       cluster.fork();
     }
 
     cluster.on('disconnect', function (worker) {
-        console.error('Worker #' + worker.id + ' disconnected, start a new one');
+        console.error('worker #' + worker.id + ' disconnected, start a new one');
         cluster.fork();
-<<<<<<< HEAD
-=======
-    });   
-}
-else
-(function () {
-    var Router, argv, http, router, server, clean_up;
-    var logs;
-    
-    logs = new jsutils.LogCtx("ironman", "info", false, CONFIG.LOGDIR);  
-    
-    var domain = require('domain');
-
-    Router = require('node-simple-router');
-    
-
-    http = require('http');
-    
-    /*
-     * Tune HTTP client behavior
-    */
-    //http.globalAgent.maxSockets = CONFIG.FANOUT_CLIENT_POOL_MAX_SOCKETS_PER_HOST;
-    http.globalAgent.keepAlive = true;
-    //http.globalAgent.maxFreeSockets = CONFIG.FANOUT_CLIENT_POOL_MAX_FREE_SOCKETS;
-    
-    router = Router({
-        list_dir: true
->>>>>>> 4ab0c351
     });
-}
-else {
+} else {
   (function () {
-      var Router, argv, http, router, server, clean_up;
+      var Router, argv, http, router, server, clean_up, bucket;
       var logs;
 
-<<<<<<< HEAD
-      logs = new jsutils.LogCtx('fanout', 'info', false, CONFIG.LOGDIR);
+      logs = new jsutils.LogCtx('ironman', 'info', false, CONFIG.LOGDIR);
 
       var domain = require('domain');
 
@@ -76,7 +46,26 @@
       });
 
 
-      router.get('/answertoall', function(request, response) {_ok_response(response, '42');});
+      router.get('/answertoall', function(request, response) {
+
+      	bucket = new Bucket();
+        bucket.PUTObject('key1', 'value1', function(){
+          bucket.PUTObject('key2', 'value2', function(){
+            bucket.PUTObject('key2/plop1', 'value2/plop1', function(){
+              bucket.PUTObject('key2/plop2', 'value2/plop2', function(){
+                bucket.PUTObject('key3', 'value3', function(){
+                  bucket.PUTObject('key4/', 'plop', function(){
+                    bucket.GETBucketListObjects('key', null, '/', 5, function(msg){
+                      return _ok_response(response, msg);
+                    });
+                  });
+                });
+              });
+            });
+          });
+        });
+
+      });
 
       var _error_response = function (response, msg, code) {
           code = code || 500;
@@ -90,12 +79,13 @@
       };
 
       var _ok_response = function (response, msg) {
-          response.writeHead(200, {
-              'Content-type': 'text/javascript'
-          });
-          return response.end(JSON.stringify({
-              msg: msg
-          }, null, 4));
+        response.writeHead(200, {
+          'Content-type': 'text/javascript'
+        });
+
+      	return response.end(JSON.stringify({
+      	    msg: msg,
+      	}, null, 4));
       };
 
       argv = process.argv.slice(2);
@@ -152,107 +142,6 @@
           };
           router.log('Serving web content at ' + addr.address + ':' + addr.port + ' - PID: ' + process.pid);
       });
-=======
-    
-    router.get("/answertoall", function(request, response) {
-
-	bucket = new Bucket();
-    bucket.PUTObject('key1', 'value1', function(){
-      bucket.PUTObject('key2', 'value2', function(){
-        bucket.PUTObject('key2/plop1', 'value2/plop1', function(){
-          bucket.PUTObject('key2/plop2', 'value2/plop2', function(){
-            bucket.PUTObject('key3', 'value3', function(){
-              bucket.PUTObject('key4/', 'plop', function(){
-                bucket.GETBucketListObjects('key', null, '/', 5, function(msg){
-                  return _ok_response(response, msg);
-                })
-              })
-            })
-          })
-        })
-      })
-    })
-
-    });
-
-    var _error_response = function (response, msg, code) {
-        code = code || 500;
-        
-        response.writeHead(code, {
-            'Content-type': 'text/javascript'
-        });
-        return response.end(JSON.stringify({
-            error: msg
-        }, null, 4));
-    };
-
-    var _ok_response = function (response, msg) {
-        response.writeHead(200, {
-            'Content-type': 'text/javascript'
-        });
-
-	return response.end(JSON.stringify({
-	    msg: msg,
-	}, null, 4));
-    };
-
-    argv = process.argv.slice(2);
-    
-    var http_server_responder = function (request, response) {
-        var d = domain.create();
-        
-        var recover =  function (er) {
-            console.error("domain", 'error', er.stack);
-            // Note: we're in dangerous territory!
-            // By definition, something unexpected occurred,
-            // which we probably didn't want.
-            // Anything can happen now!  Be very careful!
-            try {
-                // stop taking new requests.
-                if (CONFIG.CLUSTERING) {
-                    // make sure we close down within 30 seconds
-                    var killtimer = setTimeout(function() {
-                      process.exit(1);
-                    }, 5000);
-                    // But don't keep the process open just for that!
-                    killtimer.unref();
-                    
-                    server.close();
-                    // Let the master know we're dead.  This will trigger a
-                    // 'disconnect' in the cluster master, and then it will fork
-                    // a new worker.
-                    cluster.worker.disconnect();
-                }
-                
-                // try to send an error to the request that triggered the problem
-                response.statusCode = 500;
-                response.setHeader('content-type', 'text/plain');
-                response.end('Oops, there was a problem!\n' + er.toString());
-            } catch (er2) {
-                // oh well, not much we can do at this point.
-                console.error('Error sending 500!', er2.stack);
-            }
-        };
-        
-        d.on('error', recover);
-        
-        d.run(function () {
-            router(request, response);
-        });
-    };
-
-    var server = http.createServer(http_server_responder);  
-    server.setTimeout(CONFIG.HTTP_SERVER_TIMEOUT_MS);
-
-    server.on('listening', function () {
-        var addr;
-        addr = server.address() || {
-            address: '0.0.0.0',
-            port: argv[0] || 8000
-        };
-        router.log("Serving web content at " + addr.address + ":" + addr.port + " - PID: " + process.pid);
-    });
->>>>>>> 4ab0c351
 
       clean_up = function () {
           router.log(' ');
