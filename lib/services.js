--- conflicted
+++ resolved
@@ -322,7 +322,6 @@
                     log.trace('deleteObject: metadata delete OK');
                     if (objectMD.location === null) {
                         return cb(null, res);
-<<<<<<< HEAD
                     }
 
                     if (deferLocationDeletion) {
@@ -331,19 +330,11 @@
                     }
 
                     if (!Array.isArray(objectMD.location)) {
-                        data.delete(objectMD.location, deleteLog);
-                        return cb(null, res);
-                    }
-
-                    return data.batchDelete(objectMD.location, null, null, deleteLog, err => {
-=======
-                    } else if (!Array.isArray(objectMD.location)) {
                         data.delete(objectMD.location, log);
                         return cb(null, res);
                     }
-                    return data.batchDelete(objectMD.location, null, null,
-                    log, err => {
->>>>>>> 84260340
+
+                    return data.batchDelete(objectMD.location, null, null, log, err => {
                         if (err) {
                             return cb(err);
                         }
