const assert = require('assert');

const async = require('async');
const { errors, s3middleware } = require('arsenal');

const ObjectMD = require('arsenal').models.ObjectMD;
const BucketInfo = require('arsenal').models.BucketInfo;
const ObjectMDArchive = require('arsenal').models.ObjectMDArchive;
const acl = require('./metadata/acl');
const constants = require('../constants');
const { data } = require('./data/wrapper');
const metadata = require('./metadata/wrapper');
const logger = require('./utilities/logger');
const { setObjectLockInformation }
    = require('./api/apiUtils/object/objectLockHelpers');
const removeAWSChunked = require('./api/apiUtils/object/removeAWSChunked');
const { parseTagFromQuery } = s3middleware.tagging;

const usersBucket = constants.usersBucket;
const oldUsersBucket = constants.oldUsersBucket;

const services = {
    getService(authInfo, request, log, splitter, cb, overrideUserbucket) {
        const canonicalID = authInfo.getCanonicalID();
        assert.strictEqual(typeof splitter, 'string');
        const prefix = `${canonicalID}${splitter}`;
        const bucketUsers = overrideUserbucket || usersBucket;
        // Note: we are limiting max keys on a bucket listing to 10000
        // AWS does not limit but they only allow 100 buckets
        // (without special increase)
        // TODO: Consider implementing pagination like object listing
        // with respect to bucket listing so can go beyond 10000
        metadata.listObject(bucketUsers, { prefix, maxKeys: 10000 }, log,
            (err, listResponse) => {
                // If MD responds with NoSuchBucket, this means the
                // hidden usersBucket has not yet been created for
                // the domain.  If this is the case, it means
                // that no buckets in this domain have been created so
                // it follows that this particular user has no buckets.
                // So, the get service listing should not have any
                // buckets to list. By returning an empty array, the
                // getService API will just respond with the user info
                // without listing any buckets.
                if (err?.is.NoSuchBucket) {
                    log.trace('no buckets found');
                    // If we checked the old user bucket, that means we
                    // already checked the new user bucket. If neither the
                    // old user bucket or the new user bucket exist, no buckets
                    // have yet been created in the namespace so an empty
                    // listing should be returned
                    if (overrideUserbucket) {
                        return cb(null, [], splitter);
                    }
                    // Since there were no results from checking the
                    // new users bucket, we check the old users bucket
                    return this.getService(authInfo, request, log,
                        constants.oldSplitter, cb, oldUsersBucket);
                }
                if (err) {
                    log.error('error from metadata', { error: err });
                    return cb(err);
                }
                return cb(null, listResponse.Contents, splitter);
            });
    },

   /**
    * Check that hashedStream.completedHash matches header contentMd5.
    * @param {object} contentMD5 - content-md5 header
    * @param {string} completedHash - hashed stream once completed
    * @param {RequestLogger} log - the current request logger
    * @return {boolean} - true if contentMD5 matches or is undefined,
    * false otherwise
    */
    checkHashMatchMD5(contentMD5, completedHash, log) {
        if (contentMD5 && completedHash && contentMD5 !== completedHash) {
            log.debug('contentMD5 and completedHash does not match',
            { method: 'checkHashMatchMD5', completedHash, contentMD5 });
            return false;
        }
        return true;
    },

    /**
     * Stores object location, custom headers, version etc.
     * @param {object} bucketName - bucket in which metadata is stored
     * @param {array} dataGetInfo - array of objects with information to
     * retrieve data or null if 0 bytes object
     * @param {object} cipherBundle - server side encryption information
     * @param {object} params - custom built object containing resource details.
     * @param {function} cb - callback containing result for the next task
     * @return {function} executes callback with err or ETag as arguments
     */
    metadataStoreObject(bucketName, dataGetInfo, cipherBundle, params, cb) {
        const { objectKey, authInfo, size, contentMD5, metaHeaders,
            contentType, cacheControl, contentDisposition, contentEncoding,
            expires, multipart, headers, overrideMetadata, log,
            lastModifiedDate, versioning, versionId, uploadId,
            tagging, taggingCopy, replicationInfo, defaultRetention,
            dataStoreName, creationTime, retentionMode, retentionDate,
<<<<<<< HEAD
            legalHold, originOp, updateMicroVersionId, archive, oldReplayId  } = params;
=======
            legalHold, originOp, oldReplayId, deleteNullKey } = params;
>>>>>>> 6cf4e291
        log.trace('storing object in metadata');
        assert.strictEqual(typeof bucketName, 'string');
        const md = new ObjectMD();
        // This should be object creator's canonical ID.
        md.setOwnerId(authInfo.getCanonicalID())
            .setKey(objectKey)
            .setCacheControl(cacheControl)
            .setContentDisposition(contentDisposition)
            .setContentEncoding(contentEncoding)
            .setExpires(expires)
            .setContentLength(size)
            .setContentType(contentType)
            .setContentMd5(contentMD5)
            .setLocation(dataGetInfo)
            // If an IAM user uploads a resource, the owner should be the parent
            // account. http://docs.aws.amazon.com/AmazonS3/
            // latest/dev/access-control-overview.html
            .setOwnerDisplayName(authInfo.getAccountDisplayName())
            .setDataStoreName(dataStoreName)
            // CreationTime needs to be carried over so that it remains static
            .setCreationTime(creationTime)
            .setOriginOp(originOp);
        // Sending in last modified date in object put copy since need
        // to return the exact date in the response
        if (lastModifiedDate) {
            md.setLastModified(lastModifiedDate);
        }
        if (cipherBundle) {
            md.setAmzServerSideEncryption(cipherBundle.algorithm);
            // configuredMasterKeyId takes precedence
            if (cipherBundle.configuredMasterKeyId || cipherBundle.masterKeyId) {
                md.setAmzEncryptionKeyId(cipherBundle.configuredMasterKeyId || cipherBundle.masterKeyId);
            }
        }
        if (headers && headers['x-amz-website-redirect-location']) {
            md.setRedirectLocation(headers['x-amz-website-redirect-location']);
        }
        if (headers) {
            // Stores retention information if object has its own retention
            // configuration or default retention configuration from its bucket
            const headerMode = headers['x-amz-object-lock-mode'];
            const headerDate = headers['x-amz-object-lock-retain-until-date'];
            const headerLegalHold = headers['x-amz-object-lock-legal-hold'];
            const objectRetention = headers && headerMode && headerDate;
            const objectLegalHold = headers && headerLegalHold;
            if (objectRetention || defaultRetention || objectLegalHold) {
                setObjectLockInformation(headers, md, defaultRetention);
            }
        }
        if (replicationInfo) {
            md.setReplicationInfo(replicationInfo);
        }
        // options to send to metadata to create or overwrite versions
        // when putting the object MD
        const options = {};
        if (versioning) {
            options.versioning = versioning;
        }
        if (versionId || versionId === '') {
            options.versionId = versionId;
        }
        if (uploadId) {
            md.setUploadId(uploadId);
            options.replayId = uploadId;
        }
        // update microVersionId when overwriting metadata.
        if (updateMicroVersionId) {
            md.updateMicroVersionId();
        }
        // update restore
        if (archive) {
            md.setArchive(new ObjectMDArchive(
                archive.archiveInfo,
                archive.restoreRequestedAt,
                archive.restoreRequestedDays,
                archive.restoreCompletedAt,
                archive.restoreWillExpireAt));
            md.setAmzRestore({
                'ongoing-request': false,
                'expiry-date': archive.restoreWillExpireAt,
            });
        }

        if (oldReplayId) {
            options.oldReplayId = oldReplayId;
        }

        if (deleteNullKey) {
            options.deleteNullKey = deleteNullKey;
        }

        // information to store about the version and the null version id
        // in the object metadata

        // NOTE nullVersionId and nullUploadId are only maintained in
        // v0 metadata compatibility mode
        const { isNull, nullVersionId, nullUploadId, isDeleteMarker } = params;
        md.setIsNull(isNull)
            .setNullVersionId(nullVersionId)
            .setNullUploadId(nullUploadId)
            .setIsDeleteMarker(isDeleteMarker);
        if (versionId && versionId !== 'null') {
            md.setVersionId(versionId);
        }
        if (taggingCopy) {
            // If copying tags to an object (taggingCopy) we do not
            // need to validate them again
            md.setTags(taggingCopy);
        } else if (tagging) {
            const validationTagRes = parseTagFromQuery(tagging);
            if (validationTagRes instanceof Error) {
                log.debug('tag validation failed', {
                    error: validationTagRes,
                    method: 'metadataStoreObject',
                });
                return process.nextTick(() => cb(validationTagRes));
            }
            md.setTags(validationTagRes);
        }

        // Store user provided metadata.
        // For multipart upload this also serves to transfer
        // over metadata originally sent with the initiation
        // of the multipart upload (for instance, ACL's).
        // Do NOT move this to before
        // the assignments of metadata above since this loop
        // will reassign some of the above values with the ones
        // from the intiation of the multipart upload
        // (for instance, storage class)
        md.setUserMetadata(metaHeaders);
        if (overrideMetadata) {
            md.overrideMetadataValues(overrideMetadata);
        }
        if (retentionMode && retentionDate) {
            md.setRetentionMode(retentionMode);
            md.setRetentionDate(retentionDate);
        }
        if (legalHold) {
            md.setLegalHold(legalHold);
        }

        log.trace('object metadata', { omVal: md.getValue() });
        // If this is not the completion of a multipart upload or
        // the creation of a delete marker, parse the headers to
        // get the ACL's if any
        return async.waterfall([
            callback => {
                if (multipart || md.getIsDeleteMarker()) {
                    return callback();
                }
                const parseAclParams = {
                    headers,
                    resourceType: 'object',
                    acl: md.getAcl(),
                    log,
                };
                log.trace('parsing acl from headers');
                acl.parseAclFromHeaders(parseAclParams, (err, parsedACL) => {
                    if (err) {
                        log.debug('error parsing acl', { error: err });
                        return callback(err);
                    }
                    md.setAcl(parsedACL);
                    return callback();
                });
                return null;
            },
            callback => metadata.putObjectMD(bucketName, objectKey, md,
                    options, log, callback),
        ], (err, data) => {
            if (err) {
                log.error('error from metadata', { error: err });
                return cb(err);
            }
            log.trace('object successfully stored in metadata');
            // if versioning is enabled, data will be returned from metadata
            // as JSON containing a versionId which some APIs will need sent
            // back to them
            let versionId;
            if (data) {
                if (params.isNull && params.isDeleteMarker) {
                    versionId = 'null';
                } else if (!params.isNull) {
                    versionId = JSON.parse(data).versionId;
                }
            }
            return cb(err, {
                lastModified: md.getLastModified(),
                tags: md.getTags(),
                contentMD5,
                versionId,
            });
        });
    },

    /**
     * Deletes objects from a bucket
     * @param {string} bucketName - bucket in which objectMD is stored
     * @param {object} objectMD - object's metadata
     * @param {string} objectKey - object key name
     * @param {object} options - other instructions, such as { versionId } to
     *                           delete a specific version of the object
     * @param {Log} log - logger instance
     * @param {function} cb - callback from async.waterfall in objectGet
     * @return {undefined}
     */
    deleteObject(bucketName, objectMD, objectKey, options, log, cb) {
        log.trace('deleting object from bucket');
        assert.strictEqual(typeof bucketName, 'string');
        assert.strictEqual(typeof objectMD, 'object');

        function deleteMDandData() {
            return metadata.deleteObjectMD(bucketName, objectKey, options, log,
                (err, res) => {
                    if (err) {
                        return cb(err, res);
                    }
                    log.trace('deleteObject: metadata delete OK');
                    const deleteLog =
                        logger.newRequestLoggerFromSerializedUids(
                            log.getSerializedUids());
                    if (objectMD.location === null) {
                        return cb(null, res);
                    } else if (!Array.isArray(objectMD.location)) {
                        data.delete(objectMD.location, deleteLog);
                        return cb(null, res);
                    }
                    return data.batchDelete(objectMD.location, null, null,
                    deleteLog, err => {
                        if (err) {
                            return cb(err);
                        }
                        return cb(null, res);
                    });
                });
        }

        const objGetInfo = objectMD.location;
        // special case that prevents azure blocks from unecessary deletion
        // will return null if no need
        return data.protectAzureBlocks(bucketName, objectKey, objGetInfo,
        log, err => {
            if (err) {
                return cb(err);
            }
            return deleteMDandData();
        });
    },

    /**
     * Gets list of objects in bucket
     * @param {object} bucketName - bucket in which objectMetadata is stored
     * @param {object} listingParams - params object passing on
     * needed items from request object
     * @param {object} log - request logger instance
     * @param {function} cb - callback to bucketGet.js
     * @return {undefined}
     * JSON response from metastore
     */
    getObjectListing(bucketName, listingParams, log, cb) {
        assert.strictEqual(typeof bucketName, 'string');
        log.trace('performing metadata get object listing',
            { listingParams });
        metadata.listObject(bucketName, listingParams, log,
            (err, listResponse) => {
                if (err) {
                    log.debug('error from metadata', { error: err });
                    return cb(err);
                }
                return cb(null, listResponse);
            });
    },

    metadataStoreMPObject(bucketName, cipherBundle, params, log, cb) {
        assert.strictEqual(typeof bucketName, 'string');
        assert.strictEqual(typeof params.splitter, 'string');
        // TODO: Determine splitter that will not appear in
        // any of these items.  This is GH Issue#218
        // 1) ObjectKey can contain any characters so when initiating
        // the MPU, we restricted the ability to create an object containing
        // the splitter.
        // 2) UploadId's are UUID version 4
        const splitter = params.splitter;
        const longMPUIdentifier =
            `overview${splitter}${params.objectKey}` +
            `${splitter}${params.uploadId}`;
        const multipartObjectMD = {};
        multipartObjectMD.id = params.uploadId;
        multipartObjectMD.eventualStorageBucket = params.eventualStorageBucket;
        multipartObjectMD.initiated = new Date().toJSON();
        // Note: opting to store the initiator and owner
        // info here (including display names)
        // rather than just saving the canonicalID and
        // calling the display name when get a view request.
        // Since multi-part upload will likely not be open
        // for that long, seems unnecessary
        // to be concerned about a change in the display
        // name while the multi part upload is open.
        multipartObjectMD['owner-display-name'] = params.ownerDisplayName;
        multipartObjectMD['owner-id'] = params.ownerID;
        multipartObjectMD.initiator = {
            DisplayName: params.initiatorDisplayName,
            ID: params.initiatorID,
        };
        multipartObjectMD.key = params.objectKey;
        multipartObjectMD.uploadId = params.uploadId;
        multipartObjectMD['cache-control'] = params.headers['cache-control'];
        multipartObjectMD['content-disposition'] =
            params.headers['content-disposition'];
        multipartObjectMD['content-encoding'] =
            removeAWSChunked(params.headers['content-encoding']);
        multipartObjectMD['content-type'] =
            params.headers['content-type'];
        multipartObjectMD.expires =
            params.headers.expires;
        multipartObjectMD['x-amz-storage-class'] = params.storageClass;
        multipartObjectMD['x-amz-website-redirect-location'] =
            params.headers['x-amz-website-redirect-location'];
        if (cipherBundle) {
            multipartObjectMD['x-amz-server-side-encryption'] =
                cipherBundle.algorithm;
            if (cipherBundle.masterKeyId) {
                multipartObjectMD[
                    'x-amz-server-side-encryption-aws-kms-key-id'] =
                    cipherBundle.masterKeyId;
            }
        }
        multipartObjectMD.controllingLocationConstraint =
            params.controllingLocationConstraint;
        multipartObjectMD.dataStoreName = params.dataStoreName;
        if (params.tagging) {
            const validationTagRes = parseTagFromQuery(params.tagging);
            if (validationTagRes instanceof Error) {
                log.debug('tag validation failed', {
                    error: validationTagRes,
                    method: 'metadataStoreObject',
                });
                process.nextTick(() => cb(validationTagRes));
            }
            multipartObjectMD['x-amz-tagging'] = params.tagging;
        }
        if (params.retentionMode && params.retentionDate) {
            multipartObjectMD.retentionMode = params.retentionMode;
            multipartObjectMD.retentionDate = params.retentionDate;
        }
        if (params.legalHold) {
            multipartObjectMD.legalHold = params.legalHold;
        }
        Object.keys(params.metaHeaders).forEach(val => {
            multipartObjectMD[val] = params.metaHeaders[val];
        });

        // TODO: Add encryption values from headers if sent with request

        const parseAclParams = {
            headers: params.headers,
            resourceType: 'object',
            acl: {
                Canned: 'private',
                FULL_CONTROL: [],
                WRITE_ACP: [],
                READ: [],
                READ_ACP: [],
            },
            log,
        };
        // eslint-disable-next-line consistent-return
        acl.parseAclFromHeaders(parseAclParams, (err, parsedACL) => {
            if (err) {
                return cb(err);
            }
            multipartObjectMD.acl = parsedACL;
            metadata.putObjectMD(bucketName, longMPUIdentifier,
                multipartObjectMD, {}, log, err => {
                    if (err) {
                        log.error('error from metadata', { error: err });
                        return cb(err);
                    }

                    return cb(null, multipartObjectMD);
                });
            return undefined;
        });
    },

    /**
     * Mark the MPU overview key with a flag when starting the
     * CompleteMPU operation, to be checked by "put part" operations
     *
     * @param {object} params - params object
     * @param {string} params.bucketName - name of MPU bucket
     * @param {string} params.objectKey - object key
     * @param {string} params.uploadId - upload ID
     * @param {string} params.splitter - splitter for this overview key
     * @param {object} params.storedMetadata - original metadata of the overview key
     * @param {Logger} log - Logger object
     * @param {function} cb - callback(err)
     * @return {undefined}
     */
    metadataMarkMPObjectForCompletion(params, log, cb) {
        assert.strictEqual(typeof params, 'object');
        assert.strictEqual(typeof params.bucketName, 'string');
        assert.strictEqual(typeof params.objectKey, 'string');
        assert.strictEqual(typeof params.uploadId, 'string');
        assert.strictEqual(typeof params.splitter, 'string');
        assert.strictEqual(typeof params.storedMetadata, 'object');
        const splitter = params.splitter;
        const longMPUIdentifier =
            `overview${splitter}${params.objectKey}${splitter}${params.uploadId}`;
        const multipartObjectMD = Object.assign({}, params.storedMetadata);
        multipartObjectMD.completeInProgress = true;
        metadata.putObjectMD(params.bucketName, longMPUIdentifier, multipartObjectMD,
        {}, log, err => {
            if (err) {
                log.error('error from metadata', { error: err });
                return cb(err);
            }
            return cb();
        });
    },

    /**
     * Returns if a CompleteMPU operation is in progress for this
     * object, by looking at the `completeInProgress` flag stored in
     * the overview key
     *
     * @param {object} params - params object
     * @param {string} params.bucketName - bucket name where object should be stored
     * @param {string} params.objectKey - object key
     * @param {string} params.uploadId - upload ID
     * @param {string} params.splitter - splitter for this overview key
     * @param {object} log - request logger instance
     * @param {function} cb - callback(err, {bool} completeInProgress)
     * @return {undefined}
     */
    isCompleteMPUInProgress(params, log, cb) {
        assert.strictEqual(typeof params, 'object');
        assert.strictEqual(typeof params.bucketName, 'string');
        assert.strictEqual(typeof params.objectKey, 'string');
        assert.strictEqual(typeof params.uploadId, 'string');
        assert.strictEqual(typeof params.splitter, 'string');

        const mpuBucketName = `${constants.mpuBucketPrefix}${params.bucketName}`;
        const splitter = params.splitter;
        const mpuOverviewKey =
            `overview${splitter}${params.objectKey}${splitter}${params.uploadId}`;
        return metadata.getObjectMD(mpuBucketName, mpuOverviewKey, {}, log,
            (err, res) => {
                if (err) {
                    log.error('error getting the overview object from mpu bucket', {
                        error: err,
                        method: 'services.isCompleteMPUInProgress',
                        params,
                    });
                    return cb(err);
                }
                return cb(null, Boolean(res.completeInProgress));
            });
    },

    /**
     * Checks whether bucket exists, multipart upload
     * has been initiated and the user is authorized
     * @param {object} params - custom built object containing
     * bucket name, uploadId, authInfo etc.
     * @param {function} cb - callback containing error and
     * bucket reference for the next task
     * @return {undefined} calls callback with arguments:
     * - error
     * - bucket
     * - the multipart upload metadata
     * - the overview key stored metadata
     */
    metadataValidateMultipart(params, cb) {
        const { bucketName, uploadId, authInfo,
            objectKey, requestType, log } = params;

        assert.strictEqual(typeof bucketName, 'string');
        // This checks whether the mpu bucket exists.
        // If the MPU was initiated, the mpu bucket should exist.
        const mpuBucketName = `${constants.mpuBucketPrefix}${bucketName}`;
        metadata.getBucket(mpuBucketName, log, (err, mpuBucket) => {
            if (err?.is.NoSuchBucket) {
                log.debug('bucket not found in metadata', { error: err,
                    method: 'services.metadataValidateMultipart' });
                return cb(errors.NoSuchUpload);
            }
            if (err) {
                log.error('error from metadata', { error: err,
                    method: 'services.metadataValidateMultipart' });
                return cb(err);
            }

            let splitter = constants.splitter;
            // BACKWARD: Remove to remove the old splitter
            if (mpuBucket.getMdBucketModelVersion() < 2) {
                splitter = constants.oldSplitter;
            }
            const mpuOverviewKey =
                `overview${splitter}${objectKey}${splitter}${uploadId}`;

            metadata.getObjectMD(mpuBucket.getName(), mpuOverviewKey,
                {}, log, (err, storedMetadata) => {
                    if (err) {
                        if (err.is.NoSuchKey) {
                            return cb(errors.NoSuchUpload);
                        }
                        log.error('error from metadata', { error: err });
                        return cb(err);
                    }

                    const initiatorID = storedMetadata.initiator.ID;
                    const ownerID = storedMetadata['owner-id'];
                    const mpuOverview = {
                        key: storedMetadata.key,
                        id: storedMetadata.id,
                        eventualStorageBucket:
                            storedMetadata.eventualStorageBucket,
                        initiatorID,
                        initiatorDisplayName:
                            storedMetadata.initiator.DisplayName,
                        ownerID,
                        ownerDisplayName:
                            storedMetadata['owner-display-name'],
                        storageClass:
                            storedMetadata['x-amz-storage-class'],
                        initiated: storedMetadata.initiated,
                        controllingLocationConstraint:
                            storedMetadata.controllingLocationConstraint,
                    };

                    const tagging = storedMetadata['x-amz-tagging'];
                    if (tagging) {
                        mpuOverview.tagging = tagging;
                    }
                    // If access was provided by the destination bucket's
                    // bucket policies, go ahead.
                    if (requestType === 'bucketPolicyGoAhead') {
                        return cb(null, mpuBucket, mpuOverview, storedMetadata);
                    }

                    const requesterID = authInfo.isRequesterAnIAMUser() ?
                        authInfo.getArn() : authInfo.getCanonicalID();
                    const isRequesterInitiator =
                        initiatorID === requesterID;
                    const isRequesterParentAccountOfInitiator =
                        ownerID === authInfo.getCanonicalID();
                    if (requestType === 'putPart or complete') {
                        // Only the initiator of the multipart
                        // upload can upload a part or complete the mpu
                        if (!isRequesterInitiator) {
                            return cb(errors.AccessDenied);
                        }
                    }
                    if (requestType === 'deleteMPU'
                        || requestType === 'listParts') {
                        // In order for account/user to be
                        // authorized must either be the
                        // bucket owner or intitator of
                        // the multipart upload request
                        // (or parent account of initiator).
                        // In addition if the bucket policy
                        // designates someone else with
                        // s3:AbortMultipartUpload or
                        // s3:ListMultipartUploadPartsrights,
                        // as applicable, that account/user will have the right.
                        // If got to this step, it means there is
                        // no bucket policy on this.
                        if (mpuBucket.getOwner() !== authInfo.getCanonicalID()
                        && !isRequesterInitiator
                        && !isRequesterParentAccountOfInitiator) {
                            return cb(errors.AccessDenied);
                        }
                    }
                    return cb(null, mpuBucket, mpuOverview, storedMetadata);
                });
            return undefined;
        });
    },

    /**
     * Stores metadata about a part of a multipart upload
     * @param {string} mpuBucketName - name of the special mpu bucket
     * @param {object []} partLocations - data retrieval info for part.
     * @param {string} partLocations[].key -
     * key in datastore for part
     * @param {string} partLocations[].dataStoreName - name of dataStore
     * @param {string} [partLocations[].size] - part size
     * @param {string} [partLocations[].sseCryptoScheme] - cryptoScheme
     * @param {string} [partLocations[].sseCipheredDataKey] - cipheredDataKey
     * @param {string} [partLocations[].sseAlgorithm] - encryption algo
     * @param {string} [partLocations[].masterKeyId] - masterKeyId
     * @param {object} metaStoreParams - custom built object
     * @param {object} log - request logger instance
     * @param {function} cb - callback to send error or move to next task
     * @return {undefined}
     */
    metadataStorePart(mpuBucketName, partLocations,
                      metaStoreParams, log, cb) {
        assert.strictEqual(typeof mpuBucketName, 'string');
        const { partNumber, contentMD5, size, uploadId, lastModified, splitter }
            = metaStoreParams;
        const dateModified = typeof lastModified === 'string' ?
            lastModified : new Date().toJSON();
        assert.strictEqual(typeof splitter, 'string');
        const partKey = `${uploadId}${splitter}${partNumber}`;
        const omVal = {
            // Version 3 changes the format of partLocations
            // from an object to an array
            'md-model-version': 3,
            partLocations,
            'key': partKey,
            'last-modified': dateModified,
            'content-md5': contentMD5,
            'content-length': size,
        };
        metadata.putObjectMD(mpuBucketName, partKey, omVal, {}, log, err => {
            if (err) {
                log.error('error from metadata', { error: err });
                return cb(err);
            }
            return cb(null);
        });
    },

    /**
    * Gets list of open multipart uploads in bucket
    * @param {object} MPUbucketName - bucket in which objectMetadata is stored
    * @param {object} listingParams - params object passing on
    *                                 needed items from request object
    * @param {object} log - Werelogs logger
    * @param {function} cb - callback to listMultipartUploads.js
    * @return {undefined}
    */
    getMultipartUploadListing(MPUbucketName, listingParams, log, cb) {
        assert.strictEqual(typeof MPUbucketName, 'string');
        assert.strictEqual(typeof listingParams.splitter, 'string');

        metadata.getBucket(MPUbucketName, log, (err, bucket) => {
            if (err) {
                log.error('error from metadata', { error: err });
                return cb(err);
            }
            if (bucket === undefined) {
                return cb(null, {
                    IsTruncated: false,
                    NextMarker: undefined,
                    MaxKeys: 0,
                    Uploads: [],
                    CommonPrefixes: [],
                });
            }
            const listParams = {};
            Object.keys(listingParams).forEach(name => {
                listParams[name] = listingParams[name];
            });
            // BACKWARD: Remove to remove the old splitter
            if (bucket.getMdBucketModelVersion() < 2) {
                listParams.splitter = constants.oldSplitter;
            }
            metadata.listMultipartUploads(MPUbucketName, listParams, log,
                                          cb);
            return undefined;
        });
    },

    /**
     * Gets the special multipart upload bucket associated with
     * the user's account or creates it if it does not exist
     * @param {Bucket} destinationBucket - bucket the mpu will end up in
     * @param {string} bucketName - name of the destination bucket
     * @param {object} log - Werelogs logger
     * @param {function} cb - callback that returns multipart
     *                        upload bucket or error if any
     * @return {undefined}
     */
    getMPUBucket(destinationBucket, bucketName, log, cb) {
        assert.strictEqual(typeof bucketName, 'string');
        const MPUBucketName = `${constants.mpuBucketPrefix}${bucketName}`;
        metadata.getBucket(MPUBucketName, log, (err, bucket) => {
            if (err?.is.NoSuchBucket) {
                log.trace('no buckets found');
                const creationDate = new Date().toJSON();
                const mpuBucket = new BucketInfo(MPUBucketName,
                    destinationBucket.getOwner(),
                    destinationBucket.getOwnerDisplayName(), creationDate,
                    BucketInfo.currentModelVersion());
                // Note that unlike during the creation of a normal bucket,
                // we do NOT add this bucket to the lists of a user's buckets.
                // By not adding this bucket to the lists of a user's buckets,
                // a getService request should not return a reference to this
                // bucket.  This is the desired behavior since this should be
                // a hidden bucket.
                return metadata.createBucket(MPUBucketName, mpuBucket, log,
                    err => {
                        if (err) {
                            log.error('error from metadata', { error: err });
                            return cb(err);
                        }
                        return cb(null, mpuBucket);
                    });
            }
            if (err) {
                log.error('error from metadata', {
                    error: err,
                    method: 'services.getMPUBucket',
                });
                return cb(err);
            }
            return cb(null, bucket);
        });
    },

    getMPUparts(mpuBucketName, uploadId, log, cb) {
        assert.strictEqual(typeof mpuBucketName, 'string');
        const searchArgs = {
            prefix: `${uploadId}`,
            marker: undefined,
            delimiter: undefined,
            maxKeys: 10000,
        };
        metadata.listObject(mpuBucketName, searchArgs, log, cb);
    },

    getSomeMPUparts(params, cb) {
        const { uploadId, mpuBucketName, maxParts, partNumberMarker, log } =
            params;
        assert.strictEqual(typeof mpuBucketName, 'string');
        assert.strictEqual(typeof params.splitter, 'string');
        const paddedPartNumber = `000000${partNumberMarker}`.substr(-5);
        const searchArgs = {
            prefix: uploadId,
            marker: `${uploadId}${params.splitter}${paddedPartNumber}`,
            delimiter: undefined,
            maxKeys: maxParts,
        };
        metadata.listObject(mpuBucketName, searchArgs, log, cb);
    },

    batchDeleteObjectMetadata(mpuBucketName, keysToDelete, log, cb) {
        // If have efficient way to batch delete metadata, should so this
        // all at once in production implementation
        assert.strictEqual(typeof mpuBucketName, 'string');
        async.eachLimit(keysToDelete, 5, (key, callback) => {
            metadata.deleteObjectMD(mpuBucketName, key, {}, log, callback);
        }, err => cb(err));
    },
};

module.exports = services;<|MERGE_RESOLUTION|>--- conflicted
+++ resolved
@@ -98,11 +98,8 @@
             lastModifiedDate, versioning, versionId, uploadId,
             tagging, taggingCopy, replicationInfo, defaultRetention,
             dataStoreName, creationTime, retentionMode, retentionDate,
-<<<<<<< HEAD
-            legalHold, originOp, updateMicroVersionId, archive, oldReplayId  } = params;
-=======
-            legalHold, originOp, oldReplayId, deleteNullKey } = params;
->>>>>>> 6cf4e291
+            legalHold, originOp, updateMicroVersionId, archive, oldReplayId,
+            deleteNullKey } = params;
         log.trace('storing object in metadata');
         assert.strictEqual(typeof bucketName, 'string');
         const md = new ObjectMD();
