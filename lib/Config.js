const assert = require('assert');
const { EventEmitter } = require('events');
const fs = require('fs');
const path = require('path');
const url = require('url');
const crypto = require('crypto');

const { v4: uuidv4 } = require('uuid');
const cronParser = require('cron-parser');
const joi = require('@hapi/joi');

const { isValidBucketName } = require('arsenal').s3routes.routesUtils;
const validateAuthConfig = require('arsenal').auth.inMemory.validateAuthConfig;
const { buildAuthDataAccount } = require('./auth/in_memory/builder');
const validExternalBackends = require('../constants').externalBackends;
const { azureAccountNameRegex, base64Regex,
    allowedUtapiEventFilterFields, allowedUtapiEventFilterStates,
} = require('../constants');
const { utapiVersion } = require('utapi');


// config paths
const configSearchPaths = [
    path.join(__dirname, '../conf'),
    path.join(__dirname, '..'),
];

function findConfigFile(fileName) {
    if (fileName[0] === '/') {
        return fileName;
    }
    const containingPath = configSearchPaths.find(configPath => {
        const testFilePath = path.join(configPath, fileName);
        return fs.existsSync(testFilePath);
    });
    if (!containingPath) {
        throw new Error(`Unable to find the configuration file "${fileName}" ` +
        `under the paths: ${JSON.stringify(configSearchPaths)}`);
    }
    return path.join(containingPath, fileName);
}

// whitelist IP, CIDR for health checks
const defaultHealthChecks = { allowFrom: ['127.0.0.1/8', '::1'] };

const defaultLocalCache = { host: '127.0.0.1', port: 6379 };
const defaultExternalBackendsConfig = {
    // eslint-disable-next-line camelcase
    aws_s3: {
        httpAgent: {
            keepAlive: false,
            keepAliveMsecs: 1000,
            maxFreeSockets: 256,
            maxSockets: null,
        },
    },
    gcp: {
        httpAgent: {
            keepAlive: true,
            keepAliveMsecs: 1000,
            maxFreeSockets: 256,
            maxSockets: null,
        },
    },
};

function assertCertPaths(key, cert, ca, basePath) {
    const certObj = {};
    certObj.paths = {};
    certObj.certs = {};
    if (key) {
        const keypath = key.startsWith('/') ? key : `${basePath}/${key}`;
        assert.doesNotThrow(() =>
            fs.accessSync(keypath, fs.F_OK | fs.R_OK),
            `File not found or unreachable: ${keypath}`);
        certObj.paths.key = keypath;
        certObj.certs.key = fs.readFileSync(keypath, 'ascii');
    }
    if (cert) {
        const certpath = cert.startsWith('/') ? cert : `${basePath}/${cert}`;
        assert.doesNotThrow(() =>
            fs.accessSync(certpath, fs.F_OK | fs.R_OK),
            `File not found or unreachable: ${certpath}`);
        certObj.paths.cert = certpath;
        certObj.certs.cert = fs.readFileSync(certpath, 'ascii');
    }

    if (ca) {
        const capath = ca.startsWith('/') ? ca : `${basePath}/${ca}`;
        assert.doesNotThrow(() =>
            fs.accessSync(capath, fs.F_OK | fs.R_OK),
            `File not found or unreachable: ${capath}`);
        certObj.paths.ca = capath;
        certObj.certs.ca = fs.readFileSync(capath, 'ascii');
    }
    return certObj;
}

function parseSproxydConfig(configSproxyd) {
    const joiSchema = joi.object({
        bootstrap: joi.array().items(joi.string()).min(1),
        chordCos: joi.number().integer().min(0).max(6),
        path: joi.string(),
    });
    return joi.attempt(configSproxyd, joiSchema, 'bad config');
}

function restEndpointsAssert(restEndpoints, locationConstraints) {
    assert(typeof restEndpoints === 'object',
        'bad config: restEndpoints must be an object of endpoints');
    assert(Object.keys(restEndpoints).every(
        r => typeof restEndpoints[r] === 'string'),
        'bad config: each endpoint must be a string');
    assert(Object.keys(restEndpoints).every(
        r => typeof locationConstraints[restEndpoints[r]] === 'object'),
        'bad config: rest endpoint target not in locationConstraints');
}

function gcpLocationConstraintAssert(location, locationObj) {
    const {
        gcpEndpoint,
        bucketName,
        mpuBucketName,
    } = locationObj.details;
    const stringFields = [
        gcpEndpoint,
        bucketName,
        mpuBucketName,
    ];
    stringFields.forEach(field => {
        if (field !== undefined) {
            assert(typeof field === 'string',
                `bad config: ${field} must be a string`);
        }
    });
}

function azureLocationConstraintAssert(location, locationObj) {
    const {
        azureStorageEndpoint,
        azureStorageAccountName,
        azureStorageAccessKey,
        azureContainerName,
    } = locationObj.details;
    const storageEndpointFromEnv =
        process.env[`${location}_AZURE_STORAGE_ENDPOINT`];
    const storageAccountNameFromEnv =
        process.env[`${location}_AZURE_STORAGE_ACCOUNT_NAME`];
    const storageAccessKeyFromEnv =
        process.env[`${location}_AZURE_STORAGE_ACCESS_KEY`];
    const locationParams = {
        azureStorageEndpoint: storageEndpointFromEnv || azureStorageEndpoint,
        azureStorageAccountName:
            storageAccountNameFromEnv || azureStorageAccountName,
        azureStorageAccessKey: storageAccessKeyFromEnv || azureStorageAccessKey,
        azureContainerName,
    };
    Object.keys(locationParams).forEach(param => {
        const value = locationParams[param];
        assert.notEqual(value, undefined,
            `bad location constraint: "${location}" ${param} ` +
            'must be set in locationConfig or environment variable');
        assert.strictEqual(typeof value, 'string',
            `bad location constraint: "${location}" ${param} ` +
            `"${value}" must be a string`);
    });
    assert(azureAccountNameRegex.test(locationParams.azureStorageAccountName),
        `bad location constraint: "${location}" azureStorageAccountName ` +
        `"${locationParams.storageAccountName}" is an invalid value`);
    assert(base64Regex.test(locationParams.azureStorageAccessKey),
        `bad location constraint: "${location}" ` +
        'azureStorageAccessKey is not a valid base64 string');
    assert(isValidBucketName(azureContainerName, []),
        `bad location constraint: "${location}" ` +
        'azureContainerName is an invalid container name');
}

function hdClientLocationConstraintAssert(configHd) {
    const hdclientFields = [];
    if (configHd.bootstrap !== undefined) {
        assert(Array.isArray(configHd.bootstrap)
            && configHd.bootstrap
                .every(e => typeof e === 'string'),
            'bad config: hdclient.bootstrap must be an array of strings');
        assert(configHd.bootstrap.length > 0,
                'bad config: hdclient bootstrap list is empty');
        hdclientFields.push('bootstrap');
    }
    return hdclientFields;
}

function dmfLocationConstraintAssert(locationObj) {
    const checkedFields = [
        'endpoint',
        'username',
        'password',
        'repoId',
        'nsId',
    ];
    if (Object.keys(locationObj.details).length === 0 ||
        !checkedFields.every(field => field in locationObj.details)) {
        return;
    }
    const {
        endpoint,
        username,
        password,
        repoId,
        nsId,
    } = locationObj.details;
    const stringFields = [
        endpoint,
        username,
        password,
        nsId,
    ];
    stringFields.forEach(field => {
        assert(typeof field === 'string',
            `bad config: ${field} must be a string`);
    });
    assert.strictEqual(Array.isArray(repoId), true);
    repoId.forEach(rId => {
        assert(typeof rId === 'string',
            `bad config: ${rId} must be a string`);
    });
    assert(repoId.every(
        r => typeof r === 'string'),
        'bad config: each repoId must be a string',
    );
}

function locationConstraintAssert(locationConstraints) {
    const supportedBackends =
          ['mem', 'file', 'scality',
           'mongodb', 'dmf'].concat(Object.keys(validExternalBackends));
    assert(typeof locationConstraints === 'object',
        'bad config: locationConstraints must be an object');
    Object.keys(locationConstraints).forEach(l => {
        assert(typeof locationConstraints[l] === 'object',
            'bad config: locationConstraints[region] must be an object');
        assert(typeof locationConstraints[l].type === 'string',
            'bad config: locationConstraints[region].type is ' +
            'mandatory and must be a string');
        assert(supportedBackends.indexOf(locationConstraints[l].type) > -1,
            'bad config: locationConstraints[region].type must ' +
            `be one of ${supportedBackends}`);
        assert(typeof locationConstraints[l].objectId === 'string',
               'bad config: locationConstraints[region].objectId is ' +
               'mandatory and must be a unique string across locations');
        assert(Object.keys(locationConstraints)
               .filter(loc => (locationConstraints[loc].objectId ===
                               locationConstraints[l].objectId))
               .length === 1,
               'bad config: location constraint objectId ' +
               `"${locationConstraints[l].objectId}" is not unique across ` +
               'configured locations');
        assert(typeof locationConstraints[l].legacyAwsBehavior
            === 'boolean',
            'bad config: locationConstraints[region]' +
            '.legacyAwsBehavior is mandatory and must be a boolean');
        assert(['undefined', 'boolean'].includes(
            typeof locationConstraints[l].isTransient),
               'bad config: locationConstraints[region]' +
               '.isTransient must be a boolean');
        if (locationConstraints[l].sizeLimitGB !== undefined) {
            assert(typeof locationConstraints[l].sizeLimitGB === 'number' ||
                locationConstraints[l].sizeLimitGB === null,
                'bad config: locationConstraints[region].sizeLimitGB ' +
                'must be a number (in gigabytes)');
        }

        const details = locationConstraints[l].details;
        assert(typeof details === 'object',
            'bad config: locationConstraints[region].details is ' +
            'mandatory and must be an object');
        if (details.serverSideEncryption !== undefined) {
            assert(typeof details.serverSideEncryption === 'boolean',
              'bad config: locationConstraints[region]' +
              '.details.serverSideEncryption must be a boolean');
        }
        const stringFields = [
            'awsEndpoint',
            'bucketName',
            'credentialsProfile',
            'region',
        ];
        stringFields.forEach(field => {
            if (details[field] !== undefined) {
                assert(typeof details[field] === 'string',
                    `bad config: ${field} must be a string`);
            }
        });
        if (details.bucketMatch !== undefined) {
            assert(typeof details.bucketMatch === 'boolean',
                'bad config: details.bucketMatch must be a boolean');
        }
        if (details.credentials !== undefined) {
            assert(typeof details.credentials === 'object',
                'bad config: details.credentials must be an object');
            assert(typeof details.credentials.accessKey === 'string',
                'bad config: credentials must include accessKey as string');
            assert(typeof details.credentials.secretKey === 'string',
                'bad config: credentials must include secretKey as string');
        }
        if (process.env.CI_CEPH === 'true') {
            // eslint-disable-next-line no-param-reassign
            locationConstraints[l].details.https = false;
        } else if (details.https !== undefined) {
            assert(typeof details.https === 'boolean', 'bad config: ' +
                'locationConstraints[region].details https must be a boolean');
        } else {
            // eslint-disable-next-line no-param-reassign
            locationConstraints[l].details.https = true;
        }

        if (details.pathStyle !== undefined) {
            assert(typeof details.pathStyle === 'boolean', 'bad config: ' +
                'locationConstraints[region].pathStyle must be a boolean');
        } else if (process.env.CI_CEPH === 'true') {
            // eslint-disable-next-line no-param-reassign
            locationConstraints[l].details.pathStyle = true;
        } else {
            // eslint-disable-next-line no-param-reassign
            locationConstraints[l].details.pathStyle = false;
        }

        if (details.supportsVersioning !== undefined) {
            assert(typeof details.supportsVersioning === 'boolean',
                'bad config: locationConstraints[region].supportsVersioning' +
                'must be a boolean');
        } else {
            // default to true
            // eslint-disable-next-line no-param-reassign
            locationConstraints[l].details.supportsVersioning = true;
        }

        if (locationConstraints[l].type === 'azure') {
            azureLocationConstraintAssert(l, locationConstraints[l]);
        }
        if (locationConstraints[l].type === 'gcp') {
            gcpLocationConstraintAssert(l, locationConstraints[l]);
        }
        if (locationConstraints[l].type === 'dmf') {
            dmfLocationConstraintAssert(locationConstraints[l]);
        }
        if (locationConstraints[l].type === 'pfs') {
            assert(typeof details.pfsDaemonEndpoint === 'object',
            'bad config: pfsDaemonEndpoint is mandatory and must be an object');
        }
        if (locationConstraints[l].type === 'scality' &&
            locationConstraints[l].details.connector !== undefined &&
            locationConstraints[l].details.connector.hdclient !== undefined) {
            hdClientLocationConstraintAssert(
                locationConstraints[l].details.connector.hdclient);
        }
    });
    assert(Object.keys(locationConstraints)
        .includes('us-east-1'), 'bad locationConfig: must ' +
        'include us-east-1 as a locationConstraint');
}

function parseUtapiReindex({ enabled, schedule, sentinel, bucketd }) {
    assert(typeof enabled === 'boolean',
        'bad config: utapi.reindex.enabled must be a boolean');
    assert(typeof sentinel === 'object',
        'bad config: utapi.reindex.sentinel must be an object');
    assert(typeof sentinel.port === 'number',
        'bad config: utapi.reindex.sentinel.port must be a number');
    assert(typeof sentinel.name === 'string',
        'bad config: utapi.reindex.sentinel.name must be a string');
    assert(typeof bucketd === 'object',
        'bad config: utapi.reindex.bucketd must be an object');
    assert(typeof bucketd.port === 'number',
        'bad config: utapi.reindex.bucketd.port must be a number');
    assert(typeof schedule === 'string',
        'bad config: utapi.reindex.schedule must be a string');
    try {
        cronParser.parseExpression(schedule);
    } catch (e) {
        assert(false,
            'bad config: utapi.reindex.schedule must be a valid ' +
            `cron schedule. ${e.message}.`);
    }
}

function requestsConfigAssert(requestsConfig) {
    if (requestsConfig.viaProxy !== undefined) {
        assert(typeof requestsConfig.viaProxy === 'boolean',
        'config: invalid requests configuration. viaProxy must be a ' +
        'boolean');

        if (requestsConfig.viaProxy) {
            assert(Array.isArray(requestsConfig.trustedProxyCIDRs) &&
            requestsConfig.trustedProxyCIDRs.length > 0 &&
            requestsConfig.trustedProxyCIDRs
                .every(ip => typeof ip === 'string'),
            'config: invalid requests configuration. ' +
            'trustedProxyCIDRs must be set if viaProxy is set to true ' +
            'and must be an array');

            assert(typeof requestsConfig.extractClientIPFromHeader === 'string'
            && requestsConfig.extractClientIPFromHeader.length > 0,
            'config: invalid requests configuration. ' +
            'extractClientIPFromHeader must be set if viaProxy is ' +
            'set to true and must be a string');
        }
    }
}

function bucketNotifAssert(bucketNotifConfig) {
    assert(Array.isArray(bucketNotifConfig),
        'bad config: bucket notification configuration must be an array');
    bucketNotifConfig.forEach(c => {
        const { resource, type, host, port, auth } = c;
        assert(typeof resource === 'string',
            'bad config: bucket notification configuration resource must be a string');
        assert(typeof type === 'string',
            'bad config: bucket notification configuration type must be a string');
        assert(typeof host === 'string' && host !== '',
            'bad config: hostname must be a non-empty string');
        if (port) {
            assert(Number.isInteger(port, 10) && port > 0,
                'bad config: port must be a positive integer');
        }
        if (auth) {
            assert(typeof auth === 'object',
                'bad config: bucket notification auth must be an object');
        }
    });
    return bucketNotifConfig;
}

/**
 * Reads from a config file and returns the content as a config object
 */
class Config extends EventEmitter {
    constructor() {
        super();
        /*
         * Config files will be looked up under the directories:
         * <project-root>/conf
         * <project-root>
         *
         * An error will be thrown if the config files cannot be found
         *
         * The path to the "config.json" config can be overridden using the
         * S3_CONFIG_FILE environment var
         *
         * The path to the "locationConfig.json" config can be overridden using
         * the S3_LOCATION_FILE environment var.
         */
        this._basePath = path.join(__dirname, '..');
        this.configPath = findConfigFile(process.env.S3_CONFIG_FILE ||
                                         'config.json');

        let locationConfigFileName = 'locationConfig.json';
        if (process.env.CI === 'true' && !process.env.S3_END_TO_END) {
            locationConfigFileName =
                'tests/locationConfig/locationConfigTests.json';
        }
        this.locationConfigPath = findConfigFile(process.env.S3_LOCATION_FILE ||
                                                 locationConfigFileName);

        if (process.env.S3_REPLICATION_FILE !== undefined) {
            this.replicationConfigPath = process.env.S3_REPLICATION_FILE;
        }

        // Read config automatically
        this._getLocationConfig();
        this._getConfig();
        this._configureBackends();
    }

    _getLocationConfig() {
        let locationConfig;
        try {
            const data = fs.readFileSync(this.locationConfigPath,
            { encoding: 'utf-8' });
            locationConfig = JSON.parse(data);
        } catch (err) {
            throw new Error(`could not parse location config file:
            ${err.message}`);
        }

        this.locationConstraints = {};
        locationConstraintAssert(locationConfig);
        this.locationConstraints = locationConfig;
        Object.keys(locationConfig).forEach(l => {
            const details = this.locationConstraints[l].details;
            if (locationConfig[l].details.connector !== undefined) {
                assert(typeof locationConfig[l].details.connector ===
                'object', 'bad config: connector must be an object');
                if (locationConfig[l].details.connector.sproxyd !==
                    undefined) {
                    details.connector.sproxyd = parseSproxydConfig(
                        locationConfig[l].details.connector.sproxyd);
                }
            }
        });
    }

    _loadTlsFile(tlsFileName) {
        if (!tlsFileName) {
            return undefined;
        }
        if (typeof tlsFileName !== 'string') {
            throw new Error(
                'bad config: TLS file specification must be a string');
        }
        const tlsFilePath = (tlsFileName[0] === '/')
              ? tlsFileName
              : path.join(this._basepath, tlsFileName);
        let tlsFileContent;
        try {
            tlsFileContent = fs.readFileSync(tlsFilePath);
        } catch (err) {
            throw new Error(`Could not load tls file '${tlsFileName}':` +
                            ` ${err.message}`);
        }
        return tlsFileContent;
    }

    /**
     * Parse list of endpoints.
     * @param {string[] | undefined} listenOn - List of string of the form "ip:port"
     * @param {string} fieldName - Name of field being parsed
     * @returns {{ip: string, port: number}[]} - List of ip/port pairs
     */
    _parseEndpoints(listenOn, fieldName) {
        let result = [];
        if (listenOn !== undefined) {
            assert(Array.isArray(listenOn)
                && listenOn.every(e => typeof e === 'string'),
                `bad config: ${fieldName} must be a list of strings`);
            result = listenOn.map(item => {
                const lastColon = item.lastIndexOf(':');
                // if address is IPv6 format, it includes brackets
                // that have to be removed from the final IP address
                const ipAddress = item.indexOf(']') > 0 ?
                    item.substr(1, lastColon - 2) :
                    item.substr(0, lastColon);
                // the port should not include the colon
                const port = item.substr(lastColon + 1);
                assert(Number.parseInt(port, 10),
                    `bad config: ${fieldName} port must be a positive integer`);
                return { ip: ipAddress, port };
            });
        }
        return result;
    }

    _getConfig() {
        let config;
        try {
            const data = fs.readFileSync(this.configPath,
              { encoding: 'utf-8' });
            config = JSON.parse(data);
        } catch (err) {
            throw new Error(`could not parse config file: ${err.message}`);
        }
        if (this.replicationConfigPath) {
            try {
                const repData = fs.readFileSync(this.replicationConfigPath,
                  { encoding: 'utf-8' });
                const replicationEndpoints = JSON.parse(repData);
                config.replicationEndpoints.push(...replicationEndpoints);
            } catch (err) {
                throw new Error(
                    `could not parse replication file: ${err.message}`);
            }
        }

        this.port = 8000;
        if (config.port !== undefined) {
            assert(Number.isInteger(config.port) && config.port > 0,
                'bad config: port must be a positive integer');
            this.port = config.port;
        }

        this.listenOn = this._parseEndpoints(config.listenOn, 'listenOn');

        this.metricsPort = 8002;
        if (config.metricsPort !== undefined) {
            assert(Number.isInteger(config.metricsPort) && config.metricsPort > 0,
                'bad config: metricsPort must be a positive integer');
            this.metricsPort = config.metricsPort;
        }

        this.metricsListenOn = this._parseEndpoints(config.metricsListenOn, 'metricsListenOn');

        if (config.replicationGroupId) {
            assert(typeof config.replicationGroupId === 'string',
                'bad config: replicationGroupId must be a string');
            this.replicationGroupId = config.replicationGroupId;
        } else {
            this.replicationGroupId = 'RG001';
        }

        this.replicationEndpoints = [];
        if (config.replicationEndpoints) {
            const { replicationEndpoints } = config;
            assert(replicationEndpoints instanceof Array, 'bad config: ' +
                '`replicationEndpoints` property must be an array');
            replicationEndpoints.forEach(replicationEndpoint => {
                assert.strictEqual(typeof replicationEndpoint, 'object',
                    'bad config: `replicationEndpoints` property must be an ' +
                    'array of objects');
                const { site, servers, type } = replicationEndpoint;
                assert.notStrictEqual(site, undefined, 'bad config: each ' +
                    'object of `replicationEndpoints` array must have a ' +
                    '`site` property');
                assert.strictEqual(typeof site, 'string', 'bad config: ' +
                    '`site` property of object in `replicationEndpoints` ' +
                    'must be a string');
                assert.notStrictEqual(site, '', 'bad config: `site` property ' +
                    "of object in `replicationEndpoints` must not be ''");
                if (type !== undefined) {
                    assert(validExternalBackends[type], 'bad config: `type` ' +
                        'property of `replicationEndpoints` object must be ' +
                        'a valid external backend (one of: "' +
                        `${Object.keys(validExternalBackends).join('", "')}")`);
                } else {
                    assert.notStrictEqual(servers, undefined, 'bad config: ' +
                        'each object of `replicationEndpoints` array that is ' +
                        'not an external backend must have `servers` property');
                    assert(servers instanceof Array, 'bad config: ' +
                        '`servers` property of object in ' +
                        '`replicationEndpoints` must be an array');
                    servers.forEach(item => {
                        assert(typeof item === 'string' && item !== '',
                            'bad config: each item of ' +
                            '`replicationEndpoints:servers` must be a ' +
                            'non-empty string');
                    });
                }
            });
            this.replicationEndpoints = replicationEndpoints;
        }

        if (config.backbeat) {
            const { backbeat } = config;
            assert.strictEqual(typeof backbeat.host, 'string',
                'bad config: backbeat host must be a string');
            assert(Number.isInteger(backbeat.port) && backbeat.port > 0,
                'bad config: backbeat port must be a positive integer');
            this.backbeat = backbeat;
        }

        if (config.workflowEngineOperator) {
            const { workflowEngineOperator } = config;
            assert.strictEqual(typeof workflowEngineOperator.host, 'string',
                'bad config: workflowEngineOperator host must be a string');
            assert(Number.isInteger(workflowEngineOperator.port) &&
                   workflowEngineOperator.port > 0,
                'bad config: workflowEngineOperator port not a positive integer');
            this.workflowEngineOperator = workflowEngineOperator;
        }

        // legacy
        if (config.regions !== undefined) {
            throw new Error('bad config: regions key is deprecated. ' +
                'Please use restEndpoints and locationConfig');
        }

        if (config.restEndpoints !== undefined) {
            this.restEndpoints = {};
            restEndpointsAssert(config.restEndpoints, this.locationConstraints);
            this.restEndpoints = config.restEndpoints;
        }

        if (!config.restEndpoints) {
            throw new Error('bad config: config must include restEndpoints');
        }

        this.websiteEndpoints = [];
        if (config.websiteEndpoints !== undefined) {
            assert(Array.isArray(config.websiteEndpoints)
                && config.websiteEndpoints.every(e => typeof e === 'string'),
                'bad config: websiteEndpoints must be a list of strings');
            this.websiteEndpoints = config.websiteEndpoints;
        }

        this.clusters = false;
        if (config.clusters !== undefined) {
            assert(Number.isInteger(config.clusters) && config.clusters > 0,
                   'bad config: clusters must be a positive integer');
            this.clusters = config.clusters;
        }

        if (config.usEastBehavior !== undefined) {
            throw new Error('bad config: usEastBehavior key is deprecated. ' +
                'Please use restEndpoints and locationConfig');
        }
        // legacy
        if (config.sproxyd !== undefined) {
            throw new Error('bad config: sproxyd key is deprecated. ' +
                'Please use restEndpoints and locationConfig');
        }

        this.cdmi = {};
        if (config.cdmi !== undefined) {
            if (config.cdmi.host !== undefined) {
                assert.strictEqual(typeof config.cdmi.host, 'string',
                                   'bad config: cdmi host must be a string');
                this.cdmi.host = config.cdmi.host;
            }
            if (config.cdmi.port !== undefined) {
                assert(Number.isInteger(config.cdmi.port)
                       && config.cdmi.port > 0,
                       'bad config: cdmi port must be a positive integer');
                this.cdmi.port = config.cdmi.port;
            }
            if (config.cdmi.path !== undefined) {
                assert(typeof config.cdmi.path === 'string',
                       'bad config: cdmi.path must be a string');
                assert(config.cdmi.path.length > 0,
                       'bad config: cdmi.path is empty');
                assert(config.cdmi.path.charAt(0) === '/',
                       'bad config: cdmi.path should start with a "/"');
                this.cdmi.path = config.cdmi.path;
            }
            if (config.cdmi.readonly !== undefined) {
                assert(typeof config.cdmi.readonly === 'boolean',
                       'bad config: cdmi.readonly must be a boolean');
                this.cdmi.readonly = config.cdmi.readonly;
            } else {
                this.cdmi.readonly = true;
            }
        }

        this.bucketd = { bootstrap: [] };
        if (config.bucketd !== undefined
                && config.bucketd.bootstrap !== undefined) {
            assert(config.bucketd.bootstrap instanceof Array
                   && config.bucketd.bootstrap.every(
                       e => typeof e === 'string'),
                   'bad config: bucketd.bootstrap must be a list of strings');
            this.bucketd.bootstrap = config.bucketd.bootstrap;
        }

        this.vaultd = {};
        if (config.vaultd) {
            if (config.vaultd.port !== undefined) {
                assert(Number.isInteger(config.vaultd.port)
                       && config.vaultd.port > 0,
                       'bad config: vaultd port must be a positive integer');
                this.vaultd.port = config.vaultd.port;
            }
            if (config.vaultd.host !== undefined) {
                assert.strictEqual(typeof config.vaultd.host, 'string',
                                   'bad config: vaultd host must be a string');
                this.vaultd.host = config.vaultd.host;
            }
            if (process.env.VAULTD_HOST !== undefined) {
                assert.strictEqual(typeof process.env.VAULTD_HOST, 'string',
                    'bad config: vaultd host must be a string');
                this.vaultd.host = process.env.VAULTD_HOST;
            }
        }

        if (config.dataClient) {
            this.dataClient = {};
            assert.strictEqual(typeof config.dataClient.host, 'string',
                               'bad config: data client host must be ' +
                               'a string');
            this.dataClient.host = config.dataClient.host;

            assert(Number.isInteger(config.dataClient.port)
                   && config.dataClient.port > 0,
                   'bad config: dataClient port must be a positive ' +
                   'integer');
            this.dataClient.port = config.dataClient.port;
        }

        if (config.metadataClient) {
            this.metadataClient = {};
            assert.strictEqual(
                typeof config.metadataClient.host, 'string',
                'bad config: metadata client host must be a string');
            this.metadataClient.host = config.metadataClient.host;

            assert(Number.isInteger(config.metadataClient.port)
                   && config.metadataClient.port > 0,
                   'bad config: metadata client port must be a ' +
                   'positive integer');
            this.metadataClient.port = config.metadataClient.port;
        }

        if (config.pfsClient) {
            this.pfsClient = {};
            assert.strictEqual(typeof config.pfsClient.host, 'string',
                'bad config: pfsClient host must be ' +
                'a string');
            this.pfsClient.host = config.pfsClient.host;

            assert(Number.isInteger(config.pfsClient.port) &&
                config.pfsClient.port > 0,
                'bad config: pfsClient port must be a positive ' +
                'integer');
            this.pfsClient.port = config.pfsClient.port;
        }

        if (config.dataDaemon) {
            this.dataDaemon = {};
            assert.strictEqual(
                typeof config.dataDaemon.bindAddress, 'string',
                'bad config: data daemon bind address must be a string');
            this.dataDaemon.bindAddress = config.dataDaemon.bindAddress;

            assert(Number.isInteger(config.dataDaemon.port)
                   && config.dataDaemon.port > 0,
                   'bad config: data daemon port must be a positive ' +
                   'integer');
            this.dataDaemon.port = config.dataDaemon.port;

            /**
             * Configure the file paths for data if using the file
             * backend. If no path provided, uses data at the root of
             * the S3 project directory.
             */
            this.dataDaemon.dataPath =
                process.env.S3DATAPATH ?
                process.env.S3DATAPATH : `${__dirname}/../localData`;
            this.dataDaemon.noSync = process.env.S3DATA_NOSYNC === 'true';
            this.dataDaemon.noCache = process.env.S3DATA_NOCACHE === 'true';
        }

        if (config.pfsDaemon) {
            this.pfsDaemon = {};
            assert.strictEqual(
                typeof config.pfsDaemon.bindAddress, 'string',
                'bad config: data daemon bind address must be a string');
            this.pfsDaemon.bindAddress = config.pfsDaemon.bindAddress;
            assert(Number.isInteger(config.pfsDaemon.port)
                   && config.pfsDaemon.port > 0,
                   'bad config: data daemon port must be a positive ' +
                   'integer');
            this.pfsDaemon.port = config.pfsDaemon.port;
            this.pfsDaemon.dataPath =
                process.env.PFSD_MOUNT_PATH ?
                process.env.PFSD_MOUNT_PATH : `${__dirname}/../localPfs`;
            this.pfsDaemon.noSync = process.env.PFSD_NOSYNC === 'true';
            this.pfsDaemon.noCache = process.env.PFSD_NOCACHE === 'true';
            this.pfsDaemon.isReadOnly =
                process.env.PFSD_READONLY === 'true';
        }

        if (config.metadataDaemon) {
            this.metadataDaemon = {};
            assert.strictEqual(
                typeof config.metadataDaemon.bindAddress, 'string',
                'bad config: metadata daemon bind address must be a string');
            this.metadataDaemon.bindAddress =
                config.metadataDaemon.bindAddress;

            assert(Number.isInteger(config.metadataDaemon.port)
                   && config.metadataDaemon.port > 0,
                   'bad config: metadata daemon port must be a ' +
                   'positive integer');
            this.metadataDaemon.port = config.metadataDaemon.port;

            /**
             * Configure the file path for metadata if using the file
             * backend. If no path provided, uses data and metadata at
             * the root of the S3 project directory.
             */
            this.metadataDaemon.metadataPath =
                process.env.S3METADATAPATH ?
                process.env.S3METADATAPATH : `${__dirname}/../localMetadata`;

            this.metadataDaemon.restEnabled =
                config.metadataDaemon.restEnabled;
            this.metadataDaemon.restPort = config.metadataDaemon.restPort;
        }

        this.recordLog = { enabled: false };
        if (config.recordLog) {
            this.recordLog.enabled = Boolean(config.recordLog.enabled);
            this.recordLog.recordLogName = config.recordLog.recordLogName;
        }

        if (process.env.ENABLE_LOCAL_CACHE) {
            this.localCache = defaultLocalCache;
        }
        if (config.localCache) {
            assert(typeof config.localCache === 'object',
                'config: invalid local cache configuration. localCache must ' +
                'be an object');
            if (config.localCache.sentinels) {
                this.localCache = { sentinels: [], name: null };

                assert(typeof config.localCache.name === 'string',
                    'bad config: localCache sentinel name must be a string');
                this.localCache.name = config.localCache.name;

                assert(Array.isArray(config.localCache.sentinels) ||
                    typeof config.localCache.sentinels === 'string',
                    'bad config: localCache sentinels' +
                    'must be an array or string');

                if (typeof config.localCache.sentinels === 'string') {
                    config.localCache.sentinels.split(',').forEach(item => {
                        const [host, port] = item.split(':');
                        this.localCache.sentinels.push({ host,
                            port: Number.parseInt(port, 10) });
                    });
                } else if (Array.isArray(config.localCache.sentinels)) {
                    config.localCache.sentinels.forEach(item => {
                        const { host, port } = item;
                        assert(typeof host === 'string',
                            'bad config: localCache' +
                            'sentinel host must be a string');
                        assert(typeof port === 'number',
                            'bad config: localCache' +
                            'sentinel port must be a number');
                        this.localCache.sentinels.push({ host, port });
                    });
                }
            } else {
                assert(typeof config.localCache.host === 'string',
                      'config: bad host for localCache. host must be a string');
                assert(typeof config.localCache.port === 'number',
                      'config: bad port for localCache. port must be a number');
                if (config.localCache.password !== undefined) {
                    assert(
                        this._verifyRedisPassword(config.localCache.password),
                        'config: vad password for localCache. password must' +
                    ' be a string');
                }
                this.localCache = {
                    host: config.localCache.host,
                    port: config.localCache.port,
                    password: config.localCache.password,
                };
            }
        }

        if (config.mongodb) {
            this.mongodb = config.mongodb;
            if (process.env.MONGODB_AUTH_USERNAME &&
                process.env.MONGODB_AUTH_PASSWORD) {
                this.mongodb.authCredentials = {
                  username: process.env.MONGODB_AUTH_USERNAME,
                  password: process.env.MONGODB_AUTH_PASSWORD,
                };
            }
        } else {
            this.mongodb = {};
        }

        if (config.redis) {
            if (config.redis.sentinels) {
                this.redis = { sentinels: [], name: null };

                assert(typeof config.redis.name === 'string',
                    'bad config: redis sentinel name must be a string');
                this.redis.name = config.redis.name;
                assert(Array.isArray(config.redis.sentinels) ||
                    typeof config.redis.sentinels === 'string',
                    'bad config: redis sentinels must be an array or string');

                if (typeof config.redis.sentinels === 'string') {
                    config.redis.sentinels.split(',').forEach(item => {
                        const [host, port] = item.split(':');
                        this.redis.sentinels.push({ host,
                            port: Number.parseInt(port, 10) });
                    });
                } else if (Array.isArray(config.redis.sentinels)) {
                    config.redis.sentinels.forEach(item => {
                        const { host, port } = item;
                        assert(typeof host === 'string',
                            'bad config: redis sentinel host must be a string');
                        assert(typeof port === 'number',
                            'bad config: redis sentinel port must be a number');
                        this.redis.sentinels.push({ host, port });
                    });
                }

                if (config.redis.sentinelPassword !== undefined) {
                    assert(
                    this._verifyRedisPassword(config.redis.sentinelPassword));
                    this.redis.sentinelPassword = config.redis.sentinelPassword;
                }
            } else {
                // check for standalone configuration
                this.redis = {};
                assert(typeof config.redis.host === 'string',
                    'bad config: redis.host must be a string');
                assert(typeof config.redis.port === 'number',
                    'bad config: redis.port must be a number');
                this.redis.host = config.redis.host;
                this.redis.port = config.redis.port;
            }
            if (config.redis.password !== undefined) {
                assert(
                    this._verifyRedisPassword(config.redis.password),
                    'bad config: invalid password for redis. password must ' +
                    'be a string');
                this.redis.password = config.redis.password;
            }
        }
        if (config.utapi) {
            this.utapi = { component: 's3' };
            if (config.utapi.host) {
                assert(typeof config.utapi.host === 'string',
                    'bad config: utapi host must be a string');
                this.utapi.host = config.utapi.host;
            }
            if (config.utapi.port) {
                assert(Number.isInteger(config.utapi.port)
                    && config.utapi.port > 0,
                    'bad config: utapi port must be a positive integer');
                this.utapi.port = config.utapi.port;
            }
            if (utapiVersion === 1) {
                if (config.utapi.workers !== undefined) {
                    assert(Number.isInteger(config.utapi.workers)
                        && config.utapi.workers > 0,
                        'bad config: utapi workers must be a positive integer');
                    this.utapi.workers = config.utapi.workers;
                }
                // Utapi uses the same localCache config defined for S3 to avoid
                // config duplication.
                assert(config.localCache, 'missing required property of utapi ' +
                    'configuration: localCache');
                this.utapi.localCache = this.localCache;
                assert(config.redis, 'missing required property of utapi ' +
                    'configuration: redis');
                if (config.utapi.redis) {
                    if (config.utapi.redis.sentinels) {
                        this.utapi.redis = { sentinels: [], name: null };

                        assert(typeof config.utapi.redis.name === 'string',
                            'bad config: redis sentinel name must be a string');
                        this.utapi.redis.name = config.utapi.redis.name;

                        assert(Array.isArray(config.utapi.redis.sentinels),
                            'bad config: redis sentinels must be an array');
                        config.utapi.redis.sentinels.forEach(item => {
                            const { host, port } = item;
                            assert(typeof host === 'string',
                                'bad config: redis sentinel host must be a string');
                            assert(typeof port === 'number',
                                'bad config: redis sentinel port must be a number');
                            this.utapi.redis.sentinels.push({ host, port });
                        });
                    } else {
                        // check for standalone configuration
                        this.utapi.redis = {};
                        assert(typeof config.utapi.redis.host === 'string',
                            'bad config: redis.host must be a string');
                        assert(typeof config.utapi.redis.port === 'number',
                            'bad config: redis.port must be a number');
                        this.utapi.redis.host = config.utapi.redis.host;
                        this.utapi.redis.port = config.utapi.redis.port;
                    }
                    if (config.utapi.redis.retry !== undefined) {
                        if (config.utapi.redis.retry.connectBackoff !== undefined) {
                            const { min, max, jitter, factor, deadline } = config.utapi.redis.retry.connectBackoff;
                            assert.strictEqual(typeof min, 'number',
                            'utapi.redis.retry.connectBackoff: min must be a number');
                            assert.strictEqual(typeof max, 'number',
                            'utapi.redis.retry.connectBackoff: max must be a number');
                            assert.strictEqual(typeof jitter, 'number',
                            'utapi.redis.retry.connectBackoff: jitter must be a number');
                            assert.strictEqual(typeof factor, 'number',
                            'utapi.redis.retry.connectBackoff: factor must be a number');
                            assert.strictEqual(typeof deadline, 'number',
                            'utapi.redis.retry.connectBackoff: deadline must be a number');
                        }

                        this.utapi.redis.retry = config.utapi.redis.retry;
                    } else {
                        this.utapi.redis.retry = {
                            connectBackoff: {
                                min: 10,
                                max: 1000,
                                jitter: 0.1,
                                factor: 1.5,
                                deadline: 10000,
                            },
                        };
                    }
                    if (config.utapi.redis.password !== undefined) {
                        assert(
                            this._verifyRedisPassword(config.utapi.redis.password),
                            'config: invalid password for utapi redis. password' +
                            ' must be a string');
                        this.utapi.redis.password = config.utapi.redis.password;
                    }
                        if (config.utapi.redis.sentinelPassword !== undefined) {
                            assert(
                        this._verifyRedisPassword(
                            config.utapi.redis.sentinelPassword),
                            'config: invalid password for utapi redis. password' +
                            ' must be a string');
                        this.utapi.redis.sentinelPassword =
                            config.utapi.redis.sentinelPassword;
                    }
                }
                if (config.utapi.metrics) {
                    this.utapi.metrics = config.utapi.metrics;
                }
                this.utapi.enabledOperationCounters = [];
                if (config.utapi.enabledOperationCounters !== undefined) {
                    const { enabledOperationCounters } = config.utapi;
                    assert(Array.isArray(enabledOperationCounters),
                        'bad config: utapi.enabledOperationCounters must be an ' +
                        'array');
                    assert(enabledOperationCounters.length > 0,
                        'bad config: utapi.enabledOperationCounters cannot be ' +
                        'empty');
                    this.utapi.enabledOperationCounters = enabledOperationCounters;
                }
                this.utapi.disableOperationCounters = false;
                if (config.utapi.disableOperationCounters !== undefined) {
                    const { disableOperationCounters } = config.utapi;
                    assert(typeof disableOperationCounters === 'boolean',
                        'bad config: utapi.disableOperationCounters must be a ' +
                        'boolean');
                    this.utapi.disableOperationCounters = disableOperationCounters;
                }
                if (config.utapi.disableOperationCounters !== undefined &&
                    config.utapi.enabledOperationCounters !== undefined) {
                    assert(config.utapi.disableOperationCounters === false,
                        'bad config: conflicting rules: ' +
                        'utapi.disableOperationCounters and ' +
                        'utapi.enabledOperationCounters cannot both be ' +
                        'specified');
                }
                if (config.utapi.component) {
                    this.utapi.component = config.utapi.component;
                }
                // (optional) The value of the replay schedule should be cron-style
                // scheduling. For example, every five minutes: '*/5 * * * *'.
                if (config.utapi.replaySchedule) {
                    assert(typeof config.utapi.replaySchedule === 'string', 'bad' +
                        'config: utapi.replaySchedule must be a string');
                    this.utapi.replaySchedule = config.utapi.replaySchedule;
                }
                // (optional) The number of elements processed by each call to the
                // Redis local cache during a replay. For example, 50.
                if (config.utapi.batchSize) {
                    assert(typeof config.utapi.batchSize === 'number', 'bad' +
                        'config: utapi.batchSize must be a number');
                    assert(config.utapi.batchSize > 0, 'bad config:' +
                        'utapi.batchSize must be a number greater than 0');
                    this.utapi.batchSize = config.utapi.batchSize;
                }

                // (optional) Expire bucket level metrics on delete bucket
                // Disabled by default
                this.utapi.expireMetrics = false;
                if (config.utapi.expireMetrics !== undefined) {
                    assert(typeof config.utapi.expireMetrics === 'boolean', 'bad' +
                        'config: utapi.expireMetrics must be a boolean');
                    this.utapi.expireMetrics = config.utapi.expireMetrics;
                }
                // (optional) TTL controlling the expiry for bucket level metrics
                // keys when expireMetrics is enabled
                this.utapi.expireMetricsTTL = 0;
                if (config.utapi.expireMetricsTTL !== undefined) {
                    assert(typeof config.utapi.expireMetricsTTL === 'number',
                        'bad config: utapi.expireMetricsTTL must be a number');
                    this.utapi.expireMetricsTTL = config.utapi.expireMetricsTTL;
                }

                if (config.utapi && config.utapi.reindex) {
                    parseUtapiReindex(config.utapi.reindex);
                    this.utapi.reindex = config.utapi.reindex;
                }
            }

            if (utapiVersion === 2 && config.utapi.filter) {
                const { filter: filterConfig } = config.utapi;
                const utapiResourceFilters = {};
                allowedUtapiEventFilterFields.forEach(
                    field => allowedUtapiEventFilterStates.forEach(
                        state => {
                            const resources = (filterConfig[state] && filterConfig[state][field]) || null;
                            if (resources) {
                                assert.strictEqual(utapiResourceFilters[field], undefined,
                                    `bad config: utapi.filter.${state}.${field} can't define an allow and a deny list`);
                                assert(resources.every(r => typeof r === 'string'),
                                    `bad config: utapi.filter.${state}.${field} must be an array of strings`);
                                utapiResourceFilters[field] = { [state]: new Set(resources) };
                            }
                        }
                ));
                this.utapi.filter = utapiResourceFilters;
            }
        }
        if (Object.keys(this.locationConstraints).some(
        loc => this.locationConstraints[loc].sizeLimitGB)) {
            assert(this.utapi && this.utapi.metrics &&
                this.utapi.metrics.includes('location'),
                'bad config: if storage size limit set on a location ' +
                'constraint, Utapi must also be configured correctly');
        }

        this.log = { logLevel: 'debug', dumpLevel: 'error' };
        if (config.log !== undefined) {
            if (config.log.logLevel !== undefined) {
                assert(typeof config.log.logLevel === 'string',
                       'bad config: log.logLevel must be a string');
                this.log.logLevel = config.log.logLevel;
            }
            if (config.log.dumpLevel !== undefined) {
                assert(typeof config.log.dumpLevel === 'string',
                        'bad config: log.dumpLevel must be a string');
                this.log.dumpLevel = config.log.dumpLevel;
            }
        }

        this.kms = {};
        if (config.kms) {
            assert(typeof config.kms.userName === 'string');
            assert(typeof config.kms.password === 'string');
            this.kms.userName = config.kms.userName;
            this.kms.password = config.kms.password;
            if (config.kms.helperProgram !== undefined) {
                assert(typeof config.kms.helperProgram === 'string');
                this.kms.helperProgram = config.kms.helperProgram;
            }
            if (config.kms.propertiesFile !== undefined) {
                assert(typeof config.kms.propertiesFile === 'string');
                this.kms.propertiesFile = config.kms.propertiesFile;
            }
            if (config.kms.maxSessions !== undefined) {
                assert(typeof config.kms.maxSessions === 'number');
                this.kms.maxSessions = config.kms.maxSessions;
            }
        }

        this.kmip = {
            client: {
                /* Enable this option if the KMIP Server supports
                 * Create and Activate in one operation.
                 * Leave it disabled to prevent clock desynchronisation
                 * issues because the two steps creation uses server's
                 * time for `now' instead of client specified activation date
                 * which also targets the present instant.
                 */
                compoundCreateActivate:
                (process.env.S3KMIP_COMPOUND_CREATE === 'true') || false,
                /* Set the bucket name attribute name here if the KMIP
                 * server supports storing custom attributes along
                 * with the keys.
                 */
                bucketNameAttributeName:
                process.env.S3KMIP_BUCKET_ATTRIBUTE_NAME || '',
            },
            transport: {
                /* Specify the request pipeline depth here.
                 * If for some reason the server sends the replies
                 * out of order and confuses the client, a value of 1
                 * should be a convenient workaround for a server side bug.
                 * The default value of 8 is fine and there is almost no
                 * benefit to tune this value for performance improvement.
                 * Note: 0 is not an appropriate value and will fall back to 1.
                 */
                pipelineDepth: process.env.S3KMIP_PIPELINE_DEPTH || 8,
                tls: {
                    port: process.env.S3KMIP_PORT || 5696,
                    /* TODO: HA is not implmented yet.
                     * The code expects only one host, but the
                     * configuration already permits to provide
                     * plenty of them (separated with commas).
                     * This comment must be removed, the
                     * S3KMIP_HOSTS must be split and transformed
                     * into an array of strings. And the 'host' attribute
                     * must become 'hosts'
                     */
                    host: process.env.S3KMIP_HOSTS,
                    key: this._loadTlsFile(process.env.S3KMIP_KEY || undefined),
                    cert: this._loadTlsFile(process.env.S3KMIP_CERT ||
                                            undefined),
                    ca: (process.env.S3KMIP_CA
                         ? process.env.S3KMIP_CA.split(',')
                         : []).map(this._loadTlsFile),
                },
            },
        };
        if (config.kmip) {
            if (config.kmip.client) {
                if (config.kmip.client.compoundCreateActivate) {
                    assert(typeof config.kmip.client.compoundCreateActivate ===
                          'boolean');
                    this.kmip.client.compoundCreateActivate =
                        config.kmip.client.compoundCreateActivate;
                }
                if (config.kmip.client.bucketNameAttributeName) {
                    assert(typeof config.kmip.client.bucketNameAttributeName ===
                          'string');
                    this.kmip.client.bucketNameAttributeName =
                        config.kmip.client.bucketNameAttributeName;
                }
            }
            if (config.kmip.transport) {
                if (config.kmip.transport.pipelineDepth) {
                    assert(typeof config.kmip.transport.pipelineDepth ===
                           'number');
                    this.kmip.transport.pipelineDepth =
                        config.kmip.transport.pipelineDepth;
                }
                if (config.kmip.transport.tls) {
                    const { host, port, key, cert, ca } =
                          config.kmip.transport.tls;
                    if (!!key !== !!cert) {
                        throw new Error('bad config: KMIP TLS certificate ' +
                                        'and key must come along');
                    }
                    if (port) {
                        assert(typeof port === 'number',
                               'bad config: KMIP TLS Port must be a number');
                        this.kmip.transport.tls.port = port;
                    }
                    if (host) {
                        assert(typeof host === 'string',
                               'bad config: KMIP TLS Host must be a string');
                        this.kmip.transport.tls.host = host;
                    }

                    if (key) {
                        this.kmip.transport.tls.key = this._loadTlsFile(key);
                    }
                    if (cert) {
                        this.kmip.transport.tls.cert = this._loadTlsFile(cert);
                    }
                    if (Array.isArray(ca)) {
                        this.kmip.transport.tls.ca = ca.map(this._loadTlsFile);
                    } else {
                        this.kmip.transport.tls.ca = this._loadTlsFile(ca);
                    }
                }
            }
        }

        this.healthChecks = defaultHealthChecks;
        if (config.healthChecks && config.healthChecks.allowFrom) {
            assert(config.healthChecks.allowFrom instanceof Array,
                'config: invalid healthcheck configuration. allowFrom must ' +
                'be an array');
            config.healthChecks.allowFrom.forEach(item => {
                assert(typeof item === 'string',
                'config: invalid healthcheck configuration. allowFrom IP ' +
                'address must be a string');
            });
            this.healthChecks.allowFrom = defaultHealthChecks.allowFrom
                .concat(config.healthChecks.allowFrom);
        }

        if (config.certFilePaths) {
            assert(typeof config.certFilePaths === 'object' &&
                typeof config.certFilePaths.key === 'string' &&
                typeof config.certFilePaths.cert === 'string' && ((
                    config.certFilePaths.ca &&
                    typeof config.certFilePaths.ca === 'string') ||
                    !config.certFilePaths.ca)
               );
        }

        const { key, cert, ca } = config.certFilePaths ?
            config.certFilePaths : {};
        let certObj = undefined;
        if (key && cert) {
            certObj = assertCertPaths(key, cert, ca, this._basePath);
        } else if (key || cert) {
            throw new Error('bad config: both certFilePaths.key and ' +
                'certFilePaths.cert must be defined');
        }
        if (certObj) {
            if (Object.keys(certObj.certs).length > 0) {
                this.https = certObj.certs;
            }
            if (Object.keys(certObj.paths).length > 0) {
                this.httpsPath = certObj.paths;
            }
        }

        this.outboundProxy = {};
        const envProxy = process.env.HTTP_PROXY || process.env.HTTPS_PROXY
            || process.env.http_proxy || process.env.https_proxy;
        const p = config.outboundProxy;
        const proxyUrl = envProxy || (p ? p.url : '');
        if (proxyUrl) {
            assert(typeof proxyUrl === 'string',
                'bad proxy config: url must be a string');
            const { protocol, hostname, port, auth } = url.parse(proxyUrl);
            assert(protocol === 'http:' || protocol === 'https:',
                'bad proxy config: protocol must be http or https');
            assert(typeof hostname === 'string' && hostname !== '',
                'bad proxy config: hostname must be a non-empty string');
            if (port) {
                const portInt = Number.parseInt(port, 10);
                assert(!Number.isNaN(portInt) && portInt > 0,
                    'bad proxy config: port must be a number greater than 0');
            }
            if (auth) {
                assert(typeof auth === 'string',
                    'bad proxy config: auth must be string');
                const authArray = auth.split(':');
                assert(authArray.length === 2 && authArray[0].length > 0
                    && authArray[1].length > 0, 'bad proxy config: ' +
                    'auth must be of format username:password');
            }
            this.outboundProxy.url = proxyUrl;
            this.outboundProxy.certs = {};
            const envCert = process.env.HTTPS_PROXY_CERTIFICATE;
            const key = p ? p.key : '';
            const cert = p ? p.cert : '';
            const caBundle = envCert || (p ? p.caBundle : '');
            if (p) {
                assert(typeof p === 'object',
                    'bad config: "proxy" should be an object');
            }
            if (key) {
                assert(typeof key === 'string',
                    'bad config: proxy.key should be a string');
            }
            if (cert) {
                assert(typeof cert === 'string',
                    'bad config: proxy.cert should be a string');
            }
            if (caBundle) {
                assert(typeof caBundle === 'string',
                    'bad config: proxy.caBundle should be a string');
            }
            const certObj =
                assertCertPaths(key, cert, caBundle, this._basePath);
            this.outboundProxy.certs = certObj.certs;
        }

        this.managementAgent = {};
        this.managementAgent.port = 8010;
        this.managementAgent.host = 'localhost';
        if (config.managementAgent !== undefined) {
            if (config.managementAgent.port !== undefined) {
                assert(Number.isInteger(config.managementAgent.port)
                       && config.managementAgent.port > 0,
                       'bad config: managementAgent port must be a positive ' +
                       'integer');
                this.managementAgent.port = config.managementAgent.port;
            }
            if (config.managementAgent.host !== undefined) {
                assert.strictEqual(typeof config.managementAgent.host, 'string',
                                   'bad config: management agent host must ' +
                                   'be a string');
                this.managementAgent.host = config.managementAgent.host;
            }
        }

        // Ephemeral token to protect the reporting endpoint:
        // try inherited from parent first, then hardcoded in conf file,
        // then create a fresh one as last resort.
        this.reportToken =
            process.env.REPORT_TOKEN ||
            config.reportToken ||
            uuidv4();

        // External backends
        // Currently supports configuring httpAgent(s) for keepAlive
        this.externalBackends = defaultExternalBackendsConfig;
        if (config.externalBackends) {
            const extBackendsConfig = Object.keys(config.externalBackends);
            extBackendsConfig.forEach(b => {
                // assert that it's a valid backend
                assert(validExternalBackends[b] !== undefined,
                    `bad config: ${b} is not one of valid external backends: ` +
                    `${Object.keys(validExternalBackends).join(', ')}`);

                const { httpAgent } = config.externalBackends[b];
                assert(typeof httpAgent === 'object',
                    `bad config: ${b} must have httpAgent object defined`);
                const { keepAlive, keepAliveMsecs, maxFreeSockets, maxSockets }
                    = httpAgent;
                assert(typeof keepAlive === 'boolean',
                    `bad config: ${b}.httpAgent.keepAlive must be a boolean`);
                assert(typeof keepAliveMsecs === 'number' &&
                    httpAgent.keepAliveMsecs > 0,
                    `bad config: ${b}.httpAgent.keepAliveMsecs must be` +
                    ' a number > 0');
                assert(typeof maxFreeSockets === 'number' &&
                    httpAgent.maxFreeSockets >= 0,
                    `bad config: ${b}.httpAgent.maxFreeSockets must be ` +
                    'a number >= 0');
                assert((typeof maxSockets === 'number' && maxSockets >= 0) ||
                    maxSockets === null,
                    `bad config: ${b}.httpAgent.maxFreeSockets must be ` +
                    'null or a number >= 0');
                Object.assign(this.externalBackends[b].httpAgent, httpAgent);
            });
        }

        // requests-proxy configuration
        this.requests = {
            viaProxy: false,
            trustedProxyCIDRs: [],
            extractClientIPFromHeader: '',
        };
        if (config.requests !== undefined) {
            requestsConfigAssert(config.requests);
            this.requests = config.requests;
        }
<<<<<<< HEAD
=======
        if (process.env.VERSION_ID_ENCODING_TYPE !== undefined) {
            // override config
            config.versionIdEncodingType = process.env.VERSION_ID_ENCODING_TYPE;
        }
        if (config.versionIdEncodingType) {
            if (config.versionIdEncodingType === 'hex') {
                this.versionIdEncodingType = versionIdUtils.ENC_TYPE_HEX;
            } else if (config.versionIdEncodingType === 'base62') {
                this.versionIdEncodingType = versionIdUtils.ENC_TYPE_BASE62;
            } else {
                throw new Error(`Invalid versionIdEncodingType: ${config.versionIdEncodingType}`);
            }
        } else {
            this.versionIdEncodingType = versionIdUtils.ENC_TYPE_HEX;
        }
        this.nullVersionCompatMode = (process.env.ENABLE_NULL_VERSION_COMPAT_MODE === 'true');
>>>>>>> 6d2d56bc
        if (config.bucketNotificationDestinations) {
            this.bucketNotificationDestinations = bucketNotifAssert(config.bucketNotificationDestinations);
        }

        this.lifecycleRoleName = config.lifecycleRoleName || null;

        // Version of the configuration we're running under
        this.overlayVersion = config.overlayVersion || 0;
    }

    _getAuthData() {
        return require(findConfigFile(process.env.S3AUTH_CONFIG || 'authdata.json'));
    }

    _configureBackends() {
        /**
         * Configure the backends for Authentication, Data and Metadata.
         */
        let auth = 'mem';
        let data = 'multiple';
        let metadata = 'file';
        let kms = 'file';
        if (process.env.S3BACKEND) {
            const validBackends = ['mem', 'file', 'scality', 'cdmi'];
            assert(validBackends.indexOf(process.env.S3BACKEND) > -1,
                'bad environment variable: S3BACKEND environment variable ' +
                'should be one of mem/file/scality/cdmi'
            );
            auth = process.env.S3BACKEND;
            data = process.env.S3BACKEND;
            metadata = process.env.S3BACKEND;
            kms = process.env.S3BACKEND;
        }
        if (process.env.S3VAULT) {
            auth = process.env.S3VAULT;
        }
        if (auth === 'file' || auth === 'mem' || auth === 'cdmi') {
            // Auth only checks for 'mem' since mem === file
            auth = 'mem';
            let authData;
            if (process.env.SCALITY_ACCESS_KEY_ID &&
            process.env.SCALITY_SECRET_ACCESS_KEY) {
                authData = buildAuthDataAccount(
                  process.env.SCALITY_ACCESS_KEY_ID,
                  process.env.SCALITY_SECRET_ACCESS_KEY);
            } else {
                authData = this._getAuthData();
            }
            if (validateAuthConfig(authData)) {
                throw new Error('bad config: invalid auth config file.');
            }
            this.authData = authData;
        }  else if (auth === 'multiple') {
            const authData = this._getAuthData();
            if (validateAuthConfig(authData)) {
                throw new Error('bad config: invalid auth config file.');
            }
            this.authData = authData;
        }

        if (process.env.S3DATA) {
            const validData = ['mem', 'file', 'scality', 'multiple'];
            assert(validData.indexOf(process.env.S3DATA) > -1,
                'bad environment variable: S3DATA environment variable ' +
                'should be one of mem/file/scality/multiple'
            );
            data = process.env.S3DATA;
        }
        if (data === 'scality' || data === 'multiple') {
            data = 'multiple';
        }
        assert(this.locationConstraints !== undefined &&
            this.restEndpoints !== undefined,
            'bad config: locationConstraints and restEndpoints must be set'
        );

        if (process.env.S3METADATA) {
            metadata = process.env.S3METADATA;
        }
        if (process.env.S3KMS) {
            kms = process.env.S3KMS;
        }
        this.backends = {
            auth,
            data,
            metadata,
            kms,
        };
    }

    _verifyRedisPassword(password) {
        return typeof password === 'string';
    }

    setAuthDataAccounts(accounts) {
        this.authData.accounts = accounts;
        this.emit('authdata-update');
    }

    getAwsBucketName(locationConstraint) {
        return this.locationConstraints[locationConstraint].details.bucketName;
    }

    getGcpBucketNames(locationConstraint) {
        const {
            bucketName,
            mpuBucketName,
        } = this.locationConstraints[locationConstraint].details;
        return { bucketName, mpuBucketName };
    }

    getLocationConstraintType(locationConstraint) {
        const dataStoreName = this.locationConstraints[locationConstraint];
        return dataStoreName && dataStoreName.type;
    }

    getLocationConstraint(locationConstraintName) {
        return this.locationConstraints[locationConstraintName];
    }

    setRestEndpoints(restEndpoints) {
        restEndpointsAssert(restEndpoints, this.locationConstraints);
        this.restEndpoints = restEndpoints;
        this.emit('rest-endpoints-update');
    }

    setLocationConstraints(locationConstraints) {
        restEndpointsAssert(this.restEndpoints, locationConstraints);
        this.locationConstraints = locationConstraints;
        this.emit('location-constraints-update');
    }

    setReplicationEndpoints(locationConstraints) {
        this.replicationEndpoints =
        Object.keys(locationConstraints)
        .map(key => ({ site: key, type: locationConstraints[key].type }));
    }

    getAzureEndpoint(locationConstraint) {
        let azureStorageEndpoint =
        process.env[`${locationConstraint}_AZURE_STORAGE_ENDPOINT`] ||
        this.locationConstraints[locationConstraint]
            .details.azureStorageEndpoint;
        if (!azureStorageEndpoint.endsWith('/')) {
            // append the trailing slash
            azureStorageEndpoint = `${azureStorageEndpoint}/`;
        }
        return azureStorageEndpoint;
    }

    getAzureStorageAccountName(locationConstraint) {
        const { azureStorageAccountName } =
            this.locationConstraints[locationConstraint].details;
        const storageAccountNameFromEnv =
            process.env[`${locationConstraint}_AZURE_STORAGE_ACCOUNT_NAME`];
        return storageAccountNameFromEnv || azureStorageAccountName;
    }

    getAzureStorageCredentials(locationConstraint) {
        const { azureStorageAccessKey } =
            this.locationConstraints[locationConstraint].details;
        const storageAccessKeyFromEnv =
            process.env[`${locationConstraint}_AZURE_STORAGE_ACCESS_KEY`];
        return {
            storageAccountName:
                this.getAzureStorageAccountName(locationConstraint),
            storageAccessKey: storageAccessKeyFromEnv || azureStorageAccessKey,
        };
    }

    getPfsDaemonEndpoint(locationConstraint) {
        return process.env[`${locationConstraint}_PFSD_ENDPOINT`] ||
        this.locationConstraints[locationConstraint].details.pfsDaemonEndpoint;
    }

    isSameAzureAccount(locationConstraintSrc, locationConstraintDest) {
        if (!locationConstraintDest) {
            return true;
        }
        const azureSrcAccount =
            this.getAzureStorageAccountName(locationConstraintSrc);
        const azureDestAccount =
            this.getAzureStorageAccountName(locationConstraintDest);
        return azureSrcAccount === azureDestAccount;
    }

    isAWSServerSideEncryption(locationConstraint) {
        return this.locationConstraints[locationConstraint].details
        .serverSideEncryption === true;
    }

    getPublicInstanceId() {
        return this.publicInstanceId;
    }

    setPublicInstanceId(instanceId) {
        this.publicInstanceId = crypto.createHash('sha256')
                                .update(instanceId)
                                .digest('hex');
    }
}

module.exports = {
    parseSproxydConfig,
    locationConstraintAssert,
    ConfigObject: Config,
    config: new Config(),
    requestsConfigAssert,
    bucketNotifAssert,
};<|MERGE_RESOLUTION|>--- conflicted
+++ resolved
@@ -1502,25 +1502,7 @@
             requestsConfigAssert(config.requests);
             this.requests = config.requests;
         }
-<<<<<<< HEAD
-=======
-        if (process.env.VERSION_ID_ENCODING_TYPE !== undefined) {
-            // override config
-            config.versionIdEncodingType = process.env.VERSION_ID_ENCODING_TYPE;
-        }
-        if (config.versionIdEncodingType) {
-            if (config.versionIdEncodingType === 'hex') {
-                this.versionIdEncodingType = versionIdUtils.ENC_TYPE_HEX;
-            } else if (config.versionIdEncodingType === 'base62') {
-                this.versionIdEncodingType = versionIdUtils.ENC_TYPE_BASE62;
-            } else {
-                throw new Error(`Invalid versionIdEncodingType: ${config.versionIdEncodingType}`);
-            }
-        } else {
-            this.versionIdEncodingType = versionIdUtils.ENC_TYPE_HEX;
-        }
         this.nullVersionCompatMode = (process.env.ENABLE_NULL_VERSION_COMPAT_MODE === 'true');
->>>>>>> 6d2d56bc
         if (config.bucketNotificationDestinations) {
             this.bucketNotificationDestinations = bucketNotifAssert(config.bucketNotificationDestinations);
         }
