const assert = require('assert');
const { EventEmitter } = require('events');
const fs = require('fs');
const path = require('path');
const url = require('url');
const crypto = require('crypto');

const uuid = require('node-uuid');
const cronParser = require('cron-parser');

const { isValidBucketName } = require('arsenal').s3routes.routesUtils;
const validateAuthConfig = require('arsenal').auth.inMemory.validateAuthConfig;
const { buildAuthDataAccount } = require('./auth/in_memory/builder');
const validExternalBackends = require('../constants').externalBackends;
const { azureAccountNameRegex, base64Regex } = require('../constants');

// config paths
const configSearchPaths = [
    path.join(__dirname, '../conf'),
    path.join(__dirname, '..'),
];

function findConfigFile(fileName) {
    if (fileName[0] === '/') {
        return fileName;
    }
    const containingPath = configSearchPaths.find(configPath => {
        const testFilePath = path.join(configPath, fileName);
        return fs.existsSync(testFilePath);
    });
    if (!containingPath) {
        throw new Error(`Unable to find the configuration file "${fileName}" ` +
        `under the paths: ${JSON.stringify(configSearchPaths)}`);
    }
    return path.join(containingPath, fileName);
}

// whitelist IP, CIDR for health checks
const defaultHealthChecks = { allowFrom: ['127.0.0.1/8', '::1'] };

const defaultLocalCache = { host: '127.0.0.1', port: 6379 };
const defaultExternalBackendsConfig = {
    // eslint-disable-next-line camelcase
    aws_s3: {
        httpAgent: {
            keepAlive: false,
            keepAliveMsecs: 1000,
            maxFreeSockets: 256,
            maxSockets: null,
        },
    },
    gcp: {
        httpAgent: {
            keepAlive: true,
            keepAliveMsecs: 1000,
            maxFreeSockets: 256,
            maxSockets: null,
        },
    },
};

function assertCertPaths(key, cert, ca, basePath) {
    const certObj = {};
    certObj.paths = {};
    certObj.certs = {};
    if (key) {
        const keypath = key.startsWith('/') ? key : `${basePath}/${key}`;
        assert.doesNotThrow(() =>
            fs.accessSync(keypath, fs.F_OK | fs.R_OK),
            `File not found or unreachable: ${keypath}`);
        certObj.paths.key = keypath;
        certObj.certs.key = fs.readFileSync(keypath, 'ascii');
    }
    if (cert) {
        const certpath = cert.startsWith('/') ? cert : `${basePath}/${cert}`;
        assert.doesNotThrow(() =>
            fs.accessSync(certpath, fs.F_OK | fs.R_OK),
            `File not found or unreachable: ${certpath}`);
        certObj.paths.cert = certpath;
        certObj.certs.cert = fs.readFileSync(certpath, 'ascii');
    }

    if (ca) {
        const capath = ca.startsWith('/') ? ca : `${basePath}/${ca}`;
        assert.doesNotThrow(() =>
            fs.accessSync(capath, fs.F_OK | fs.R_OK),
            `File not found or unreachable: ${capath}`);
        certObj.paths.ca = capath;
        certObj.certs.ca = fs.readFileSync(capath, 'ascii');
    }
    return certObj;
}

function sproxydAssert(configSproxyd) {
    const sproxydFields = [];
    if (configSproxyd.bootstrap !== undefined) {
        assert(Array.isArray(configSproxyd.bootstrap)
            && configSproxyd.bootstrap
                .every(e => typeof e === 'string'),
            'bad config: sproxyd.bootstrap must be an array of strings');
        assert(configSproxyd.bootstrap.length > 0,
                'bad config: sproxyd bootstrap list is empty');
        sproxydFields.push('bootstrap');
    }
    if (configSproxyd.chordCos !== undefined) {
        assert(typeof configSproxyd.chordCos === 'string',
            'bad config: sproxyd.chordCos must be a string');
        assert(configSproxyd.chordCos.match(/^[0-6]{1}$/),
         'bad config: sproxyd.chordCos must be a digit smaller than 7');
        sproxydFields.push('chordCos');
    }
    if (configSproxyd.path !== undefined) {
        assert(typeof configSproxyd.path === 'string',
            'bad config: sproxyd.path must be a string');
        sproxydFields.push('path');
    }
    return sproxydFields;
}

function restEndpointsAssert(restEndpoints, locationConstraints) {
    assert(typeof restEndpoints === 'object',
        'bad config: restEndpoints must be an object of endpoints');
    assert(Object.keys(restEndpoints).every(
        r => typeof restEndpoints[r] === 'string'),
        'bad config: each endpoint must be a string');
    assert(Object.keys(restEndpoints).every(
        r => typeof locationConstraints[restEndpoints[r]] === 'object'),
        'bad config: rest endpoint target not in locationConstraints');
}

function gcpLocationConstraintAssert(location, locationObj) {
    const {
        gcpEndpoint,
        bucketName,
        mpuBucketName,
    } = locationObj.details;
    const stringFields = [
        gcpEndpoint,
        bucketName,
        mpuBucketName,
    ];
    stringFields.forEach(field => {
        if (field !== undefined) {
            assert(typeof field === 'string',
                `bad config: ${field} must be a string`);
        }
    });
}

function azureLocationConstraintAssert(location, locationObj) {
    const {
        azureStorageEndpoint,
        azureStorageAccountName,
        azureStorageAccessKey,
        azureContainerName,
    } = locationObj.details;
    const storageEndpointFromEnv =
        process.env[`${location}_AZURE_STORAGE_ENDPOINT`];
    const storageAccountNameFromEnv =
        process.env[`${location}_AZURE_STORAGE_ACCOUNT_NAME`];
    const storageAccessKeyFromEnv =
        process.env[`${location}_AZURE_STORAGE_ACCESS_KEY`];
    const locationParams = {
        azureStorageEndpoint: storageEndpointFromEnv || azureStorageEndpoint,
        azureStorageAccountName:
            storageAccountNameFromEnv || azureStorageAccountName,
        azureStorageAccessKey: storageAccessKeyFromEnv || azureStorageAccessKey,
        azureContainerName,
    };
    Object.keys(locationParams).forEach(param => {
        const value = locationParams[param];
        assert.notEqual(value, undefined,
            `bad location constraint: "${location}" ${param} ` +
            'must be set in locationConfig or environment variable');
        assert.strictEqual(typeof value, 'string',
            `bad location constraint: "${location}" ${param} ` +
            `"${value}" must be a string`);
    });
    assert(azureAccountNameRegex.test(locationParams.azureStorageAccountName),
        `bad location constraint: "${location}" azureStorageAccountName ` +
        `"${locationParams.storageAccountName}" is an invalid value`);
    assert(base64Regex.test(locationParams.azureStorageAccessKey),
        `bad location constraint: "${location}" ` +
        'azureStorageAccessKey is not a valid base64 string');
    assert(isValidBucketName(azureContainerName, []),
        `bad location constraint: "${location}" ` +
        'azureContainerName is an invalid container name');
}

function hdClientLocationConstraintAssert(configHd) {
    const hdclientFields = [];
    if (configHd.bootstrap !== undefined) {
        assert(Array.isArray(configHd.bootstrap)
            && configHd.bootstrap
                .every(e => typeof e === 'string'),
            'bad config: hdclient.bootstrap must be an array of strings');
        assert(configHd.bootstrap.length > 0,
                'bad config: hdclient bootstrap list is empty');
        hdclientFields.push('bootstrap');
    }
    return hdclientFields;
}

function locationConstraintAssert(locationConstraints) {
    const supportedBackends =
          ['mem', 'file', 'scality',
           'mongodb'].concat(Object.keys(validExternalBackends));
    assert(typeof locationConstraints === 'object',
        'bad config: locationConstraints must be an object');
    Object.keys(locationConstraints).forEach(l => {
        assert(typeof locationConstraints[l] === 'object',
            'bad config: locationConstraints[region] must be an object');
        assert(typeof locationConstraints[l].type === 'string',
            'bad config: locationConstraints[region].type is ' +
            'mandatory and must be a string');
        assert(supportedBackends.indexOf(locationConstraints[l].type) > -1,
            'bad config: locationConstraints[region].type must ' +
            `be one of ${supportedBackends}`);
        assert(typeof locationConstraints[l].objectId === 'string',
               'bad config: locationConstraints[region].objectId is ' +
               'mandatory and must be a unique string across locations');
        assert(Object.keys(locationConstraints)
               .filter(loc => (locationConstraints[loc].objectId ===
                               locationConstraints[l].objectId))
               .length === 1,
               'bad config: location constraint objectId ' +
               `"${locationConstraints[l].objectId}" is not unique across ` +
               'configured locations');
        assert(typeof locationConstraints[l].legacyAwsBehavior
            === 'boolean',
            'bad config: locationConstraints[region]' +
            '.legacyAwsBehavior is mandatory and must be a boolean');
        assert(['undefined', 'boolean'].includes(
            typeof locationConstraints[l].isTransient),
               'bad config: locationConstraints[region]' +
               '.isTransient must be a boolean');
        if (locationConstraints[l].sizeLimitGB !== undefined) {
            assert(typeof locationConstraints[l].sizeLimitGB === 'number' ||
                locationConstraints[l].sizeLimitGB === null,
                'bad config: locationConstraints[region].sizeLimitGB ' +
                'must be a number (in gigabytes)');
        }

        const details = locationConstraints[l].details;
        assert(typeof details === 'object',
            'bad config: locationConstraints[region].details is ' +
            'mandatory and must be an object');
        if (details.serverSideEncryption !== undefined) {
            assert(typeof details.serverSideEncryption === 'boolean',
              'bad config: locationConstraints[region]' +
              '.details.serverSideEncryption must be a boolean');
        }
        const stringFields = [
            'awsEndpoint',
            'bucketName',
            'credentialsProfile',
            'region',
        ];
        stringFields.forEach(field => {
            if (details[field] !== undefined) {
                assert(typeof details[field] === 'string',
                    `bad config: ${field} must be a string`);
            }
        });
        if (details.bucketMatch !== undefined) {
            assert(typeof details.bucketMatch === 'boolean',
                'bad config: details.bucketMatch must be a boolean');
        }
        if (details.credentials !== undefined) {
            assert(typeof details.credentials === 'object',
                'bad config: details.credentials must be an object');
            assert(typeof details.credentials.accessKey === 'string',
                'bad config: credentials must include accessKey as string');
            assert(typeof details.credentials.secretKey === 'string',
                'bad config: credentials must include secretKey as string');
        }
        if (process.env.CI_CEPH === 'true') {
            // eslint-disable-next-line no-param-reassign
            locationConstraints[l].details.https = false;
        } else if (details.https !== undefined) {
            assert(typeof details.https === 'boolean', 'bad config: ' +
                'locationConstraints[region].details https must be a boolean');
        } else {
            // eslint-disable-next-line no-param-reassign
            locationConstraints[l].details.https = true;
        }

        if (details.pathStyle !== undefined) {
            assert(typeof details.pathStyle === 'boolean', 'bad config: ' +
                'locationConstraints[region].pathStyle must be a boolean');
        } else if (process.env.CI_CEPH === 'true') {
            // eslint-disable-next-line no-param-reassign
            locationConstraints[l].details.pathStyle = true;
        } else {
            // eslint-disable-next-line no-param-reassign
            locationConstraints[l].details.pathStyle = false;
        }

        if (details.supportsVersioning !== undefined) {
            assert(typeof details.supportsVersioning === 'boolean',
                'bad config: locationConstraints[region].supportsVersioning' +
                'must be a boolean');
        } else {
            // default to true
            // eslint-disable-next-line no-param-reassign
            locationConstraints[l].details.supportsVersioning = true;
        }

        if (locationConstraints[l].type === 'azure') {
            azureLocationConstraintAssert(l, locationConstraints[l]);
        }
        if (locationConstraints[l].type === 'gcp') {
            gcpLocationConstraintAssert(l, locationConstraints[l]);
        }
        if (locationConstraints[l].type === 'pfs') {
            assert(typeof details.pfsDaemonEndpoint === 'object',
            'bad config: pfsDaemonEndpoint is mandatory and must be an object');
        }
        if (locationConstraints[l].type === 'scality' &&
            locationConstraints[l].details.connector !== undefined &&
            locationConstraints[l].details.connector.hdclient !== undefined) {
            hdClientLocationConstraintAssert(
                locationConstraints[l].details.connector.hdclient);
        }
    });
    assert(Object.keys(locationConstraints)
        .includes('us-east-1'), 'bad locationConfig: must ' +
        'include us-east-1 as a locationConstraint');
}

function cosParse(chordCos) {
    // Cos number should only be first digit of config value
    return Number.parseInt(chordCos, 10);
}

function parseUtapiReindex({ enabled, schedule, sentinel, bucketd }) {
    assert(typeof enabled === 'boolean',
        'bad config: utapi.reindex.enabled must be a boolean');
    assert(typeof sentinel === 'object',
        'bad config: utapi.reindex.sentinel must be an object');
    assert(typeof sentinel.port === 'number',
        'bad config: utapi.reindex.sentinel.port must be a number');
    assert(typeof sentinel.name === 'string',
        'bad config: utapi.reindex.sentinel.name must be a string');
    assert(typeof bucketd === 'object',
        'bad config: utapi.reindex.bucketd must be an object');
    assert(typeof bucketd.port === 'number',
        'bad config: utapi.reindex.bucketd.port must be a number');
    assert(typeof schedule === 'string',
        'bad config: utapi.reindex.schedule must be a string');
    try {
        cronParser.parseExpression(schedule);
    } catch (e) {
        assert(false,
            'bad config: utapi.reindex.schedule must be a valid ' +
            `cron schedule. ${e.message}.`);
    }
}

function requestsConfigAssert(requestsConfig) {
    if (requestsConfig.viaProxy !== undefined) {
        assert(typeof requestsConfig.viaProxy === 'boolean',
        'config: invalid requests configuration. viaProxy must be a ' +
        'boolean');

        if (requestsConfig.viaProxy) {
            assert(Array.isArray(requestsConfig.trustedProxyCIDRs) &&
            requestsConfig.trustedProxyCIDRs.length > 0 &&
            requestsConfig.trustedProxyCIDRs
                .every(ip => typeof ip === 'string'),
            'config: invalid requests configuration. ' +
            'trustedProxyCIDRs must be set if viaProxy is set to true ' +
            'and must be an array');

            assert(typeof requestsConfig.extractClientIPFromHeader === 'string'
            && requestsConfig.extractClientIPFromHeader.length > 0,
            'config: invalid requests configuration. ' +
            'extractClientIPFromHeader must be set if viaProxy is ' +
            'set to true and must be a string');
        }
    }
}

/**
 * Reads from a config file and returns the content as a config object
 */
class Config extends EventEmitter {
    constructor() {
        super();
        /*
         * Config files will be looked up under the directories:
         * <project-root>/conf
         * <project-root>
         *
         * An error will be thrown if the config files cannot be found
         *
         * The path to the "config.json" config can be overridden using the
         * S3_CONFIG_FILE environment var
         *
         * The path to the "locationConfig.json" config can be overridden using
         * the S3_LOCATION_FILE environment var.
         */
        this._basePath = path.join(__dirname, '..');
        this.configPath = findConfigFile(process.env.S3_CONFIG_FILE ||
                                         'config.json');

        let locationConfigFileName = 'locationConfig.json';
        if (process.env.CI === 'true' && !process.env.S3_END_TO_END) {
            locationConfigFileName =
                'tests/locationConfig/locationConfigTests.json';
        }
        this.locationConfigPath = findConfigFile(process.env.S3_LOCATION_FILE ||
                                                 locationConfigFileName);

        if (process.env.S3_REPLICATION_FILE !== undefined) {
            this.replicationConfigPath = process.env.S3_REPLICATION_FILE;
        }

        // Read config automatically
        this._getLocationConfig();
        this._getConfig();
        this._configureBackends();
    }

    _getLocationConfig() {
        let locationConfig;
        try {
            const data = fs.readFileSync(this.locationConfigPath,
            { encoding: 'utf-8' });
            locationConfig = JSON.parse(data);
        } catch (err) {
            throw new Error(`could not parse location config file:
            ${err.message}`);
        }

        this.locationConstraints = {};
        locationConstraintAssert(locationConfig);
        this.locationConstraints = locationConfig;
        Object.keys(locationConfig).forEach(l => {
            const details = this.locationConstraints[l].details;
            if (locationConfig[l].details.connector !== undefined) {
                assert(typeof locationConfig[l].details.connector ===
                'object', 'bad config: connector must be an object');
                if (locationConfig[l].details.connector.sproxyd !==
                  undefined) {
                    details.connector.sproxyd =
                        locationConfig[l].details.connector.sproxyd;
                    const fields = sproxydAssert(
                        locationConfig[l].details.connector.sproxyd);
                    if (fields.indexOf('bootstrap') > -1) {
                        details.connector.sproxyd.bootstrap =
                        locationConfig[l].details.connector.sproxyd.bootstrap;
                        assert(Array.isArray(
                            details.connector.sproxyd.bootstrap) &&
                            details.connector.sproxyd.bootstrap.every(e =>
                                typeof e === 'string'),
                                'assignment error: sproxyd.bootstrap must be ' +
                                'an array of strings');
                    }
                    if (fields.indexOf('chordCos') > -1) {
                        details.connector.sproxyd.chordCos =
                            cosParse(locationConfig[l].details.connector.
                                sproxyd.chordCos);
                        assert(typeof details.connector.sproxyd.chordCos ===
                            'number', 'assignment error: chordCos must be a ' +
                            'number');
                    }
                    if (fields.indexOf('path') > -1) {
                        details.connector.sproxyd.chordCos =
                            locationConfig[l].details.connector.sproxyd.path;
                        assert(typeof details.connector.sproxyd.chordCos ===
                            'string', 'assignment error: sproxyd path must ' +
                            'be a string');
                    }
                }
            }
        });
    }

    _loadTlsFile(tlsFileName) {
        if (!tlsFileName) {
            return undefined;
        }
        if (typeof tlsFileName !== 'string') {
            throw new Error(
                'bad config: TLS file specification must be a string');
        }
        const tlsFilePath = (tlsFileName[0] === '/')
              ? tlsFileName
              : path.join(this._basepath, tlsFileName);
        let tlsFileContent;
        try {
            tlsFileContent = fs.readFileSync(tlsFilePath);
        } catch (err) {
            throw new Error(`Could not load tls file '${tlsFileName}':` +
                            ` ${err.message}`);
        }
        return tlsFileContent;
    }

    _getConfig() {
        let config;
        try {
            const data = fs.readFileSync(this.configPath,
              { encoding: 'utf-8' });
            config = JSON.parse(data);
        } catch (err) {
            throw new Error(`could not parse config file: ${err.message}`);
        }
        if (this.replicationConfigPath) {
            try {
                const repData = fs.readFileSync(this.replicationConfigPath,
                  { encoding: 'utf-8' });
                const replicationEndpoints = JSON.parse(repData);
                config.replicationEndpoints.push(...replicationEndpoints);
            } catch (err) {
                throw new Error(
                    `could not parse replication file: ${err.message}`);
            }
        }

        this.port = 8000;
        if (config.port !== undefined) {
            assert(Number.isInteger(config.port) && config.port > 0,
                'bad config: port must be a positive integer');
            this.port = config.port;
        }

        this.listenOn = [];
        if (config.listenOn !== undefined) {
            assert(Array.isArray(config.listenOn)
                && config.listenOn.every(e => typeof e === 'string'),
                'bad config: listenOn must be a list of strings');
            config.listenOn.forEach(item => {
                const lastColon = item.lastIndexOf(':');
                // if address is IPv6 format, it includes brackets
                // that have to be removed from the final IP address
                const ipAddress = item.indexOf(']') > 0 ?
                    item.substr(1, lastColon - 2) :
                    item.substr(0, lastColon);
                // the port should not include the colon
                const port = item.substr(lastColon + 1);
                assert(Number.parseInt(port, 10),
                    'bad config: listenOn port must be a positive integer');
                this.listenOn.push({ ip: ipAddress, port });
            });
        }

        if (config.replicationGroupId) {
            assert(typeof config.replicationGroupId === 'string',
                'bad config: replicationGroupId must be a string');
            this.replicationGroupId = config.replicationGroupId;
        } else {
            this.replicationGroupId = 'RG001';
        }

        this.replicationEndpoints = [];
        if (config.replicationEndpoints) {
            const { replicationEndpoints } = config;
            assert(replicationEndpoints instanceof Array, 'bad config: ' +
                '`replicationEndpoints` property must be an array');
            if (replicationEndpoints.length > 1) {
                const hasDefault = replicationEndpoints.some(
                    replicationEndpoint => replicationEndpoint.default);
                assert(hasDefault, 'bad config: `replicationEndpoints` must ' +
                    'contain a default endpoint');
            }
            replicationEndpoints.forEach(replicationEndpoint => {
                assert.strictEqual(typeof replicationEndpoint, 'object',
                    'bad config: `replicationEndpoints` property must be an ' +
                    'array of objects');
                const { site, servers, type } = replicationEndpoint;
                assert.notStrictEqual(site, undefined, 'bad config: each ' +
                    'object of `replicationEndpoints` array must have a ' +
                    '`site` property');
                assert.strictEqual(typeof site, 'string', 'bad config: ' +
                    '`site` property of object in `replicationEndpoints` ' +
                    'must be a string');
                assert.notStrictEqual(site, '', 'bad config: `site` property ' +
                    "of object in `replicationEndpoints` must not be ''");
                if (type !== undefined) {
                    assert(validExternalBackends[type], 'bad config: `type` ' +
                        'property of `replicationEndpoints` object must be ' +
                        'a valid external backend (one of: "' +
                        `${Object.keys(validExternalBackends).join('", "')})`);
                } else {
                    assert.notStrictEqual(servers, undefined, 'bad config: ' +
                        'each object of `replicationEndpoints` array that is ' +
                        'not an external backend must have `servers` property');
                    assert(servers instanceof Array, 'bad config: ' +
                        '`servers` property of object in ' +
                        '`replicationEndpoints` must be an array');
                    servers.forEach(item => {
                        assert(typeof item === 'string' && item !== '',
                            'bad config: each item of ' +
                            '`replicationEndpoints:servers` must be a ' +
                            'non-empty string');
                    });
                }
            });
            this.replicationEndpoints = replicationEndpoints;
        }

        if (config.backbeat) {
            const { backbeat } = config;
            assert.strictEqual(typeof backbeat.host, 'string',
                'bad config: backbeat host must be a string');
            assert(Number.isInteger(backbeat.port) && backbeat.port > 0,
                'bad config: backbeat port must be a positive integer');
            this.backbeat = backbeat;
        }

        // legacy
        if (config.regions !== undefined) {
            throw new Error('bad config: regions key is deprecated. ' +
                'Please use restEndpoints and locationConfig');
        }

        if (config.restEndpoints !== undefined) {
            this.restEndpoints = {};
            restEndpointsAssert(config.restEndpoints, this.locationConstraints);
            this.restEndpoints = config.restEndpoints;
        }

        if (!config.restEndpoints) {
            throw new Error('bad config: config must include restEndpoints');
        }

        this.websiteEndpoints = [];
        if (config.websiteEndpoints !== undefined) {
            assert(Array.isArray(config.websiteEndpoints)
                && config.websiteEndpoints.every(e => typeof e === 'string'),
                'bad config: websiteEndpoints must be a list of strings');
            this.websiteEndpoints = config.websiteEndpoints;
        }

        this.clusters = false;
        if (config.clusters !== undefined) {
            assert(Number.isInteger(config.clusters) && config.clusters > 0,
                   'bad config: clusters must be a positive integer');
            this.clusters = config.clusters;
        }

        if (config.usEastBehavior !== undefined) {
            throw new Error('bad config: usEastBehavior key is deprecated. ' +
                'Please use restEndpoints and locationConfig');
        }
        // legacy
        if (config.sproxyd !== undefined) {
            throw new Error('bad config: sproxyd key is deprecated. ' +
                'Please use restEndpoints and locationConfig');
        }

        this.cdmi = {};
        if (config.cdmi !== undefined) {
            if (config.cdmi.host !== undefined) {
                assert.strictEqual(typeof config.cdmi.host, 'string',
                                   'bad config: cdmi host must be a string');
                this.cdmi.host = config.cdmi.host;
            }
            if (config.cdmi.port !== undefined) {
                assert(Number.isInteger(config.cdmi.port)
                       && config.cdmi.port > 0,
                       'bad config: cdmi port must be a positive integer');
                this.cdmi.port = config.cdmi.port;
            }
            if (config.cdmi.path !== undefined) {
                assert(typeof config.cdmi.path === 'string',
                       'bad config: cdmi.path must be a string');
                assert(config.cdmi.path.length > 0,
                       'bad config: cdmi.path is empty');
                assert(config.cdmi.path.charAt(0) === '/',
                       'bad config: cdmi.path should start with a "/"');
                this.cdmi.path = config.cdmi.path;
            }
            if (config.cdmi.readonly !== undefined) {
                assert(typeof config.cdmi.readonly === 'boolean',
                       'bad config: cdmi.readonly must be a boolean');
                this.cdmi.readonly = config.cdmi.readonly;
            } else {
                this.cdmi.readonly = true;
            }
        }

        this.bucketd = { bootstrap: [] };
        if (config.bucketd !== undefined
                && config.bucketd.bootstrap !== undefined) {
            assert(config.bucketd.bootstrap instanceof Array
                   && config.bucketd.bootstrap.every(
                       e => typeof e === 'string'),
                   'bad config: bucketd.bootstrap must be a list of strings');
            this.bucketd.bootstrap = config.bucketd.bootstrap;
        }

        this.vaultd = {};
        if (config.vaultd) {
            if (config.vaultd.port !== undefined) {
                assert(Number.isInteger(config.vaultd.port)
                       && config.vaultd.port > 0,
                       'bad config: vaultd port must be a positive integer');
                this.vaultd.port = config.vaultd.port;
            }
            if (config.vaultd.host !== undefined) {
                assert.strictEqual(typeof config.vaultd.host, 'string',
                                   'bad config: vaultd host must be a string');
                this.vaultd.host = config.vaultd.host;
            }
            if (process.env.VAULTD_HOST !== undefined) {
                assert.strictEqual(typeof process.env.VAULTD_HOST, 'string',
                    'bad config: vaultd host must be a string');
                this.vaultd.host = process.env.VAULTD_HOST;
            }
        }

        if (config.dataClient) {
            this.dataClient = {};
            assert.strictEqual(typeof config.dataClient.host, 'string',
                               'bad config: data client host must be ' +
                               'a string');
            this.dataClient.host = config.dataClient.host;

            assert(Number.isInteger(config.dataClient.port)
                   && config.dataClient.port > 0,
                   'bad config: dataClient port must be a positive ' +
                   'integer');
            this.dataClient.port = config.dataClient.port;
        }

        if (config.metadataClient) {
            this.metadataClient = {};
            assert.strictEqual(
                typeof config.metadataClient.host, 'string',
                'bad config: metadata client host must be a string');
            this.metadataClient.host = config.metadataClient.host;

            assert(Number.isInteger(config.metadataClient.port)
                   && config.metadataClient.port > 0,
                   'bad config: metadata client port must be a ' +
                   'positive integer');
            this.metadataClient.port = config.metadataClient.port;
        }

        if (config.pfsClient) {
            this.pfsClient = {};
            assert.strictEqual(typeof config.pfsClient.host, 'string',
                'bad config: pfsClient host must be ' +
                'a string');
            this.pfsClient.host = config.pfsClient.host;

            assert(Number.isInteger(config.pfsClient.port) &&
                config.pfsClient.port > 0,
                'bad config: pfsClient port must be a positive ' +
                'integer');
            this.pfsClient.port = config.pfsClient.port;
        }

        if (config.dataDaemon) {
            this.dataDaemon = {};
            assert.strictEqual(
                typeof config.dataDaemon.bindAddress, 'string',
                'bad config: data daemon bind address must be a string');
            this.dataDaemon.bindAddress = config.dataDaemon.bindAddress;

            assert(Number.isInteger(config.dataDaemon.port)
                   && config.dataDaemon.port > 0,
                   'bad config: data daemon port must be a positive ' +
                   'integer');
            this.dataDaemon.port = config.dataDaemon.port;

            /**
             * Configure the file paths for data if using the file
             * backend. If no path provided, uses data at the root of
             * the S3 project directory.
             */
            this.dataDaemon.dataPath =
                process.env.S3DATAPATH ?
                process.env.S3DATAPATH : `${__dirname}/../localData`;
            this.dataDaemon.noSync = process.env.S3DATA_NOSYNC === 'true';
            this.dataDaemon.noCache = process.env.S3DATA_NOCACHE === 'true';
        }

        if (config.pfsDaemon) {
            this.pfsDaemon = {};
            assert.strictEqual(
                typeof config.pfsDaemon.bindAddress, 'string',
                'bad config: data daemon bind address must be a string');
            this.pfsDaemon.bindAddress = config.pfsDaemon.bindAddress;
            assert(Number.isInteger(config.pfsDaemon.port)
                   && config.pfsDaemon.port > 0,
                   'bad config: data daemon port must be a positive ' +
                   'integer');
            this.pfsDaemon.port = config.pfsDaemon.port;
            this.pfsDaemon.dataPath =
                process.env.PFSD_MOUNT_PATH ?
                process.env.PFSD_MOUNT_PATH : `${__dirname}/../localPfs`;
            this.pfsDaemon.noSync = process.env.PFSD_NOSYNC === 'true';
            this.pfsDaemon.noCache = process.env.PFSD_NOCACHE === 'true';
            this.pfsDaemon.isReadOnly =
                process.env.PFSD_READONLY === 'true';
        }

        if (config.metadataDaemon) {
            this.metadataDaemon = {};
            assert.strictEqual(
                typeof config.metadataDaemon.bindAddress, 'string',
                'bad config: metadata daemon bind address must be a string');
            this.metadataDaemon.bindAddress =
                config.metadataDaemon.bindAddress;

            assert(Number.isInteger(config.metadataDaemon.port)
                   && config.metadataDaemon.port > 0,
                   'bad config: metadata daemon port must be a ' +
                   'positive integer');
            this.metadataDaemon.port = config.metadataDaemon.port;

            /**
             * Configure the file path for metadata if using the file
             * backend. If no path provided, uses data and metadata at
             * the root of the S3 project directory.
             */
            this.metadataDaemon.metadataPath =
                process.env.S3METADATAPATH ?
                process.env.S3METADATAPATH : `${__dirname}/../localMetadata`;

            this.metadataDaemon.restEnabled =
                config.metadataDaemon.restEnabled;
            this.metadataDaemon.restPort = config.metadataDaemon.restPort;
        }

        this.recordLog = { enabled: false };
        if (config.recordLog) {
            this.recordLog.enabled = Boolean(config.recordLog.enabled);
            this.recordLog.recordLogName = config.recordLog.recordLogName;
        }

        if (process.env.ENABLE_LOCAL_CACHE) {
            this.localCache = defaultLocalCache;
        }
        if (config.localCache) {
            assert(typeof config.localCache === 'object',
                'config: invalid local cache configuration. localCache must ' +
                'be an object');
            if (config.localCache.sentinels) {
                this.localCache = { sentinels: [], name: null };

                assert(typeof config.localCache.name === 'string',
                    'bad config: localCache sentinel name must be a string');
                this.localCache.name = config.localCache.name;

                assert(Array.isArray(config.localCache.sentinels) ||
                    typeof config.localCache.sentinels === 'string',
                    'bad config: localCache sentinels' +
                    'must be an array or string');

                if (typeof config.localCache.sentinels === 'string') {
                    config.localCache.sentinels.split(',').forEach(item => {
                        const [host, port] = item.split(':');
                        this.localCache.sentinels.push({ host,
                            port: Number.parseInt(port, 10) });
                    });
                } else if (Array.isArray(config.localCache.sentinels)) {
                    config.localCache.sentinels.forEach(item => {
                        const { host, port } = item;
                        assert(typeof host === 'string',
                            'bad config: localCache' +
                            'sentinel host must be a string');
                        assert(typeof port === 'number',
                            'bad config: localCache' +
                            'sentinel port must be a number');
                        this.localCache.sentinels.push({ host, port });
                    });
                }
            } else {
                assert(typeof config.localCache.host === 'string',
                      'config: bad host for localCache. host must be a string');
                assert(typeof config.localCache.port === 'number',
                      'config: bad port for localCache. port must be a number');
                if (config.localCache.password !== undefined) {
                    assert(
                        this._verifyRedisPassword(config.localCache.password),
                        'config: vad password for localCache. password must' +
                    ' be a string');
                }
                this.localCache = {
                    host: config.localCache.host,
                    port: config.localCache.port,
                    password: config.localCache.password,
                };
            }
        }

        if (config.mongodb) {
            this.mongodb = config.mongodb;
            if (process.env.MONGODB_AUTH_USERNAME &&
                process.env.MONGODB_AUTH_PASSWORD) {
                this.mongodb.authCredentials = {
                  username: process.env.MONGODB_AUTH_USERNAME,
                  password: process.env.MONGODB_AUTH_PASSWORD,
                };
            }
        } else {
            this.mongodb = {};
        }

        if (config.redis) {
            if (config.redis.sentinels) {
                this.redis = { sentinels: [], name: null };

                assert(typeof config.redis.name === 'string',
                    'bad config: redis sentinel name must be a string');
                this.redis.name = config.redis.name;
                assert(Array.isArray(config.redis.sentinels) ||
                    typeof config.redis.sentinels === 'string',
                    'bad config: redis sentinels must be an array or string');

                if (typeof config.redis.sentinels === 'string') {
                    config.redis.sentinels.split(',').forEach(item => {
                        const [host, port] = item.split(':');
                        this.redis.sentinels.push({ host,
                            port: Number.parseInt(port, 10) });
                    });
                } else if (Array.isArray(config.redis.sentinels)) {
                    config.redis.sentinels.forEach(item => {
                        const { host, port } = item;
                        assert(typeof host === 'string',
                            'bad config: redis sentinel host must be a string');
                        assert(typeof port === 'number',
                            'bad config: redis sentinel port must be a number');
                        this.redis.sentinels.push({ host, port });
                    });
                }

                if (config.redis.sentinelPassword !== undefined) {
                    assert(
                    this._verifyRedisPassword(config.redis.sentinelPassword));
                    this.redis.sentinelPassword = config.redis.sentinelPassword;
                }
            } else {
                // check for standalone configuration
                this.redis = {};
                assert(typeof config.redis.host === 'string',
                    'bad config: redis.host must be a string');
                assert(typeof config.redis.port === 'number',
                    'bad config: redis.port must be a number');
                this.redis.host = config.redis.host;
                this.redis.port = config.redis.port;
            }
            if (config.redis.password !== undefined) {
                assert(
                    this._verifyRedisPassword(config.redis.password),
                    'bad config: invalid password for redis. password must ' +
                    'be a string');
                this.redis.password = config.redis.password;
            }
        }
        if (config.utapi) {
            this.utapi = { component: 's3' };
            if (config.utapi.port) {
                assert(Number.isInteger(config.utapi.port)
                    && config.utapi.port > 0,
                    'bad config: utapi port must be a positive integer');
                this.utapi.port = config.utapi.port;
            }
            if (config.utapi.workers !== undefined) {
                assert(Number.isInteger(config.utapi.workers)
                    && config.utapi.workers > 0,
                    'bad config: utapi workers must be a positive integer');
                this.utapi.workers = config.utapi.workers;
            }
            // Utapi uses the same localCache config defined for S3 to avoid
            // config duplication.
            assert(config.localCache, 'missing required property of utapi ' +
                'configuration: localCache');
            this.utapi.localCache = config.localCache;
            assert(config.redis, 'missing required property of utapi ' +
                'configuration: redis');
            if (config.utapi.redis) {
                if (config.utapi.redis.sentinels) {
                    this.utapi.redis = { sentinels: [], name: null };

                    assert(typeof config.utapi.redis.name === 'string',
                        'bad config: redis sentinel name must be a string');
                    this.utapi.redis.name = config.utapi.redis.name;

                    assert(Array.isArray(config.utapi.redis.sentinels),
                        'bad config: redis sentinels must be an array');
                    config.utapi.redis.sentinels.forEach(item => {
                        const { host, port } = item;
                        assert(typeof host === 'string',
                            'bad config: redis sentinel host must be a string');
                        assert(typeof port === 'number',
                            'bad config: redis sentinel port must be a number');
                        this.utapi.redis.sentinels.push({ host, port });
                    });
                } else {
                    // check for standalone configuration
                    this.utapi.redis = {};
                    assert(typeof config.utapi.redis.host === 'string',
                        'bad config: redis.host must be a string');
                    assert(typeof config.utapi.redis.port === 'number',
                        'bad config: redis.port must be a number');
                    this.utapi.redis.host = config.utapi.redis.host;
                    this.utapi.redis.port = config.utapi.redis.port;
                }
                if (config.utapi.redis.password !== undefined) {
                    assert(
                        this._verifyRedisPassword(config.utapi.redis.password),
                        'config: invalid password for utapi redis. password' +
                        ' must be a string');
                    this.utapi.redis.password = config.utapi.redis.password;
                }
                if (config.utapi.redis.sentinelPassword !== undefined) {
                    assert(
                    this._verifyRedisPassword(
                        config.utapi.redis.sentinelPassword),
                        'config: invalid password for utapi redis. password' +
                        ' must be a string');
                    this.utapi.redis.sentinelPassword =
                        config.utapi.redis.sentinelPassword;
                }
            }
            if (config.utapi.metrics) {
                this.utapi.metrics = config.utapi.metrics;
            }
            this.utapi.enabledOperationCounters = [];
            if (config.utapi.enabledOperationCounters !== undefined) {
                const { enabledOperationCounters } = config.utapi;
                assert(Array.isArray(enabledOperationCounters),
                    'bad config: utapi.enabledOperationCounters must be an ' +
                    'array');
                assert(enabledOperationCounters.length > 0,
                    'bad config: utapi.enabledOperationCounters cannot be ' +
                    'empty');
                this.utapi.enabledOperationCounters = enabledOperationCounters;
            }
            this.utapi.disableOperationCounters = false;
            if (config.utapi.disableOperationCounters !== undefined) {
                const { disableOperationCounters } = config.utapi;
                assert(typeof disableOperationCounters === 'boolean',
                    'bad config: utapi.disableOperationCounters must be a ' +
                    'boolean');
                this.utapi.disableOperationCounters = disableOperationCounters;
            }
            if (config.utapi.disableOperationCounters !== undefined &&
                config.utapi.enabledOperationCounters !== undefined) {
                assert(config.utapi.disableOperationCounters === false,
                    'bad config: conflicting rules: ' +
                    'utapi.disableOperationCounters and ' +
                    'utapi.enabledOperationCounters cannot both be ' +
                    'specified');
            }
            if (config.utapi.component) {
                this.utapi.component = config.utapi.component;
            }
            // (optional) The value of the replay schedule should be cron-style
            // scheduling. For example, every five minutes: '*/5 * * * *'.
            if (config.utapi.replaySchedule) {
                assert(typeof config.utapi.replaySchedule === 'string', 'bad' +
                    'config: utapi.replaySchedule must be a string');
                this.utapi.replaySchedule = config.utapi.replaySchedule;
            }
            // (optional) The number of elements processed by each call to the
            // Redis local cache during a replay. For example, 50.
            if (config.utapi.batchSize) {
                assert(typeof config.utapi.batchSize === 'number', 'bad' +
                    'config: utapi.batchSize must be a number');
                assert(config.utapi.batchSize > 0, 'bad config:' +
                    'utapi.batchSize must be a number greater than 0');
                this.utapi.batchSize = config.utapi.batchSize;
            }

            // (optional) Expire bucket level metrics on delete bucket
            // Disabled by default
            this.utapi.expireMetrics = false;
            if (config.utapi.expireMetrics !== undefined) {
                assert(typeof config.utapi.expireMetrics === 'boolean', 'bad' +
                    'config: utapi.expireMetrics must be a boolean');
                this.utapi.expireMetrics = config.utapi.expireMetrics;
            }
            // (optional) TTL controlling the expiry for bucket level metrics
            // keys when expireMetrics is enabled
            this.utapi.expireMetricsTTL = 0;
            if (config.utapi.expireMetricsTTL !== undefined) {
                assert(typeof config.utapi.expireMetricsTTL === 'number',
                    'bad config: utapi.expireMetricsTTL must be a number');
                this.utapi.expireMetricsTTL = config.utapi.expireMetricsTTL;
            }

            if (config.utapi && config.utapi.reindex) {
                parseUtapiReindex(config.utapi.reindex);
                this.utapi.reindex = config.utapi.reindex;
            }
        }
        if (Object.keys(this.locationConstraints).some(
        loc => this.locationConstraints[loc].sizeLimitGB)) {
            assert(this.utapi && this.utapi.metrics &&
                this.utapi.metrics.includes('location'),
                'bad config: if storage size limit set on a location ' +
                'constraint, Utapi must also be configured correctly');
        }

        this.log = { logLevel: 'debug', dumpLevel: 'error' };
        if (config.log !== undefined) {
            if (config.log.logLevel !== undefined) {
                assert(typeof config.log.logLevel === 'string',
                       'bad config: log.logLevel must be a string');
                this.log.logLevel = config.log.logLevel;
            }
            if (config.log.dumpLevel !== undefined) {
                assert(typeof config.log.dumpLevel === 'string',
                        'bad config: log.dumpLevel must be a string');
                this.log.dumpLevel = config.log.dumpLevel;
            }
        }

        this.kms = {};
        if (config.kms) {
            assert(typeof config.kms.userName === 'string');
            assert(typeof config.kms.password === 'string');
            this.kms.userName = config.kms.userName;
            this.kms.password = config.kms.password;
            if (config.kms.helperProgram !== undefined) {
                assert(typeof config.kms.helperProgram === 'string');
                this.kms.helperProgram = config.kms.helperProgram;
            }
            if (config.kms.propertiesFile !== undefined) {
                assert(typeof config.kms.propertiesFile === 'string');
                this.kms.propertiesFile = config.kms.propertiesFile;
            }
            if (config.kms.maxSessions !== undefined) {
                assert(typeof config.kms.maxSessions === 'number');
                this.kms.maxSessions = config.kms.maxSessions;
            }
        }

        this.kmip = {
            client: {
                /* Enable this option if the KMIP Server supports
                 * Create and Activate in one operation.
                 * Leave it disabled to prevent clock desynchronisation
                 * issues because the two steps creation uses server's
                 * time for `now' instead of client specified activation date
                 * which also targets the present instant.
                 */
                compoundCreateActivate:
                (process.env.S3KMIP_COMPOUND_CREATE === 'true') || false,
                /* Set the bucket name attribute name here if the KMIP
                 * server supports storing custom attributes along
                 * with the keys.
                 */
                bucketNameAttributeName:
                process.env.S3KMIP_BUCKET_ATTRIBUTE_NAME || '',
            },
            transport: {
                /* Specify the request pipeline depth here.
                 * If for some reason the server sends the replies
                 * out of order and confuses the client, a value of 1
                 * should be a convenient workaround for a server side bug.
                 * The default value of 8 is fine and there is almost no
                 * benefit to tune this value for performance improvement.
                 * Note: 0 is not an appropriate value and will fall back to 1.
                 */
                pipelineDepth: process.env.S3KMIP_PIPELINE_DEPTH || 8,
                tls: {
                    port: process.env.S3KMIP_PORT || 5696,
                    /* TODO: HA is not implmented yet.
                     * The code expects only one host, but the
                     * configuration already permits to provide
                     * plenty of them (separated with commas).
                     * This comment must be removed, the
                     * S3KMIP_HOSTS must be split and transformed
                     * into an array of strings. And the 'host' attribute
                     * must become 'hosts'
                     */
                    host: process.env.S3KMIP_HOSTS,
                    key: this._loadTlsFile(process.env.S3KMIP_KEY || undefined),
                    cert: this._loadTlsFile(process.env.S3KMIP_CERT ||
                                            undefined),
                    ca: (process.env.S3KMIP_CA
                         ? process.env.S3KMIP_CA.split(',')
                         : []).map(this._loadTlsFile),
                },
            },
        };
        if (config.kmip) {
            if (config.kmip.client) {
                if (config.kmip.client.compoundCreateActivate) {
                    assert(typeof config.kmip.client.compoundCreateActivate ===
                          'boolean');
                    this.kmip.client.compoundCreateActivate =
                        config.kmip.client.compoundCreateActivate;
                }
                if (config.kmip.client.bucketNameAttributeName) {
                    assert(typeof config.kmip.client.bucketNameAttributeName ===
                          'string');
                    this.kmip.client.bucketNameAttributeName =
                        config.kmip.client.bucketNameAttributeName;
                }
            }
            if (config.kmip.transport) {
                if (config.kmip.transport.pipelineDepth) {
                    assert(typeof config.kmip.transport.pipelineDepth ===
                           'number');
                    this.kmip.transport.pipelineDepth =
                        config.kmip.transport.pipelineDepth;
                }
                if (config.kmip.transport.tls) {
                    const { host, port, key, cert, ca } =
                          config.kmip.transport.tls;
                    if (!!key !== !!cert) {
                        throw new Error('bad config: KMIP TLS certificate ' +
                                        'and key must come along');
                    }
                    if (port) {
                        assert(typeof port === 'number',
                               'bad config: KMIP TLS Port must be a number');
                        this.kmip.transport.tls.port = port;
                    }
                    if (host) {
                        assert(typeof host === 'string',
                               'bad config: KMIP TLS Host must be a string');
                        this.kmip.transport.tls.host = host;
                    }

                    if (key) {
                        this.kmip.transport.tls.key = this._loadTlsFile(key);
                    }
                    if (cert) {
                        this.kmip.transport.tls.cert = this._loadTlsFile(cert);
                    }
                    if (Array.isArray(ca)) {
                        this.kmip.transport.tls.ca = ca.map(this._loadTlsFile);
                    } else {
                        this.kmip.transport.tls.ca = this._loadTlsFile(ca);
                    }
                }
            }
        }

        this.healthChecks = defaultHealthChecks;
        if (config.healthChecks && config.healthChecks.allowFrom) {
            assert(config.healthChecks.allowFrom instanceof Array,
                'config: invalid healthcheck configuration. allowFrom must ' +
                'be an array');
            config.healthChecks.allowFrom.forEach(item => {
                assert(typeof item === 'string',
                'config: invalid healthcheck configuration. allowFrom IP ' +
                'address must be a string');
            });
            this.healthChecks.allowFrom = defaultHealthChecks.allowFrom
                .concat(config.healthChecks.allowFrom);
        }

        if (config.certFilePaths) {
            assert(typeof config.certFilePaths === 'object' &&
                typeof config.certFilePaths.key === 'string' &&
                typeof config.certFilePaths.cert === 'string' && ((
                    config.certFilePaths.ca &&
                    typeof config.certFilePaths.ca === 'string') ||
                    !config.certFilePaths.ca)
               );
        }

        const { key, cert, ca } = config.certFilePaths ?
            config.certFilePaths : {};
        let certObj = undefined;
        if (key && cert) {
            certObj = assertCertPaths(key, cert, ca, this._basePath);
        } else if (key || cert) {
            throw new Error('bad config: both certFilePaths.key and ' +
                'certFilePaths.cert must be defined');
        }
        if (certObj) {
            if (Object.keys(certObj.certs).length > 0) {
                this.https = certObj.certs;
            }
            if (Object.keys(certObj.paths).length > 0) {
                this.httpsPath = certObj.paths;
            }
        }

        this.outboundProxy = {};
        const envProxy = process.env.HTTP_PROXY || process.env.HTTPS_PROXY
            || process.env.http_proxy || process.env.https_proxy;
        const p = config.outboundProxy;
        const proxyUrl = envProxy || (p ? p.url : '');
        if (proxyUrl) {
            assert(typeof proxyUrl === 'string',
                'bad proxy config: url must be a string');
            const { protocol, hostname, port, auth } = url.parse(proxyUrl);
            assert(protocol === 'http:' || protocol === 'https:',
                'bad proxy config: protocol must be http or https');
            assert(typeof hostname === 'string' && hostname !== '',
                'bad proxy config: hostname must be a non-empty string');
            if (port) {
                const portInt = Number.parseInt(port, 10);
                assert(!Number.isNaN(portInt) && portInt > 0,
                    'bad proxy config: port must be a number greater than 0');
            }
            if (auth) {
                assert(typeof auth === 'string',
                    'bad proxy config: auth must be string');
                const authArray = auth.split(':');
                assert(authArray.length === 2 && authArray[0].length > 0
                    && authArray[1].length > 0, 'bad proxy config: ' +
                    'auth must be of format username:password');
            }
            this.outboundProxy.url = proxyUrl;
            this.outboundProxy.certs = {};
            const envCert = process.env.HTTPS_PROXY_CERTIFICATE;
            const key = p ? p.key : '';
            const cert = p ? p.cert : '';
            const caBundle = envCert || (p ? p.caBundle : '');
            if (p) {
                assert(typeof p === 'object',
                    'bad config: "proxy" should be an object');
            }
            if (key) {
                assert(typeof key === 'string',
                    'bad config: proxy.key should be a string');
            }
            if (cert) {
                assert(typeof cert === 'string',
                    'bad config: proxy.cert should be a string');
            }
            if (caBundle) {
                assert(typeof caBundle === 'string',
                    'bad config: proxy.caBundle should be a string');
            }
            const certObj =
                assertCertPaths(key, cert, caBundle, this._basePath);
            this.outboundProxy.certs = certObj.certs;
        }

        this.managementAgent = {};
        this.managementAgent.port = 8010;
        this.managementAgent.host = 'localhost';
        if (config.managementAgent !== undefined) {
            if (config.managementAgent.port !== undefined) {
                assert(Number.isInteger(config.managementAgent.port)
                       && config.managementAgent.port > 0,
                       'bad config: managementAgent port must be a positive ' +
                       'integer');
                this.managementAgent.port = config.managementAgent.port;
            }
            if (config.managementAgent.host !== undefined) {
                assert.strictEqual(typeof config.managementAgent.host, 'string',
                                   'bad config: management agent host must ' +
                                   'be a string');
                this.managementAgent.host = config.managementAgent.host;
            }
        }

        // Ephemeral token to protect the reporting endpoint:
        // try inherited from parent first, then hardcoded in conf file,
        // then create a fresh one as last resort.
        this.reportToken =
            process.env.REPORT_TOKEN ||
            config.reportToken ||
            uuid.v4().toString();

<<<<<<< HEAD
        // External backends
        // Currently supports configuring httpAgent(s) for keepAlive
        this.externalBackends = defaultExternalBackendsConfig;
        if (config.externalBackends) {
            const extBackendsConfig = Object.keys(config.externalBackends);
            extBackendsConfig.forEach(b => {
                // assert that it's a valid backend
                assert(validExternalBackends[b] !== undefined,
                    `bad config: ${b} is not one of valid external backends: ` +
                    `${Object.keys(validExternalBackends).join(', ')}`);

                const { httpAgent } = config.externalBackends[b];
                assert(typeof httpAgent === 'object',
                    `bad config: ${b} must have httpAgent object defined`);
                const { keepAlive, keepAliveMsecs, maxFreeSockets, maxSockets }
                    = httpAgent;
                assert(typeof keepAlive === 'boolean',
                    `bad config: ${b}.httpAgent.keepAlive must be a boolean`);
                assert(typeof keepAliveMsecs === 'number' &&
                    httpAgent.keepAliveMsecs > 0,
                    `bad config: ${b}.httpAgent.keepAliveMsecs must be` +
                    ' a number > 0');
                assert(typeof maxFreeSockets === 'number' &&
                    httpAgent.maxFreeSockets >= 0,
                    `bad config: ${b}.httpAgent.maxFreeSockets must be ` +
                    'a number >= 0');
                assert((typeof maxSockets === 'number' && maxSockets >= 0) ||
                    maxSockets === null,
                    `bad config: ${b}.httpAgent.maxFreeSockets must be ` +
                    'null or a number >= 0');
                Object.assign(this.externalBackends[b].httpAgent, httpAgent);
            });
=======
        // requests-proxy configuration
        this.requests = {
            viaProxy: false,
            trustedProxyCIDRs: [],
            extractClientIPFromHeader: '',
        };
        if (config.requests !== undefined) {
            requestsConfigAssert(config.requests);
            this.requests = config.requests;
>>>>>>> 9c9d2044
        }
    }

    _configureBackends() {
        /**
         * Configure the backends for Authentication, Data and Metadata.
         */
        let auth = 'mem';
        let data = 'multiple';
        let metadata = 'file';
        let kms = 'file';
        if (process.env.S3BACKEND) {
            const validBackends = ['mem', 'file', 'scality', 'cdmi'];
            assert(validBackends.indexOf(process.env.S3BACKEND) > -1,
                'bad environment variable: S3BACKEND environment variable ' +
                'should be one of mem/file/scality/cdmi'
            );
            auth = process.env.S3BACKEND;
            data = process.env.S3BACKEND;
            metadata = process.env.S3BACKEND;
            kms = process.env.S3BACKEND;
        }
        if (process.env.S3VAULT) {
            auth = process.env.S3VAULT;
        }
        if (auth === 'file' || auth === 'mem' || auth === 'cdmi') {
            // Auth only checks for 'mem' since mem === file
            auth = 'mem';
            const authfile = findConfigFile(process.env.S3AUTH_CONFIG ||
                                            'authdata.json');
            let authData;
            if (process.env.SCALITY_ACCESS_KEY_ID &&
            process.env.SCALITY_SECRET_ACCESS_KEY) {
                authData = buildAuthDataAccount(
                  process.env.SCALITY_ACCESS_KEY_ID,
                  process.env.SCALITY_SECRET_ACCESS_KEY);
            } else {
                authData = require(authfile);
            }
            if (validateAuthConfig(authData)) {
                throw new Error('bad config: invalid auth config file.');
            }
            this.authData = authData;
        }
        if (process.env.S3DATA) {
            const validData = ['mem', 'file', 'scality', 'multiple'];
            assert(validData.indexOf(process.env.S3DATA) > -1,
                'bad environment variable: S3DATA environment variable ' +
                'should be one of mem/file/scality/multiple'
            );
            data = process.env.S3DATA;
        }
        if (data === 'scality' || data === 'multiple') {
            data = 'multiple';
        }
        assert(this.locationConstraints !== undefined &&
            this.restEndpoints !== undefined,
            'bad config: locationConstraints and restEndpoints must be set'
        );

        if (process.env.S3METADATA) {
            metadata = process.env.S3METADATA;
        }
        if (process.env.S3KMS) {
            kms = process.env.S3KMS;
        }
        this.backends = {
            auth,
            data,
            metadata,
            kms,
        };
    }

    _verifyRedisPassword(password) {
        return typeof password === 'string';
    }

    setAuthDataAccounts(accounts) {
        this.authData.accounts = accounts;
        this.emit('authdata-update');
    }

    getAwsBucketName(locationConstraint) {
        return this.locationConstraints[locationConstraint].details.bucketName;
    }

    getGcpBucketNames(locationConstraint) {
        const {
            bucketName,
            mpuBucketName,
        } = this.locationConstraints[locationConstraint].details;
        return { bucketName, mpuBucketName };
    }

    getLocationConstraintType(locationConstraint) {
        const dataStoreName = this.locationConstraints[locationConstraint];
        return dataStoreName && dataStoreName.type;
    }

    getLocationConstraint(locationConstraintName) {
        return this.locationConstraints[locationConstraintName];
    }

    setRestEndpoints(restEndpoints) {
        restEndpointsAssert(restEndpoints, this.locationConstraints);
        this.restEndpoints = restEndpoints;
        this.emit('rest-endpoints-update');
    }

    setLocationConstraints(locationConstraints) {
        restEndpointsAssert(this.restEndpoints, locationConstraints);
        this.locationConstraints = locationConstraints;
        this.emit('location-constraints-update');
    }

    setReplicationEndpoints(locationConstraints) {
        this.replicationEndpoints =
        Object.keys(locationConstraints)
        .map(key => ({ site: key, type: locationConstraints[key].type }));
    }

    getAzureEndpoint(locationConstraint) {
        let azureStorageEndpoint =
        process.env[`${locationConstraint}_AZURE_STORAGE_ENDPOINT`] ||
        this.locationConstraints[locationConstraint]
            .details.azureStorageEndpoint;
        if (!azureStorageEndpoint.endsWith('/')) {
            // append the trailing slash
            azureStorageEndpoint = `${azureStorageEndpoint}/`;
        }
        return azureStorageEndpoint;
    }

    getAzureStorageAccountName(locationConstraint) {
        const { azureStorageAccountName } =
            this.locationConstraints[locationConstraint].details;
        const storageAccountNameFromEnv =
            process.env[`${locationConstraint}_AZURE_STORAGE_ACCOUNT_NAME`];
        return storageAccountNameFromEnv || azureStorageAccountName;
    }

    getAzureStorageCredentials(locationConstraint) {
        const { azureStorageAccessKey } =
            this.locationConstraints[locationConstraint].details;
        const storageAccessKeyFromEnv =
            process.env[`${locationConstraint}_AZURE_STORAGE_ACCESS_KEY`];
        return {
            storageAccountName:
                this.getAzureStorageAccountName(locationConstraint),
            storageAccessKey: storageAccessKeyFromEnv || azureStorageAccessKey,
        };
    }

    getPfsDaemonEndpoint(locationConstraint) {
        return process.env[`${locationConstraint}_PFSD_ENDPOINT`] ||
        this.locationConstraints[locationConstraint].details.pfsDaemonEndpoint;
    }

    isSameAzureAccount(locationConstraintSrc, locationConstraintDest) {
        if (!locationConstraintDest) {
            return true;
        }
        const azureSrcAccount =
            this.getAzureStorageAccountName(locationConstraintSrc);
        const azureDestAccount =
            this.getAzureStorageAccountName(locationConstraintDest);
        return azureSrcAccount === azureDestAccount;
    }

    isAWSServerSideEncrytion(locationConstraint) {
        return this.locationConstraints[locationConstraint].details
        .serverSideEncryption === true;
    }

    getPublicInstanceId() {
        return this.publicInstanceId;
    }

    setPublicInstanceId(instanceId) {
        this.publicInstanceId = crypto.createHash('sha256')
                                .update(instanceId)
                                .digest('hex');
    }
}

module.exports = {
    sproxydAssert,
    locationConstraintAssert,
    cosParse,
    ConfigObject: Config,
    config: new Config(),
    requestsConfigAssert,
};<|MERGE_RESOLUTION|>--- conflicted
+++ resolved
@@ -1359,7 +1359,6 @@
             config.reportToken ||
             uuid.v4().toString();
 
-<<<<<<< HEAD
         // External backends
         // Currently supports configuring httpAgent(s) for keepAlive
         this.externalBackends = defaultExternalBackendsConfig;
@@ -1392,7 +1391,8 @@
                     'null or a number >= 0');
                 Object.assign(this.externalBackends[b].httpAgent, httpAgent);
             });
-=======
+        }
+
         // requests-proxy configuration
         this.requests = {
             viaProxy: false,
@@ -1402,7 +1402,6 @@
         if (config.requests !== undefined) {
             requestsConfigAssert(config.requests);
             this.requests = config.requests;
->>>>>>> 9c9d2044
         }
     }
 
