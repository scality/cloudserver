const assert = require('assert');
const { EventEmitter } = require('events');
const fs = require('fs');
const path = require('path');
const url = require('url');

const uuid = require('node-uuid');

const { isValidBucketName } = require('arsenal').s3routes.routesUtils;
const validateAuthConfig = require('arsenal').auth.inMemory.validateAuthConfig;
const { buildAuthDataAccount } = require('./auth/in_memory/builder');
const validExternalBackends = require('../constants').externalBackends;
const { azureAccountNameRegex, base64Regex } = require('../constants');

// whitelist IP, CIDR for health checks
const defaultHealthChecks = { allowFrom: ['127.0.0.1/8', '::1'] };

const defaultLocalCache = { host: '127.0.0.1', port: 6379 };
const defaultExternalBackendsConfig = {
    // eslint-disable-next-line camelcase
    aws_s3: {
        httpAgent: {
            keepAlive: true,
            keepAliveMsecs: 1000,
            maxFreeSockets: 256,
            maxSockets: null,
        },
    },
    azure: {
        httpAgent: {
            keepAlive: true,
            keepAliveMsecs: 1000,
            maxFreeSockets: 256,
            maxSockets: null,
        },
    },
    gcp: {
        httpAgent: {
            keepAlive: true,
            keepAliveMsecs: 1000,
            maxFreeSockets: 256,
            maxSockets: null,
        },
    },
};

function assertCertPaths(key, cert, ca, basePath) {
    const certObj = {};
    certObj.paths = {};
    certObj.certs = {};
    if (key) {
        const keypath = key.startsWith('/') ? key : `${basePath}/${key}`;
        assert.doesNotThrow(() =>
            fs.accessSync(keypath, fs.F_OK | fs.R_OK),
            `File not found or unreachable: ${keypath}`);
        certObj.paths.key = keypath;
        certObj.certs.key = fs.readFileSync(keypath, 'ascii');
    }
    if (cert) {
        const certpath = cert.startsWith('/') ? cert : `${basePath}/${cert}`;
        assert.doesNotThrow(() =>
            fs.accessSync(certpath, fs.F_OK | fs.R_OK),
            `File not found or unreachable: ${certpath}`);
        certObj.paths.cert = certpath;
        certObj.certs.cert = fs.readFileSync(certpath, 'ascii');
    }

    if (ca) {
        const capath = ca.startsWith('/') ? ca : `${basePath}/${ca}`;
        assert.doesNotThrow(() =>
            fs.accessSync(capath, fs.F_OK | fs.R_OK),
            `File not found or unreachable: ${capath}`);
        certObj.paths.ca = capath;
        certObj.certs.ca = fs.readFileSync(capath, 'ascii');
    }
    return certObj;
}

function sproxydAssert(configSproxyd) {
    const sproxydFields = [];
    if (configSproxyd.bootstrap !== undefined) {
        assert(Array.isArray(configSproxyd.bootstrap)
            && configSproxyd.bootstrap
                .every(e => typeof e === 'string'),
            'bad config: sproxyd.bootstrap must be an array of strings');
        assert(configSproxyd.bootstrap.length > 0,
                'bad config: sproxyd bootstrap list is empty');
        sproxydFields.push('bootstrap');
    }
    if (configSproxyd.chordCos !== undefined) {
        assert(typeof configSproxyd.chordCos === 'string',
            'bad config: sproxyd.chordCos must be a string');
        assert(configSproxyd.chordCos.match(/^[0-6]{1}$/),
         'bad config: sproxyd.chordCos must be a digit smaller than 7');
        sproxydFields.push('chordCos');
    }
    if (configSproxyd.path !== undefined) {
        assert(typeof configSproxyd.path === 'string',
            'bad config: sproxyd.path must be a string');
        sproxydFields.push('path');
    }
    return sproxydFields;
}

function restEndpointsAssert(restEndpoints, locationConstraints) {
    assert(typeof restEndpoints === 'object',
        'bad config: restEndpoints must be an object of endpoints');
    assert(Object.keys(restEndpoints).every(
        r => typeof restEndpoints[r] === 'string'),
        'bad config: each endpoint must be a string');
    assert(Object.keys(restEndpoints).every(
        r => typeof locationConstraints[restEndpoints[r]] === 'object'),
        'bad config: rest endpoint target not in locationConstraints');
}

function gcpLocationConstraintAssert(location, locationObj) {
    const {
        gcpEndpoint,
        bucketName,
        mpuBucketName,
    } = locationObj.details;
    const stringFields = [
        gcpEndpoint,
        bucketName,
        mpuBucketName,
    ];
    stringFields.forEach(field => {
        if (field !== undefined) {
            assert(typeof field === 'string',
                `bad config: ${field} must be a string`);
        }
    });
}

function azureLocationConstraintAssert(location, locationObj) {
    const {
        azureStorageEndpoint,
        azureStorageAccountName,
        azureStorageAccessKey,
        azureContainerName,
    } = locationObj.details;
    const storageEndpointFromEnv =
        process.env[`${location}_AZURE_STORAGE_ENDPOINT`];
    const storageAccountNameFromEnv =
        process.env[`${location}_AZURE_STORAGE_ACCOUNT_NAME`];
    const storageAccessKeyFromEnv =
        process.env[`${location}_AZURE_STORAGE_ACCESS_KEY`];
    const locationParams = {
        azureStorageEndpoint: storageEndpointFromEnv || azureStorageEndpoint,
        azureStorageAccountName:
            storageAccountNameFromEnv || azureStorageAccountName,
        azureStorageAccessKey: storageAccessKeyFromEnv || azureStorageAccessKey,
        azureContainerName,
    };
    Object.keys(locationParams).forEach(param => {
        const value = locationParams[param];
        assert.notEqual(value, undefined,
            `bad location constraint: "${location}" ${param} ` +
            'must be set in locationConfig or environment variable');
        assert.strictEqual(typeof value, 'string',
            `bad location constraint: "${location}" ${param} ` +
            `"${value}" must be a string`);
    });
    assert(azureAccountNameRegex.test(locationParams.azureStorageAccountName),
        `bad location constraint: "${location}" azureStorageAccountName ` +
        `"${locationParams.storageAccountName}" is an invalid value`);
    assert(base64Regex.test(locationParams.azureStorageAccessKey),
        `bad location constraint: "${location}" ` +
        'azureStorageAccessKey is not a valid base64 string');
    assert(isValidBucketName(azureContainerName, []),
        `bad location constraint: "${location}" ` +
        'azureContainerName is an invalid container name');
}

function locationConstraintAssert(locationConstraints) {
    const supportedBackends =
          ['mem', 'file', 'scality',
           'mongodb'].concat(Object.keys(validExternalBackends));
    assert(typeof locationConstraints === 'object',
        'bad config: locationConstraints must be an object');
    Object.keys(locationConstraints).forEach(l => {
        assert(typeof locationConstraints[l] === 'object',
            'bad config: locationConstraints[region] must be an object');
        assert(typeof locationConstraints[l].type === 'string',
            'bad config: locationConstraints[region].type is ' +
            'mandatory and must be a string');
        assert(supportedBackends.indexOf(locationConstraints[l].type) > -1,
            'bad config: locationConstraints[region].type must ' +
            `be one of ${supportedBackends}`);
        assert(typeof locationConstraints[l].objectId === 'string',
               'bad config: locationConstraints[region].objectId is ' +
               'mandatory and must be a unique string across locations');
        assert(Object.keys(locationConstraints)
               .filter(loc => (locationConstraints[loc].objectId ===
                               locationConstraints[l].objectId))
               .length === 1,
               'bad config: location constraint objectId ' +
               `"${locationConstraints[l].objectId}" is not unique across ` +
               'configured locations');
        assert(typeof locationConstraints[l].legacyAwsBehavior
            === 'boolean',
            'bad config: locationConstraints[region]' +
            '.legacyAwsBehavior is mandatory and must be a boolean');
        assert(['undefined', 'boolean'].includes(
            typeof locationConstraints[l].isTransient),
               'bad config: locationConstraints[region]' +
               '.isTransient must be a boolean');
        if (locationConstraints[l].sizeLimitGB !== undefined) {
            assert(typeof locationConstraints[l].sizeLimitGB === 'number' ||
                locationConstraints[l].sizeLimitGB === null,
                'bad config: locationConstraints[region].sizeLimitGB ' +
                'must be a number (in gigabytes)');
        }

        const details = locationConstraints[l].details;
        assert(typeof details === 'object',
            'bad config: locationConstraints[region].details is ' +
            'mandatory and must be an object');
        if (details.serverSideEncryption !== undefined) {
            assert(typeof details.serverSideEncryption === 'boolean',
              'bad config: locationConstraints[region]' +
              '.details.serverSideEncryption must be a boolean');
        }
        const stringFields = [
            'awsEndpoint',
            'bucketName',
            'credentialsProfile',
            'region',
        ];
        stringFields.forEach(field => {
            if (details[field] !== undefined) {
                assert(typeof details[field] === 'string',
                    `bad config: ${field} must be a string`);
            }
        });
        if (details.bucketMatch !== undefined) {
            assert(typeof details.bucketMatch === 'boolean',
                'bad config: details.bucketMatch must be a boolean');
        }
        if (details.credentials !== undefined) {
            assert(typeof details.credentials === 'object',
                'bad config: details.credentials must be an object');
            assert(typeof details.credentials.accessKey === 'string',
                'bad config: credentials must include accessKey as string');
            assert(typeof details.credentials.secretKey === 'string',
                'bad config: credentials must include secretKey as string');
        }
        if (details.https !== undefined) {
            assert(typeof details.https === 'boolean', 'bad config: ' +
                'locationConstraints[region].details https must be a boolean');
        } else {
            // eslint-disable-next-line no-param-reassign
            locationConstraints[l].details.https = true;
        }
        if (details.pathStyle !== undefined) {
            assert(typeof details.pathStyle === 'boolean', 'bad config: ' +
                'locationConstraints[region].pathStyle must be a boolean');
        } else {
            // eslint-disable-next-line no-param-reassign
            locationConstraints[l].details.pathStyle = false;
        }

        if (details.supportsVersioning !== undefined) {
            assert(typeof details.supportsVersioning === 'boolean',
                'bad config: locationConstraints[region].supportsVersioning' +
                'must be a boolean');
        } else {
            // default to true
            // eslint-disable-next-line no-param-reassign
            locationConstraints[l].details.supportsVersioning = true;
        }

        if (locationConstraints[l].type === 'azure') {
            azureLocationConstraintAssert(l, locationConstraints[l]);
        }
        if (locationConstraints[l].type === 'gcp') {
            gcpLocationConstraintAssert(l, locationConstraints[l]);
        }
    });
    assert(Object.keys(locationConstraints)
        .includes('us-east-1'), 'bad locationConfig: must ' +
        'include us-east-1 as a locationConstraint');
}

function cosParse(chordCos) {
    // Cos number should only be first digit of config value
    return Number.parseInt(chordCos, 10);
}
/**
 * Reads from a config file and returns the content as a config object
 */
class Config extends EventEmitter {
    constructor() {
        super();
        /*
         * By default, the config file is "config.json" at the root.
         * It can be overridden using the S3_CONFIG_FILE environment var.
         * By default, the location config file is "locationConfig.json" at
         * the root.
         * It can be overridden using the S3_LOCATION_FILE environment var.
         */
        this._basePath = path.join(__dirname, '..');
        this.configPath = path.join(__dirname, '../config.json');
        if (process.env.S3_CONFIG_FILE !== undefined) {
            this.configPath = process.env.S3_CONFIG_FILE;
        }
        this.locationConfigPath = path.join(__dirname,
          '../locationConfig.json');
        if (process.env.CI === 'true' && !process.env.S3_END_TO_END) {
            this.locationConfigPath = path.join(__dirname,
                '../tests/locationConfig/locationConfigTests.json');
        }
        if (process.env.S3_LOCATION_FILE !== undefined) {
            this.locationConfigPath = process.env.S3_LOCATION_FILE;
        }
        if (process.env.S3_REPLICATION_FILE !== undefined) {
            this.replicationConfigPath = process.env.S3_REPLICATION_FILE;
        }

        // Read config automatically
        this._getLocationConfig();
        this._getConfig();
        this._configureBackends();
    }

    _getLocationConfig() {
        let locationConfig;
        try {
            const data = fs.readFileSync(this.locationConfigPath,
            { encoding: 'utf-8' });
            locationConfig = JSON.parse(data);
        } catch (err) {
            throw new Error(`could not parse location config file:
            ${err.message}`);
        }

        this.locationConstraints = {};
        locationConstraintAssert(locationConfig);
        this.locationConstraints = locationConfig;
        Object.keys(locationConfig).forEach(l => {
            const details = this.locationConstraints[l].details;
            if (locationConfig[l].details.connector !== undefined) {
                assert(typeof locationConfig[l].details.connector ===
                'object', 'bad config: connector must be an object');
                if (locationConfig[l].details.connector.sproxyd !==
                  undefined) {
                    details.connector.sproxyd =
                        locationConfig[l].details.connector.sproxyd;
                    const fields = sproxydAssert(
                        locationConfig[l].details.connector.sproxyd);
                    if (fields.indexOf('bootstrap') > -1) {
                        details.connector.sproxyd.bootstrap =
                        locationConfig[l].details.connector.sproxyd.bootstrap;
                        assert(Array.isArray(
                            details.connector.sproxyd.bootstrap) &&
                            details.connector.sproxyd.bootstrap.every(e =>
                                typeof e === 'string'),
                                'assignment error: sproxyd.bootstrap must be ' +
                                'an array of strings');
                    }
                    if (fields.indexOf('chordCos') > -1) {
                        details.connector.sproxyd.chordCos =
                            cosParse(locationConfig[l].details.connector.
                                sproxyd.chordCos);
                        assert(typeof details.connector.sproxyd.chordCos ===
                            'number', 'assignment error: chordCos must be a ' +
                            'number');
                    }
                    if (fields.indexOf('path') > -1) {
                        details.connector.sproxyd.chordCos =
                            locationConfig[l].details.connector.sproxyd.path;
                        assert(typeof details.connector.sproxyd.chordCos ===
                            'string', 'assignment error: sproxyd path must ' +
                            'be a string');
                    }
                }
            }
        });
    }

    _getConfig() {
        let config;
        try {
            const data = fs.readFileSync(this.configPath,
              { encoding: 'utf-8' });
            config = JSON.parse(data);
        } catch (err) {
            throw new Error(`could not parse config file: ${err.message}`);
        }
        if (this.replicationConfigPath) {
            try {
                const repData = fs.readFileSync(this.replicationConfigPath,
                  { encoding: 'utf-8' });
                const replicationEndpoints = JSON.parse(repData);
                config.replicationEndpoints.push(...replicationEndpoints);
            } catch (err) {
                throw new Error(
                    `could not parse replication file: ${err.message}`);
            }
        }

        this.port = 8000;
        if (config.port !== undefined) {
            assert(Number.isInteger(config.port) && config.port > 0,
                'bad config: port must be a positive integer');
            this.port = config.port;
        }

        this.listenOn = [];
        if (config.listenOn !== undefined) {
            assert(Array.isArray(config.listenOn)
                && config.listenOn.every(e => typeof e === 'string'),
                'bad config: listenOn must be a list of strings');
            config.listenOn.forEach(item => {
                const lastColon = item.lastIndexOf(':');
                // if address is IPv6 format, it includes brackets
                // that have to be removed from the final IP address
                const ipAddress = item.indexOf(']') > 0 ?
                    item.substr(1, lastColon - 2) :
                    item.substr(0, lastColon);
                // the port should not include the colon
                const port = item.substr(lastColon + 1);
                assert(Number.parseInt(port, 10),
                    'bad config: listenOn port must be a positive integer');
                this.listenOn.push({ ip: ipAddress, port });
            });
        }

        if (config.replicationGroupId) {
            assert(typeof config.replicationGroupId === 'string',
                'bad config: replicationGroupId must be a string');
            this.replicationGroupId = config.replicationGroupId;
        } else {
            this.replicationGroupId = 'RG001';
        }

        this.replicationEndpoints = [];
        if (config.replicationEndpoints) {
            const { replicationEndpoints } = config;
            assert(replicationEndpoints instanceof Array, 'bad config: ' +
                '`replicationEndpoints` property must be an array');
            if (replicationEndpoints.length > 1) {
                const hasDefault = replicationEndpoints.some(
                    replicationEndpoint => replicationEndpoint.default);
                assert(hasDefault, 'bad config: `replicationEndpoints` must ' +
                    'contain a default endpoint');
            }
            replicationEndpoints.forEach(replicationEndpoint => {
                assert.strictEqual(typeof replicationEndpoint, 'object',
                    'bad config: `replicationEndpoints` property must be an ' +
                    'array of objects');
                const { site, servers, type } = replicationEndpoint;
                assert.notStrictEqual(site, undefined, 'bad config: each ' +
                    'object of `replicationEndpoints` array must have a ' +
                    '`site` property');
                assert.strictEqual(typeof site, 'string', 'bad config: ' +
                    '`site` property of object in `replicationEndpoints` ' +
                    'must be a string');
                assert.notStrictEqual(site, '', 'bad config: `site` property ' +
                    "of object in `replicationEndpoints` must not be ''");
                if (type !== undefined) {
                    assert(validExternalBackends[type], 'bad config: `type` ' +
                        'property of `replicationEndpoints` object must be ' +
                        'a valid external backend (one of: "' +
                        `${Object.keys(validExternalBackends).join('", "')})`);
                } else {
                    assert.notStrictEqual(servers, undefined, 'bad config: ' +
                        'each object of `replicationEndpoints` array that is ' +
                        'not an external backend must have `servers` property');
                    assert(servers instanceof Array, 'bad config: ' +
                        '`servers` property of object in ' +
                        '`replicationEndpoints` must be an array');
                    servers.forEach(item => {
                        assert(typeof item === 'string' && item !== '',
                            'bad config: each item of ' +
                            '`replicationEndpoints:servers` must be a ' +
                            'non-empty string');
                    });
                }
            });
            this.replicationEndpoints = replicationEndpoints;
        }

        if (config.backbeat) {
            const { backbeat } = config;
            assert.strictEqual(typeof backbeat.host, 'string',
                'bad config: backbeat host must be a string');
            assert(Number.isInteger(backbeat.port) && backbeat.port > 0,
                'bad config: backbeat port must be a positive integer');
            this.backbeat = backbeat;
        }

        // legacy
        if (config.regions !== undefined) {
            throw new Error('bad config: regions key is deprecated. ' +
                'Please use restEndpoints and locationConfig');
        }

        if (config.restEndpoints !== undefined) {
            this.restEndpoints = {};
            restEndpointsAssert(config.restEndpoints, this.locationConstraints);
            this.restEndpoints = config.restEndpoints;
        }

        if (!config.restEndpoints) {
            throw new Error('bad config: config must include restEndpoints');
        }

        this.websiteEndpoints = [];
        if (config.websiteEndpoints !== undefined) {
            assert(Array.isArray(config.websiteEndpoints)
                && config.websiteEndpoints.every(e => typeof e === 'string'),
                'bad config: websiteEndpoints must be a list of strings');
            this.websiteEndpoints = config.websiteEndpoints;
        }

        this.clusters = false;
        if (config.clusters !== undefined) {
            assert(Number.isInteger(config.clusters) && config.clusters > 0,
                   'bad config: clusters must be a positive integer');
            this.clusters = config.clusters;
        }

        if (config.usEastBehavior !== undefined) {
            throw new Error('bad config: usEastBehavior key is deprecated. ' +
                'Please use restEndpoints and locationConfig');
        }
        // legacy
        if (config.sproxyd !== undefined) {
            throw new Error('bad config: sproxyd key is deprecated. ' +
                'Please use restEndpoints and locationConfig');
        }

        this.cdmi = {};
        if (config.cdmi !== undefined) {
            if (config.cdmi.host !== undefined) {
                assert.strictEqual(typeof config.cdmi.host, 'string',
                                   'bad config: cdmi host must be a string');
                this.cdmi.host = config.cdmi.host;
            }
            if (config.cdmi.port !== undefined) {
                assert(Number.isInteger(config.cdmi.port)
                       && config.cdmi.port > 0,
                       'bad config: cdmi port must be a positive integer');
                this.cdmi.port = config.cdmi.port;
            }
            if (config.cdmi.path !== undefined) {
                assert(typeof config.cdmi.path === 'string',
                       'bad config: cdmi.path must be a string');
                assert(config.cdmi.path.length > 0,
                       'bad config: cdmi.path is empty');
                assert(config.cdmi.path.charAt(0) === '/',
                       'bad config: cdmi.path should start with a "/"');
                this.cdmi.path = config.cdmi.path;
            }
            if (config.cdmi.readonly !== undefined) {
                assert(typeof config.cdmi.readonly === 'boolean',
                       'bad config: cdmi.readonly must be a boolean');
                this.cdmi.readonly = config.cdmi.readonly;
            } else {
                this.cdmi.readonly = true;
            }
        }

        this.bucketd = { bootstrap: [] };
        if (config.bucketd !== undefined
                && config.bucketd.bootstrap !== undefined) {
            assert(config.bucketd.bootstrap instanceof Array
                   && config.bucketd.bootstrap.every(
                       e => typeof e === 'string'),
                   'bad config: bucketd.bootstrap must be a list of strings');
            this.bucketd.bootstrap = config.bucketd.bootstrap;
        }

        this.vaultd = {};
        if (config.vaultd) {
            if (config.vaultd.port !== undefined) {
                assert(Number.isInteger(config.vaultd.port)
                       && config.vaultd.port > 0,
                       'bad config: vaultd port must be a positive integer');
                this.vaultd.port = config.vaultd.port;
            }
            if (config.vaultd.host !== undefined) {
                assert.strictEqual(typeof config.vaultd.host, 'string',
                                   'bad config: vaultd host must be a string');
                this.vaultd.host = config.vaultd.host;
            }
        }

        if (config.dataClient) {
            this.dataClient = {};
            assert.strictEqual(typeof config.dataClient.host, 'string',
                               'bad config: data client host must be ' +
                               'a string');
            this.dataClient.host = config.dataClient.host;

            assert(Number.isInteger(config.dataClient.port)
                   && config.dataClient.port > 0,
                   'bad config: dataClient port must be a positive ' +
                   'integer');
            this.dataClient.port = config.dataClient.port;
        }

        if (config.metadataClient) {
            this.metadataClient = {};
            assert.strictEqual(
                typeof config.metadataClient.host, 'string',
                'bad config: metadata client host must be a string');
            this.metadataClient.host = config.metadataClient.host;

            assert(Number.isInteger(config.metadataClient.port)
                   && config.metadataClient.port > 0,
                   'bad config: metadata client port must be a ' +
                   'positive integer');
            this.metadataClient.port = config.metadataClient.port;
        }

        if (config.dataDaemon) {
            this.dataDaemon = {};
            assert.strictEqual(
                typeof config.dataDaemon.bindAddress, 'string',
                'bad config: data daemon bind address must be a string');
            this.dataDaemon.bindAddress = config.dataDaemon.bindAddress;

            assert(Number.isInteger(config.dataDaemon.port)
                   && config.dataDaemon.port > 0,
                   'bad config: data daemon port must be a positive ' +
                   'integer');
            this.dataDaemon.port = config.dataDaemon.port;

            /**
             * Configure the file paths for data if using the file
             * backend. If no path provided, uses data at the root of
             * the S3 project directory.
             */
            this.dataDaemon.dataPath =
                process.env.S3DATAPATH ?
                process.env.S3DATAPATH : `${__dirname}/../localData`;
        }

        if (config.metadataDaemon) {
            this.metadataDaemon = {};
            assert.strictEqual(
                typeof config.metadataDaemon.bindAddress, 'string',
                'bad config: metadata daemon bind address must be a string');
            this.metadataDaemon.bindAddress =
                config.metadataDaemon.bindAddress;

            assert(Number.isInteger(config.metadataDaemon.port)
                   && config.metadataDaemon.port > 0,
                   'bad config: metadata daemon port must be a ' +
                   'positive integer');
            this.metadataDaemon.port = config.metadataDaemon.port;

            /**
             * Configure the file path for metadata if using the file
             * backend. If no path provided, uses data and metadata at
             * the root of the S3 project directory.
             */
            this.metadataDaemon.metadataPath =
                process.env.S3METADATAPATH ?
                process.env.S3METADATAPATH : `${__dirname}/../localMetadata`;

            this.metadataDaemon.restEnabled =
                config.metadataDaemon.restEnabled;
            this.metadataDaemon.restPort = config.metadataDaemon.restPort;
        }

        this.recordLog = { enabled: false };
        if (config.recordLog) {
            this.recordLog.enabled = Boolean(config.recordLog.enabled);
            this.recordLog.recordLogName = config.recordLog.recordLogName;
        }

        if (process.env.ENABLE_LOCAL_CACHE) {
            this.localCache = defaultLocalCache;
        }
        if (config.localCache) {
            assert(typeof config.localCache === 'object',
                'config: invalid local cache configuration. localCache must ' +
                'be an object');
            if (config.localCache.sentinels) {
                this.localCache = { sentinels: [], name: null };

                assert(typeof config.localCache.name === 'string',
                    'bad config: localCache sentinel name must be a string');
                this.localCache.name = config.localCache.name;

                assert(Array.isArray(config.localCache.sentinels) ||
                    typeof config.localCache.sentinels === 'string',
                    'bad config: localCache sentinels' +
                    'must be an array or string');

                if (typeof config.localCache.sentinels === 'string') {
                    config.localCache.sentinels.split(',').forEach(item => {
                        const [host, port] = item.split(':');
                        this.localCache.sentinels.push({ host,
                            port: Number.parseInt(port, 10) });
                    });
                } else if (Array.isArray(config.localCache.sentinels)) {
                    config.localCache.sentinels.forEach(item => {
                        const { host, port } = item;
                        assert(typeof host === 'string',
                            'bad config: localCache' +
                            'sentinel host must be a string');
                        assert(typeof port === 'number',
                            'bad config: localCache' +
                            'sentinel port must be a number');
                        this.localCache.sentinels.push({ host, port });
                    });
                }
            } else {
                assert(typeof config.localCache.host === 'string',
                      'config: bad host for localCache. host must be a string');
                assert(typeof config.localCache.port === 'number',
                      'config: bad port for localCache. port must be a number');
                if (config.localCache.password !== undefined) {
                    assert(
                        this._verifyRedisPassword(config.localCache.password),
                        'config: vad password for localCache. password must' +
                    ' be a string');
                }
                this.localCache = {
                    host: config.localCache.host,
                    port: config.localCache.port,
                    password: config.localCache.password,
                };
            }
        }

        if (config.mongodb) {
            this.mongodb = config.mongodb;
        } else {
            this.mongodb = {};
        }

        if (config.redis) {
            if (config.redis.sentinels) {
                this.redis = { sentinels: [], name: null };

                assert(typeof config.redis.name === 'string',
                    'bad config: redis sentinel name must be a string');
                this.redis.name = config.redis.name;
                assert(Array.isArray(config.redis.sentinels) ||
                    typeof config.redis.sentinels === 'string',
                    'bad config: redis sentinels must be an array or string');

                if (typeof config.redis.sentinels === 'string') {
                    config.redis.sentinels.split(',').forEach(item => {
                        const [host, port] = item.split(':');
                        this.redis.sentinels.push({ host,
                            port: Number.parseInt(port, 10) });
                    });
                } else if (Array.isArray(config.redis.sentinels)) {
                    config.redis.sentinels.forEach(item => {
                        const { host, port } = item;
                        assert(typeof host === 'string',
                            'bad config: redis sentinel host must be a string');
                        assert(typeof port === 'number',
                            'bad config: redis sentinel port must be a number');
                        this.redis.sentinels.push({ host, port });
                    });
                }
            } else {
                // check for standalone configuration
                this.redis = {};
                assert(typeof config.redis.host === 'string',
                    'bad config: redis.host must be a string');
                assert(typeof config.redis.port === 'number',
                    'bad config: redis.port must be a number');
                this.redis.host = config.redis.host;
                this.redis.port = config.redis.port;
            }
            if (config.redis.password !== undefined) {
                assert(
                    this._verifyRedisPassword(config.redis.password),
                    'bad config: invalid password for redis. password must ' +
                    'be a string');
                this.redis.password = config.redis.password;
            }
        }
        if (config.utapi) {
            this.utapi = { component: 's3' };
            if (config.utapi.port) {
                assert(Number.isInteger(config.utapi.port)
                    && config.utapi.port > 0,
                    'bad config: utapi port must be a positive integer');
                this.utapi.port = config.utapi.port;
            }
            if (config.utapi.workers !== undefined) {
                assert(Number.isInteger(config.utapi.workers)
                    && config.utapi.workers > 0,
                    'bad config: utapi workers must be a positive integer');
                this.utapi.workers = config.utapi.workers;
            }
            // Utapi uses the same localCache config defined for S3 to avoid
            // config duplication.
            assert(config.localCache, 'missing required property of utapi ' +
                'configuration: localCache');
            this.utapi.localCache = config.localCache;
            assert(config.redis, 'missing required property of utapi ' +
                'configuration: redis');
            if (config.utapi.metrics) {
                this.utapi.metrics = config.utapi.metrics;
            }
            if (config.utapi.component) {
                this.utapi.component = config.utapi.component;
            }
            // (optional) The value of the replay schedule should be cron-style
            // scheduling. For example, every five minutes: '*/5 * * * *'.
            if (config.utapi.replaySchedule) {
                assert(typeof config.utapi.replaySchedule === 'string', 'bad' +
                    'config: utapi.replaySchedule must be a string');
                this.utapi.replaySchedule = config.utapi.replaySchedule;
            }
            // (optional) The number of elements processed by each call to the
            // Redis local cache during a replay. For example, 50.
            if (config.utapi.batchSize) {
                assert(typeof config.utapi.batchSize === 'number', 'bad' +
                    'config: utapi.batchSize must be a number');
                assert(config.utapi.batchSize > 0, 'bad config:' +
                    'utapi.batchSize must be a number greater than 0');
                this.utapi.batchSize = config.utapi.batchSize;
            }

            // (optional) Expire bucket level metrics on delete bucket
            // Disabled by default
            this.utapi.expireMetrics = false;
            if (config.utapi.expireMetrics !== undefined) {
                assert(typeof config.utapi.expireMetrics === 'boolean', 'bad' +
                    'config: utapi.expireMetrics must be a boolean');
                this.utapi.expireMetrics = config.utapi.expireMetrics;
            }
            // (optional) TTL controlling the expiry for bucket level metrics
            // keys when expireMetrics is enabled
            this.utapi.expireMetricsTTL = 0;
            if (config.utapi.expireMetricsTTL !== undefined) {
                assert(typeof config.utapi.expireMetricsTTL === 'number',
                    'bad config: utapi.expireMetricsTTL must be a number');
                this.utapi.expireMetricsTTL = config.utapi.expireMetricsTTL;
            }
        }
        if (Object.keys(this.locationConstraints).some(
        loc => this.locationConstraints[loc].sizeLimitGB)) {
            assert(this.utapi && this.utapi.metrics &&
                this.utapi.metrics.includes('location'),
                'bad config: if storage size limit set on a location ' +
                'constraint, Utapi must also be configured correctly');
        }

        this.log = { logLevel: 'debug', dumpLevel: 'error' };
        if (config.log !== undefined) {
            if (config.log.logLevel !== undefined) {
                assert(typeof config.log.logLevel === 'string',
                       'bad config: log.logLevel must be a string');
                this.log.logLevel = config.log.logLevel;
            }
            if (config.log.dumpLevel !== undefined) {
                assert(typeof config.log.dumpLevel === 'string',
                        'bad config: log.dumpLevel must be a string');
                this.log.dumpLevel = config.log.dumpLevel;
            }
        }

        this.kms = {};
        if (config.kms) {
            assert(typeof config.kms.userName === 'string');
            assert(typeof config.kms.password === 'string');
            this.kms.userName = config.kms.userName;
            this.kms.password = config.kms.password;
            if (config.kms.helperProgram !== undefined) {
                assert(typeof config.kms.helperProgram === 'string');
                this.kms.helperProgram = config.kms.helperProgram;
            }
            if (config.kms.propertiesFile !== undefined) {
                assert(typeof config.kms.propertiesFile === 'string');
                this.kms.propertiesFile = config.kms.propertiesFile;
            }
            if (config.kms.maxSessions !== undefined) {
                assert(typeof config.kms.maxSessions === 'number');
                this.kms.maxSessions = config.kms.maxSessions;
            }
        }

        this.healthChecks = defaultHealthChecks;
        if (config.healthChecks && config.healthChecks.allowFrom) {
            assert(config.healthChecks.allowFrom instanceof Array,
                'config: invalid healthcheck configuration. allowFrom must ' +
                'be an array');
            config.healthChecks.allowFrom.forEach(item => {
                assert(typeof item === 'string',
                'config: invalid healthcheck configuration. allowFrom IP ' +
                'address must be a string');
            });
            this.healthChecks.allowFrom = defaultHealthChecks.allowFrom
                .concat(config.healthChecks.allowFrom);
        }

        if (config.certFilePaths) {
            assert(typeof config.certFilePaths === 'object' &&
                typeof config.certFilePaths.key === 'string' &&
                typeof config.certFilePaths.cert === 'string' && ((
                    config.certFilePaths.ca &&
                    typeof config.certFilePaths.ca === 'string') ||
                    !config.certFilePaths.ca)
               );
        }

        const { key, cert, ca } = config.certFilePaths ?
            config.certFilePaths : {};
        let certObj = undefined;
        if (key && cert) {
            certObj = assertCertPaths(key, cert, ca, this._basePath);
        } else if (key || cert) {
            throw new Error('bad config: both certFilePaths.key and ' +
                'certFilePaths.cert must be defined');
        }
        if (certObj) {
            if (Object.keys(certObj.certs).length > 0) {
                this.https = certObj.certs;
            }
            if (Object.keys(certObj.paths).length > 0) {
                this.httpsPath = certObj.paths;
            }
        }

        this.outboundProxy = {};
        const envProxy = process.env.HTTP_PROXY || process.env.HTTPS_PROXY
            || process.env.http_proxy || process.env.https_proxy;
        const p = config.outboundProxy;
        const proxyUrl = envProxy || (p ? p.url : '');
        if (proxyUrl) {
            assert(typeof proxyUrl === 'string',
                'bad proxy config: url must be a string');
            const { protocol, hostname, port, auth } = url.parse(proxyUrl);
            assert(protocol === 'http:' || protocol === 'https:',
                'bad proxy config: protocol must be http or https');
            assert(typeof hostname === 'string' && hostname !== '',
                'bad proxy config: hostname must be a non-empty string');
            if (port) {
                const portInt = Number.parseInt(port, 10);
                assert(!Number.isNaN(portInt) && portInt > 0,
                    'bad proxy config: port must be a number greater than 0');
            }
            if (auth) {
                assert(typeof auth === 'string',
                    'bad proxy config: auth must be string');
                const authArray = auth.split(':');
                assert(authArray.length === 2 && authArray[0].length > 0
                    && authArray[1].length > 0, 'bad proxy config: ' +
                    'auth must be of format username:password');
            }
            this.outboundProxy.url = proxyUrl;
            this.outboundProxy.certs = {};
            const envCert = process.env.HTTPS_PROXY_CERTIFICATE;
            const key = p ? p.key : '';
            const cert = p ? p.cert : '';
            const caBundle = envCert || (p ? p.caBundle : '');
            if (p) {
                assert(typeof p === 'object',
                    'bad config: "proxy" should be an object');
            }
            if (key) {
                assert(typeof key === 'string',
                    'bad config: proxy.key should be a string');
            }
            if (cert) {
                assert(typeof cert === 'string',
                    'bad config: proxy.cert should be a string');
            }
            if (caBundle) {
                assert(typeof caBundle === 'string',
                    'bad config: proxy.caBundle should be a string');
            }
            const certObj =
                assertCertPaths(key, cert, caBundle, this._basePath);
            this.outboundProxy.certs = certObj.certs;
        }

        this.managementAgent = {};
        this.managementAgent.port = 8010;
        this.managementAgent.host = 'localhost';
        if (config.managementAgent !== undefined) {
            if (config.managementAgent.port !== undefined) {
                assert(Number.isInteger(config.managementAgent.port)
                       && config.managementAgent.port > 0,
                       'bad config: managementAgent port must be a positive ' +
                       'integer');
                this.managementAgent.port = config.managementAgent.port;
            }
            if (config.managementAgent.host !== undefined) {
                assert.strictEqual(typeof config.managementAgent.host, 'string',
                                   'bad config: management agent host must ' +
                                   'be a string');
                this.managementAgent.host = config.managementAgent.host;
            }
        }

        // Ephemeral token to protect the reporting endpoint:
        // try inherited from parent first, then hardcoded in conf file,
        // then create a fresh one as last resort.
        this.reportToken =
            process.env.REPORT_TOKEN ||
            config.reportToken ||
            uuid.v4().toString();
<<<<<<< HEAD
=======
        this.reportEndpoint = process.env.REPORT_ENDPOINT;

        // External backends
        // Currently supports configuring httpAgent(s) for keepAlive
        this.externalBackends = defaultExternalBackendsConfig;
        if (config.externalBackends) {
            const extBackendsConfig = Object.keys(config.externalBackends);
            extBackendsConfig.forEach(b => {
                // assert that it's a valid backend
                assert(validExternalBackends[b] !== undefined,
                    `bad config: ${b} is not one of valid external backends: ` +
                    `${Object.keys(validExternalBackends).join(', ')}`);

                const { httpAgent } = config.externalBackends[b];
                assert(typeof httpAgent === 'object',
                    `bad confg: ${b} must have httpAgent object defined`);
                const { keepAlive, keepAliveMsecs, maxFreeSockets, maxSockets }
                    = httpAgent;
                assert(typeof keepAlive === 'boolean',
                    `bad confg: ${b}.httpAgent.keepAlive must be a boolean`);
                assert(typeof keepAliveMsecs === 'number' &&
                    httpAgent.keepAliveMsecs > 0,
                    `bad confg: ${b}.httpAgent.keepAliveMsecs must be` +
                    ' a number > 0');
                assert(typeof maxFreeSockets === 'number' &&
                    httpAgent.maxFreeSockets >= 0,
                    `bad confg: ${b}.httpAgent.maxFreeSockets must be ` +
                    'a number >= 0');
                assert((typeof maxSockets === 'number' && maxSockets >= 0) ||
                    maxSockets === null,
                    `bad confg: ${b}.httpAgent.maxFreeSockets must be ` +
                    'null or a number >= 0');
                Object.assign(this.externalBackends[b].httpAgent, httpAgent);
            });
        }
>>>>>>> 14cd8982
    }

    _configureBackends() {
        /**
         * Configure the backends for Authentication, Data and Metadata.
         */
        let auth = 'mem';
        let data = 'multiple';
        let metadata = 'file';
        let kms = 'file';
        if (process.env.S3BACKEND) {
            const validBackends = ['mem', 'file', 'scality', 'cdmi'];
            assert(validBackends.indexOf(process.env.S3BACKEND) > -1,
                'bad environment variable: S3BACKEND environment variable ' +
                'should be one of mem/file/scality/cdmi'
            );
            auth = process.env.S3BACKEND;
            data = process.env.S3BACKEND;
            metadata = process.env.S3BACKEND;
            kms = process.env.S3BACKEND;
        }
        if (process.env.S3VAULT) {
            auth = process.env.S3VAULT;
        }
        if (auth === 'file' || auth === 'mem' || auth === 'cdmi') {
            // Auth only checks for 'mem' since mem === file
            auth = 'mem';
            let authfile = `${__dirname}/../conf/authdata.json`;
            if (process.env.S3AUTH_CONFIG) {
                authfile = process.env.S3AUTH_CONFIG;
            }
            let authData;
            if (process.env.SCALITY_ACCESS_KEY_ID &&
            process.env.SCALITY_SECRET_ACCESS_KEY) {
                authData = buildAuthDataAccount(
                  process.env.SCALITY_ACCESS_KEY_ID,
                  process.env.SCALITY_SECRET_ACCESS_KEY);
            } else {
                authData = require(authfile);
            }
            if (validateAuthConfig(authData)) {
                throw new Error('bad config: invalid auth config file.');
            }
            this.authData = authData;
        }
        if (process.env.S3DATA) {
            const validData = ['mem', 'file', 'scality', 'multiple'];
            assert(validData.indexOf(process.env.S3DATA) > -1,
                'bad environment variable: S3DATA environment variable ' +
                'should be one of mem/file/scality/multiple'
            );
            data = process.env.S3DATA;
        }
        if (data === 'scality' || data === 'multiple') {
            data = 'multiple';
        }
        assert(this.locationConstraints !== undefined &&
            this.restEndpoints !== undefined,
            'bad config: locationConstraints and restEndpoints must be set'
        );

        if (process.env.S3METADATA) {
            metadata = process.env.S3METADATA;
        }
        if (process.env.S3KMS) {
            kms = process.env.S3KMS;
        }
        this.backends = {
            auth,
            data,
            metadata,
            kms,
        };
    }

    _verifyRedisPassword(password) {
        return typeof password === 'string';
    }

    setAuthDataAccounts(accounts) {
        this.authData.accounts = accounts;
        this.emit('authdata-update');
    }

    getAwsBucketName(locationConstraint) {
        return this.locationConstraints[locationConstraint].details.bucketName;
    }

    getGcpBucketNames(locationConstraint) {
        const {
            bucketName,
            mpuBucketName,
        } = this.locationConstraints[locationConstraint].details;
        return { bucketName, mpuBucketName };
    }

    getLocationConstraintType(locationConstraint) {
        const dataStoreName = this.locationConstraints[locationConstraint];
        return dataStoreName && dataStoreName.type;
    }

    getLocationConstraint(locationConstraintName) {
        return this.locationConstraints[locationConstraintName];
    }

    setRestEndpoints(restEndpoints) {
        restEndpointsAssert(restEndpoints, this.locationConstraints);
        this.restEndpoints = restEndpoints;
        this.emit('rest-endpoints-update');
    }

    setLocationConstraints(locationConstraints) {
        restEndpointsAssert(this.restEndpoints, locationConstraints);
        this.locationConstraints = locationConstraints;
        this.emit('location-constraints-update');
    }

    setReplicationEndpoints(locationConstraints) {
        this.replicationEndpoints =
        Object.keys(locationConstraints)
        .map(key => ({ site: key, type: locationConstraints[key].type }));
    }

    getAzureEndpoint(locationConstraint) {
        let azureStorageEndpoint =
        process.env[`${locationConstraint}_AZURE_STORAGE_ENDPOINT`] ||
        this.locationConstraints[locationConstraint]
            .details.azureStorageEndpoint;
        if (!azureStorageEndpoint.endsWith('/')) {
            // append the trailing slash
            azureStorageEndpoint = `${azureStorageEndpoint}/`;
        }
        return azureStorageEndpoint;
    }

    getAzureStorageAccountName(locationConstraint) {
        const { azureStorageAccountName } =
            this.locationConstraints[locationConstraint].details;
        const storageAccountNameFromEnv =
            process.env[`${locationConstraint}_AZURE_STORAGE_ACCOUNT_NAME`];
        return storageAccountNameFromEnv || azureStorageAccountName;
    }

    getAzureStorageCredentials(locationConstraint) {
        const { azureStorageAccessKey } =
            this.locationConstraints[locationConstraint].details;
        const storageAccessKeyFromEnv =
            process.env[`${locationConstraint}_AZURE_STORAGE_ACCESS_KEY`];
        return {
            storageAccountName:
                this.getAzureStorageAccountName(locationConstraint),
            storageAccessKey: storageAccessKeyFromEnv || azureStorageAccessKey,
        };
    }

    isSameAzureAccount(locationConstraintSrc, locationConstraintDest) {
        if (!locationConstraintDest) {
            return true;
        }
        const azureSrcAccount =
            this.getAzureStorageAccountName(locationConstraintSrc);
        const azureDestAccount =
            this.getAzureStorageAccountName(locationConstraintDest);
        return azureSrcAccount === azureDestAccount;
    }

    isAWSServerSideEncrytion(locationConstraint) {
        return this.locationConstraints[locationConstraint].details
        .serverSideEncryption === true;
    }
}

module.exports = {
    sproxydAssert,
    locationConstraintAssert,
    cosParse,
    ConfigObject: Config,
    config: new Config(),
};<|MERGE_RESOLUTION|>--- conflicted
+++ resolved
@@ -1003,9 +1003,6 @@
             process.env.REPORT_TOKEN ||
             config.reportToken ||
             uuid.v4().toString();
-<<<<<<< HEAD
-=======
-        this.reportEndpoint = process.env.REPORT_ENDPOINT;
 
         // External backends
         // Currently supports configuring httpAgent(s) for keepAlive
@@ -1040,7 +1037,6 @@
                 Object.assign(this.externalBackends[b].httpAgent, httpAgent);
             });
         }
->>>>>>> 14cd8982
     }
 
     _configureBackends() {
