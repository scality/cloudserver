--- conflicted
+++ resolved
@@ -17,12 +17,7 @@
     allowedUtapiEventFilterFields, allowedUtapiEventFilterStates,
 } = require('../constants');
 const { utapiVersion } = require('utapi');
-<<<<<<< HEAD
-=======
-const { versioning } = require('arsenal');
 const constants = require('../constants');
->>>>>>> af0436f1
-
 
 // config paths
 const configSearchPaths = [
@@ -1564,15 +1559,10 @@
         }
 
         this.lifecycleRoleName = config.lifecycleRoleName || null;
-<<<<<<< HEAD
 
         // Version of the configuration we're running under
         this.overlayVersion = config.overlayVersion || 0;
-    }
-
-    _getAuthData() {
-        return require(findConfigFile(process.env.S3AUTH_CONFIG || 'authdata.json'));
-=======
+
         this.multiObjectDeleteConcurrency = constants.multiObjectDeleteConcurrency;
         const extractedNumber = Number.parseInt(config.multiObjectDeleteConcurrency, 10);
         if (!isNaN(extractedNumber) && extractedNumber > 0 && extractedNumber < 1000) {
@@ -1583,7 +1573,10 @@
         if (config.multiObjectDeleteEnableOptimizations === false) {
             this.multiObjectDeleteEnableOptimizations = false;
         }
->>>>>>> af0436f1
+    }
+
+    _getAuthData() {
+        return require(findConfigFile(process.env.S3AUTH_CONFIG || 'authdata.json'));
     }
 
     _configureBackends() {
