const HttpsProxyAgent = require('https-proxy-agent');
const net = require('net');
const request = require('request');
const { URL } = require('url');
const WebSocket = require('ws');
const assert = require('assert');

const _config = require('../Config').config;
const logger = require('../utilities/logger');
const metadata = require('../metadata/wrapper');

const {
    patchConfiguration,
    saveConfigurationVersion,
} = require('./configuration');

const {
    ChannelMessageV0,
    MessageType,
} = require('./ChannelMessageV0');

const { isManagementAgentUsed } = require('./agentClient');

const {
    CONFIG_OVERLAY_MESSAGE,
    METRICS_REQUEST_MESSAGE,
    CHANNEL_CLOSE_MESSAGE,
    CHANNEL_PAYLOAD_MESSAGE,
} = MessageType;

const PING_INTERVAL_MS = 10000;
const subprotocols = [ChannelMessageV0.protocolName];

let overlayMessageListener = null;

// No wildcard nor cidr/mask match for now
function createWSAgent(pushEndpoint, env, log) {
    const url = new URL(pushEndpoint);
    const noProxy = (env.NO_PROXY || env.no_proxy
        || '').split(',');

    if (noProxy.includes(url.hostname)) {
        log.info('push server ws has proxy exclusion', { noProxy });
        return null;
    }

    if (url.protocol === 'https:' || url.protocol === 'wss:') {
        const httpsProxy = (env.HTTPS_PROXY || env.https_proxy);
        if (httpsProxy) {
            log.info('push server ws using https proxy', { httpsProxy });
            return new HttpsProxyAgent(httpsProxy);
        }
    } else if (url.protocol === 'http:' || url.protocol === 'ws:') {
        const httpProxy = (env.HTTP_PROXY || env.http_proxy);
        if (httpProxy) {
            log.info('push server ws using http proxy', { httpProxy });
            return new HttpsProxyAgent(httpProxy);
        }
    }

    const allProxy = (env.ALL_PROXY || env.all_proxy);
    if (allProxy) {
        log.info('push server ws using wildcard proxy', { allProxy });
        return new HttpsProxyAgent(allProxy);
    }

    log.info('push server ws not using proxy');
    return null;
}

/**
 * Starts background task that updates configuration and pushes stats.
 *
 * Receives pushed Websocket messages on configuration updates, and
 * sends stat messages in response to API sollicitations.
 *
 * @param {string} pushEndpoint API endpoint
 * @param {string} instanceId UUID of this deployment
 * @param {string} token API authentication token
 *
 * @returns {undefined}
 */
function startWSManagementClient(pushEndpoint, instanceId, token) {
    logger.info('connecting to push server');
    function _logError(error, errorMessage) {
        if (error) {
            logger.error(`management client error: ${errorMessage}`,
              { error });
        }
    }

    const socketsByChannelId = [];
    const headers = {
        'x-instance-authentication-token': token,
    };
    const agent = createWSAgent(pushEndpoint, process.env, logger);

    const url = `${pushEndpoint}/${instanceId}/ws`;
    const ws = new WebSocket(url, subprotocols, { headers, agent });
    let pingTimeout = null;

    function sendPing() {
        if (ws.readyState === ws.OPEN) {
            ws.ping(err => _logError(err, 'failed to send a ping'));
        }
        pingTimeout = setTimeout(() => ws.terminate(), PING_INTERVAL_MS);
    }

    function initiatePing() {
        clearTimeout(pingTimeout);
        setTimeout(sendPing, PING_INTERVAL_MS);
    }

    function pushStats(options) {
        if (process.env.PUSH_STATS === 'false') {
            return;
        }
        const fromURL = `http://localhost:${_config.port}/_/report`;
        const fromOptions = {
            headers: {
                'x-scal-report-token': process.env.REPORT_TOKEN,
                'x-scal-report-skip-cache': Boolean(options && options.noCache),
            },
        };
        request(fromURL, fromOptions, (err, response, body) => {
            if (err) {
<<<<<<< HEAD
                logger.error('failed to push stats', { err });
                return;
            }
            ws.send(ChannelMessageV0.encodeMetricsReportMessage(body),
                    _logError);
=======
                _logError(err, 'failed to get metrics report');
                return;
            }
            ws.send(ChannelMessageV0.encodeMetricsReportMessage(body),
                err => _logError(err, 'failed to send metrics report message'));
>>>>>>> 48b4df82
        }).json();
    }

    function closeChannel(channelId) {
        const socket = socketsByChannelId[channelId];
        if (socket) {
            socket.destroy();
            delete socketsByChannelId[channelId];
        }
    }

    function receiveChannelData(channelId, payload) {
        let socket = socketsByChannelId[channelId];
        if (!socket) {
            const host = process.env.SECURE_CHANNEL_DEFAULT_FORWARD_TO_HOST
              || 'localhost';
            const port = process.env.SECURE_CHANNEL_DEFAULT_FORWARD_TO_PORT
              || _config.port;
            socket = net.createConnection(port, host);

            socket.on('data', data => {
                ws.send(ChannelMessageV0.
                    encodeChannelDataMessage(channelId, data), err =>
                    _logError(err, 'failed to send channel data message'));
            });

            socket.on('connect', () => {
            });

            socket.on('drain', () => {
            });

            socket.on('error', error => {
                logger.error('failed to connect to S3', {
                    code: error.code,
                    host: error.address,
                    port: error.port,
                });
            });

            socket.on('end', () => {
                socket.destroy();
                socketsByChannelId[channelId] = null;
                ws.send(ChannelMessageV0.encodeChannelCloseMessage(channelId),
                    err => _logError(err,
                      'failed to send channel close message'));
            });

            socketsByChannelId[channelId] = socket;
        }
        socket.write(payload);
    }

    function applyAndSaveOverlay(overlay, log) {
        patchConfiguration(overlay, log, err => {
            if (err) {
                log.error('could not apply pushed overlay', {
                    error: err,
                });
                return;
            }
            saveConfigurationVersion(null, overlay, log, err => {
                if (err) {
                    log.error('could not cache overlay version', {
                        error: err,
                    });
                    return;
                }
                log.info('overlay push processed');
            });
        });
    }

    function browserAccessChangeHandler() {
        if (!_config.browserAccessEnabled) {
            socketsByChannelId.forEach(s => s.close());
        }
    }

    ws.on('open', () => {
        logger.info('connected to push server');

        metadata.notifyBucketChange(() => {
            pushStats({ noCache: true });
        });
        _config.on('browser-access-enabled-change', browserAccessChangeHandler);

        initiatePing();
    });

    ws.on('close', () => {
        logger.info('disconnected from push server, reconnecting in 10s');
        metadata.notifyBucketChange(null);
        _config.removeListener('browser-access-enabled-change',
            browserAccessChangeHandler);
        setTimeout(startWSManagementClient, 10000, pushEndpoint,
            instanceId, token);
    });

    ws.on('error', err => {
        logger.error('error from push server connection', {
            error: err,
            errorMessage: err.message,
        });
    });

    ws.on('ping', () => {
        ws.pong(err => _logError(err, 'failed to send a pong'));
    });

    ws.on('pong', () => {
        initiatePing();
    });

    ws.on('message', data => {
        const log = logger.newRequestLogger();
        const message = new ChannelMessageV0(data);

        switch (message.getType()) {
        case CONFIG_OVERLAY_MESSAGE:
            if (!isManagementAgentUsed()) {
                applyAndSaveOverlay(JSON.parse(message.getPayload()), log);
            } else {
                if (overlayMessageListener) {
                    overlayMessageListener(message.getPayload());
                }
            }
            break;
        case METRICS_REQUEST_MESSAGE:
            pushStats();
            break;
        case CHANNEL_CLOSE_MESSAGE:
            closeChannel(message.getChannelNumber());
            break;
        case CHANNEL_PAYLOAD_MESSAGE:
            if (_config.browserAccessEnabled) {
                receiveChannelData(
                    message.getChannelNumber(), message.getPayload());
            }
            break;
        default:
            logger.error('unknown message type from push server',
                { messageType: message.getType() });
        }
    });
}

function addOverlayMessageListener(callback) {
    assert(typeof callback === 'function');
    overlayMessageListener = callback;
}

module.exports = {
    createWSAgent,
    startWSManagementClient,
    addOverlayMessageListener,
};<|MERGE_RESOLUTION|>--- conflicted
+++ resolved
@@ -124,19 +124,11 @@
         };
         request(fromURL, fromOptions, (err, response, body) => {
             if (err) {
-<<<<<<< HEAD
-                logger.error('failed to push stats', { err });
-                return;
-            }
-            ws.send(ChannelMessageV0.encodeMetricsReportMessage(body),
-                    _logError);
-=======
                 _logError(err, 'failed to get metrics report');
                 return;
             }
             ws.send(ChannelMessageV0.encodeMetricsReportMessage(body),
                 err => _logError(err, 'failed to send metrics report message'));
->>>>>>> 48b4df82
         }).json();
     }
 
