const HttpsProxyAgent = require('https-proxy-agent');
const net = require('net');
const request = require('request');
const { URL } = require('url');
const WebSocket = require('ws');
const assert = require('assert');

const _config = require('../Config').config;
const logger = require('../utilities/logger');
const metadata = require('../metadata/wrapper');

const {
    patchConfiguration,
    saveConfigurationVersion,
} = require('./configuration');

const {
    ChannelMessageV0,
    MessageType,
} = require('./ChannelMessageV0');

const { isManagementAgentUsed } = require('./agentClient');

const {
    CONFIG_OVERLAY_MESSAGE,
    METRICS_REQUEST_MESSAGE,
    CHANNEL_CLOSE_MESSAGE,
    CHANNEL_PAYLOAD_MESSAGE,
} = MessageType;

const PING_INTERVAL_MS = 10000;
const subprotocols = [ChannelMessageV0.protocolName];

let overlayMessageListener = null;

// No wildcard nor cidr/mask match for now
function createWSAgent(pushEndpoint, env, log) {
    const url = new URL(pushEndpoint);
    const noProxy = (env.NO_PROXY || env.no_proxy
        || '').split(',');

    if (noProxy.includes(url.hostname)) {
        log.info('push server ws has proxy exclusion', { noProxy });
        return null;
    }

    if (url.protocol === 'https:' || url.protocol === 'wss:') {
        const httpsProxy = (env.HTTPS_PROXY || env.https_proxy);
        if (httpsProxy) {
            log.info('push server ws using https proxy', { httpsProxy });
            return new HttpsProxyAgent(httpsProxy);
        }
    } else if (url.protocol === 'http:' || url.protocol === 'ws:') {
        const httpProxy = (env.HTTP_PROXY || env.http_proxy);
        if (httpProxy) {
            log.info('push server ws using http proxy', { httpProxy });
            return new HttpsProxyAgent(httpProxy);
        }
    }

    const allProxy = (env.ALL_PROXY || env.all_proxy);
    if (allProxy) {
        log.info('push server ws using wildcard proxy', { allProxy });
        return new HttpsProxyAgent(allProxy);
    }

    log.info('push server ws not using proxy');
    return null;
}

/**
 * Starts background task that updates configuration and pushes stats.
 *
 * Receives pushed Websocket messages on configuration updates, and
 * sends stat messages in response to API sollicitations.
 *
 * @param {string} pushEndpoint API endpoint
 * @param {string} instanceId UUID of this deployment
 * @param {string} token API authentication token
 *
 * @returns {undefined}
 */
function startWSManagementClient(pushEndpoint, instanceId, token) {
    logger.info('connecting to push server');
    function _logError(error) {
        if (error) {
            logger.error('management client error', { error });
        }
    }

    const socketsByChannelId = [];
    const headers = {
        'x-instance-authentication-token': token,
    };
    const agent = createWSAgent(pushEndpoint, process.env, logger);

    const url = `${pushEndpoint}/${instanceId}/ws`;
    const ws = new WebSocket(url, subprotocols, { headers, agent });
    let pingTimeout = null;

    function sendPing() {
        if (ws.readyState === ws.OPEN) {
            ws.ping(_logError);
        }
        pingTimeout = setTimeout(() => ws.terminate(), PING_INTERVAL_MS);
    }

    function initiatePing() {
        clearTimeout(pingTimeout);
        setTimeout(sendPing, PING_INTERVAL_MS);
    }

    function pushStats(options) {
        if (process.env.PUSH_STATS === 'false') {
            return;
        }
        const fromURL = `http://localhost:${_config.port}/_/report`;
        const fromOptions = {
            headers: {
                'x-scal-report-token': process.env.REPORT_TOKEN,
                'x-scal-report-skip-cache': Boolean(options && options.noCache),
            },
        };
        request(fromURL, fromOptions, (err, response, body) => {
            if (err) {
<<<<<<< HEAD
                logger.error('failed to push stats', { err });
=======
                logger.error('failed to get metrics report', { error: err,
                    method: 'pushStats' });
>>>>>>> 34cf3455
                return;
            }
            ws.send(ChannelMessageV0.encodeMetricsReportMessage(body),
                    _logError);
        }).json();
    }

    function closeChannel(channelId) {
        const socket = socketsByChannelId[channelId];
        if (socket) {
            socket.destroy();
            delete socketsByChannelId[channelId];
        }
    }

    function receiveChannelData(channelId, payload) {
        let socket = socketsByChannelId[channelId];
        if (!socket) {
            const host = process.env.SECURE_CHANNEL_DEFAULT_FORWARD_TO_HOST
              || 'localhost';
            const port = process.env.SECURE_CHANNEL_DEFAULT_FORWARD_TO_PORT
              || _config.port;
            socket = net.createConnection(port, host);

            socket.on('data', data => {
                ws.send(ChannelMessageV0.
                    encodeChannelDataMessage(channelId, data), _logError);
            });

            socket.on('connect', () => {
            });

            socket.on('drain', () => {
            });

            socket.on('error', error => {
                logger.error('failed to connect to S3', {
                    code: error.code,
                    host: error.address,
                    port: error.port,
                });
            });

            socket.on('end', () => {
                socket.destroy();
                socketsByChannelId[channelId] = null;
                ws.send(ChannelMessageV0.encodeChannelCloseMessage(channelId),
                    _logError);
            });

            socketsByChannelId[channelId] = socket;
        }
        socket.write(payload);
    }

    function applyAndSaveOverlay(overlay, log) {
        patchConfiguration(overlay, log, err => {
            if (err) {
                log.error('could not apply pushed overlay', {
                    error: err,
                });
                return;
            }
            saveConfigurationVersion(null, overlay, log, err => {
                if (err) {
                    log.error('could not cache overlay version', {
                        error: err,
                    });
                    return;
                }
                log.info('overlay push processed');
            });
        });
    }

    function browserAccessChangeHandler() {
        if (!_config.browserAccessEnabled) {
            socketsByChannelId.forEach(s => s.close());
        }
    }

    ws.on('open', () => {
        logger.info('connected to push server');

        metadata.notifyBucketChange(() => {
            pushStats({ noCache: true });
        });
        _config.on('browser-access-enabled-change', browserAccessChangeHandler);

        initiatePing();
    });

    ws.on('close', () => {
        logger.info('disconnected from push server, reconnecting in 10s');
        metadata.notifyBucketChange(null);
        _config.removeListener('browser-access-enabled-change',
            browserAccessChangeHandler);
        setTimeout(startWSManagementClient, 10000, pushEndpoint,
            instanceId, token);
    });

    ws.on('error', err => {
        logger.error('error from push server connection', {
            error: err,
            errorMessage: err.message,
        });
    });

    ws.on('ping', () => {
        ws.pong(_logError);
    });

    ws.on('pong', () => {
        initiatePing();
    });

    ws.on('message', data => {
        const log = logger.newRequestLogger();
        const message = new ChannelMessageV0(data);

        switch (message.getType()) {
        case CONFIG_OVERLAY_MESSAGE:
            if (!isManagementAgentUsed()) {
                applyAndSaveOverlay(JSON.parse(message.getPayload()), log);
            } else {
                if (overlayMessageListener) {
                    overlayMessageListener(message.getPayload());
                }
            }
            break;
        case METRICS_REQUEST_MESSAGE:
            pushStats();
            break;
        case CHANNEL_CLOSE_MESSAGE:
            closeChannel(message.getChannelNumber());
            break;
        case CHANNEL_PAYLOAD_MESSAGE:
            if (_config.browserAccessEnabled) {
                receiveChannelData(
                    message.getChannelNumber(), message.getPayload());
            }
            break;
        default:
            logger.error('unknown message type from push server',
                { messageType: message.getType() });
        }
    });
}

function addOverlayMessageListener(callback) {
    assert(typeof callback === 'function');
    overlayMessageListener = callback;
}

module.exports = {
    createWSAgent,
    startWSManagementClient,
    addOverlayMessageListener,
};<|MERGE_RESOLUTION|>--- conflicted
+++ resolved
@@ -123,12 +123,8 @@
         };
         request(fromURL, fromOptions, (err, response, body) => {
             if (err) {
-<<<<<<< HEAD
-                logger.error('failed to push stats', { err });
-=======
                 logger.error('failed to get metrics report', { error: err,
                     method: 'pushStats' });
->>>>>>> 34cf3455
                 return;
             }
             ws.send(ChannelMessageV0.encodeMetricsReportMessage(body),
