const arsenal = require('arsenal');
const async = require('async');

const metadata = require('../metadata/wrapper');
const logger = require('../utilities/logger');

const {
    loadCachedOverlay,
    managementDatabaseName,
    patchConfiguration,
} = require('./configuration');
const { initManagementCredentials } = require('./credentials');
const { startWSManagementClient } = require('./push');
const { startPollingManagementClient } = require('./poll');
<<<<<<< HEAD
const { isManagementAgentUsed } = require('./agentClient');
=======
const { reshapeExceptionError } = arsenal.errorUtils;
>>>>>>> b640764a

const initRemoteManagementRetryDelay = 10000;

const managementEndpointRoot =
    process.env.MANAGEMENT_ENDPOINT ||
    'https://api.zenko.io';
const managementEndpoint = `${managementEndpointRoot}/api/v1/instance`;

const pushEndpointRoot =
    process.env.PUSH_ENDPOINT ||
    'https://push.api.zenko.io';
const pushEndpoint = `${pushEndpointRoot}/api/v1/instance`;

function initManagementDatabase(log, callback) {
    // XXX choose proper owner names
    const md = new arsenal.models.BucketInfo(managementDatabaseName, 'owner',
        'owner display name', new Date().toJSON());

    metadata.createBucket(managementDatabaseName, md, log, error => {
        if (error) {
            if (error.BucketAlreadyExists) {
                log.info('created management database');
                return callback();
            }
            log.error('could not initialize management database',
                { error: reshapeExceptionError(error),
                  method: 'initManagementDatabase' });
            return callback(error);
        }
        log.info('initialized management database');
        return callback();
    });
}

function startManagementListeners(instanceId, token) {
    const mode = process.env.MANAGEMENT_MODE || 'push';
    if (mode === 'push') {
        startWSManagementClient(pushEndpoint, instanceId, token);
    } else {
        startPollingManagementClient(managementEndpoint, instanceId, token);
    }
}

/**
 * Initializes Orbit-based management by:
 * - creating the management database in metadata
 * - generating a key pair for credentials encryption
 * - generating an instance-unique ID
 * - getting an authentication token for the API
 * - loading and applying the latest cached overlay configuration
 * - starting a configuration update and metrics push background task
 *
 * @param  {werelogs~Logger} log Request-scoped logger to be able to trace
 *  initialization process
 * @param  {function} callback Function to call once the overlay is loaded
 *  (overlay)
 *
 * @returns {undefined}
 */
function initManagement(log, callback) {
    if ((process.env.REMOTE_MANAGEMENT_DISABLE &&
        process.env.REMOTE_MANAGEMENT_DISABLE !== '0')
        || process.env.S3BACKEND === 'mem') {
        log.info('remote management disabled');
        return;
    }
    async.waterfall([
        // eslint-disable-next-line arrow-body-style
        cb => { return isManagementAgentUsed() ? metadata.setup(cb) : cb(); },
        cb => initManagementDatabase(log, cb),
        cb => metadata.getUUID(log, cb),
        (instanceId, cb) => initManagementCredentials(
            managementEndpoint, instanceId, log, cb),
        (instanceId, token, cb) =>
            loadCachedOverlay(log, (err, overlay) => cb(err, instanceId,
                                                        token, overlay)),
        (instanceId, token, overlay, cb) =>
            patchConfiguration(overlay, log,
                               err => cb(err, instanceId, token, overlay)),
    ], (error, instanceId, token, overlay) => {
        if (error) {
            log.error('could not initialize remote management, retrying later',
                { error: reshapeExceptionError(error),
                  method: 'initManagement' });
            setTimeout(initManagement,
                initRemoteManagementRetryDelay,
                logger.newRequestLogger());
        } else {
            log.info(`this deployment's Instance ID is ${instanceId}`);
            log.end('management init done');
            startManagementListeners(instanceId, token);
            if (callback) {
                callback(overlay);
            }
        }
    });
}

module.exports = {
    initManagement,
    initManagementDatabase,
};<|MERGE_RESOLUTION|>--- conflicted
+++ resolved
@@ -12,11 +12,8 @@
 const { initManagementCredentials } = require('./credentials');
 const { startWSManagementClient } = require('./push');
 const { startPollingManagementClient } = require('./poll');
-<<<<<<< HEAD
+const { reshapeExceptionError } = arsenal.errorUtils;
 const { isManagementAgentUsed } = require('./agentClient');
-=======
-const { reshapeExceptionError } = arsenal.errorUtils;
->>>>>>> b640764a
 
 const initRemoteManagementRetryDelay = 10000;
 
