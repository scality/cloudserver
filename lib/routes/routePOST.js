--- conflicted
+++ resolved
@@ -22,9 +22,6 @@
     });
 
     request.on('end', () => {
-<<<<<<< HEAD
-        if (request.query.uploads !== undefined) {
-=======
         if (postLength > MAX_POST_LENGTH) {
             log.error('body length is too long for request type',
                 { postLength });
@@ -34,11 +31,7 @@
         // Convert array of post buffers into one string
         request.post = Buffer.concat(post, postLength)
             .toString();
-        if (request.objectKey === undefined) {
-            return routesUtils.responseNoBody(errors.InvalidURI, null, response,
-                200, log);
-        } else if (request.query.uploads !== undefined) {
->>>>>>> 14d0878c
+        if (request.query.uploads !== undefined) {
             // POST multipart upload
             api.callApiMethod('initiateMultipartUpload', request, log,
                 (err, result) => {
