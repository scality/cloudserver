import { errors } from 'arsenal';
import { parseString } from 'xml2js';

import api from '../api/api';
import routesUtils from './routesUtils';
import utils from '../utils';
import pushMetrics from '../utilities/pushMetrics';
import statsReport500 from '../utilities/statsReport500';

const encryptionHeaders = [
    'x-amz-server-side-encryption',
    'x-amz-server-side-encryption-customer-algorithm',
    'x-amz-server-side-encryption-aws-kms-key-id',
    'x-amz-server-side-encryption-context',
    'x-amz-server-side-encryption-customer-key',
    'x-amz-server-side-encryption-customer-key-md5',
];

const validStatuses = ['Enabled', 'Suspended'];
const validMfaDeletes = [undefined, 'Enabled', 'Disabled'];

const MAX_POST_LENGTH = 1024 * 1024 / 2; // 512 KB

/* eslint-disable no-param-reassign */
export default function routePUT(request, response, log, utapi, statsClient) {
    log.debug('routing request', { method: 'routePUT' });

    if (request.objectKey === undefined) {
<<<<<<< HEAD
        // PUT bucket - PUT bucket ACL

        // content-length for object is handled separately below
        const contentLength = request.headers['content-length'];
        if (contentLength && (isNaN(contentLength) || contentLength === '' ||
        contentLength < 0)) {
            log.debug('invalid content-length header');
            return routesUtils.responseNoBody(
              errors.BadRequest, null, response, null, log);
        }
        request.post = '';
=======
        const post = [];
        let postLength = 0;
>>>>>>> 14d0878c
        request.on('data', chunk => {
            postLength += chunk.length;
            // Sanity check on post length
            if (postLength <= MAX_POST_LENGTH) {
                post.push(chunk);
            }
            return undefined;
        });

        request.on('end', () => {
            if (postLength > MAX_POST_LENGTH) {
                log.error('body length is too long for request type',
                    { postLength });
                return routesUtils.responseXMLBody(errors.InvalidRequest, null,
                    response, log);
            }
            // Convert array of post buffers into one string
            request.post = Buffer.concat(post, postLength)
                             .toString();

            // PUT bucket ACL
            if (request.query.acl !== undefined) {
                api.callApiMethod('bucketPutACL', request, log, err => {
                    statsReport500(err, statsClient);
                    pushMetrics(err, log, utapi, 'bucketPutACL',
                        request.bucketName);
                    return routesUtils.responseNoBody(err, null, response, 200,
                        log);
                });
            } else if (request.query.versioning !== undefined) {
                if (request.post === '') {
                    log.debug('request xml is missing');
                    return routesUtils.responseNoBody(
                        errors.MalformedXML, null, response, null, log);
                }
                const xmlToParse = request.post;
                return parseString(xmlToParse, (err, result) => {
                    if (err) {
                        log.debug('request xml is malformed');
                        return routesUtils.responseNoBody(
                            errors.MalformedXML, null, response, null, log);
                    }
                    const status = result.VersioningConfiguration.Status ?
                        result.VersioningConfiguration.Status[0] : undefined;
                    const mfaDelete = result.VersioningConfiguration.MfaDelete ?
                        result.VersioningConfiguration.MfaDelete[0] : undefined;
                    if (validStatuses.indexOf(status) < 0 ||
                        validMfaDeletes.indexOf(mfaDelete) < 0) {
                        log.debug('illegal versioning configuration');
                        return routesUtils.responseNoBody(
                            errors.IllegalVersioningConfigurationException,
                            null, response, null, log);
                    }
                    if (mfaDelete) {
                        log.debug('mfa deletion is not implemented');
                        return routesUtils.responseNoBody(
                            errors.NotImplemented.customizedDescription(
                                'MFA Deletion is not supported yet.'), null,
                            response, null, log);
                    }
                    return api.callApiMethod('bucketPutVersioning', request,
                        log, err => {
                            // TODO push metrics for bucketPutVersioning
                            // pushMetrics(err, log, utapi,
                            //         'bucketPutVersioning',
                            //         request.bucketName);
                            statsReport500(err, statsClient);
                            routesUtils.responseNoBody(
                                err, null, response, 200, log);
                        });
                });
            } else if (request.query.acl === undefined) {
                // PUT bucket
                if (request.post) {
                    const xmlToParse = request.post;
                    return parseString(xmlToParse, (err, result) => {
                        if (err || !result.CreateBucketConfiguration
                            || !result.CreateBucketConfiguration
                                .LocationConstraint
                            || !result.CreateBucketConfiguration
                                .LocationConstraint[0]) {
                            log.debug('request xml is malformed');
                            return routesUtils.responseNoBody(errors
                                .MalformedXML,
                                null, response, null, log);
                        }
                        const locationConstraint =
                            result.CreateBucketConfiguration
                            .LocationConstraint[0];
                        log.trace('location constraint',
                            { locationConstraint });
                        return api.callApiMethod('bucketPut', request, log,
                        err => {
                            statsReport500(err, statsClient);
                            pushMetrics(err, log, utapi, 'bucketPut',
                                request.bucketName);
                            return routesUtils.responseNoBody(err, null,
                              response, 200, log);
                        }, locationConstraint);
                    });
                }
                return api.callApiMethod('bucketPut', request, log, err => {
                    statsReport500(err, statsClient);
                    pushMetrics(err, log, utapi, 'bucketPut',
                        request.bucketName);
                    return routesUtils.responseNoBody(err, null, response, 200,
                        log);
                });
            }
            return undefined;
        });
    } else {
        // PUT object, PUT object ACL, PUT object multipart or
        // PUT object copy
        // if content-md5 is not present in the headers, try to
        // parse content-md5 from meta headers

        if (request.headers['content-md5'] === '') {
            log.debug('empty content-md5 header', {
                method: 'routePUT',
            });
            return routesUtils
            .responseNoBody(errors.InvalidDigest, null, response, 200, log);
        }
        if (request.headers['content-md5']) {
            request.contentMD5 = request.headers['content-md5'];
        } else {
            request.contentMD5 = utils.parseContentMD5(request.headers);
        }
        if (request.contentMD5 && request.contentMD5.length !== 32) {
            request.contentMD5 = Buffer.from(request.contentMD5, 'base64')
                .toString('hex');
            if (request.contentMD5 && request.contentMD5.length !== 32) {
                log.warn('invalid md5 digest', {
                    contentMD5: request.contentMD5,
                });
                return routesUtils
                    .responseNoBody(errors.InvalidDigest, null, response, 200,
                                    log);
            }
        }
        // object level encryption
        if (encryptionHeaders.some(i => request.headers[i] !== undefined)) {
            return routesUtils.responseXMLBody(errors.NotImplemented, null,
                response, log);
        }
        if (request.query.partNumber) {
            if (request.headers['x-amz-copy-source']) {
                api.callApiMethod('objectPutCopyPart', request, log,
                (err, xml, additionalHeaders) => {
                    statsReport500(err, statsClient);
                    return routesUtils.responseXMLBody(err, xml, response, log,
                            additionalHeaders);
                });
            } else {
                api.callApiMethod('objectPutPart', request, log,
                    (err, calculatedHash) => {
                        // ETag's hex should always be enclosed in quotes
                        const resMetaHeaders = { ETag: `"${calculatedHash}"` };
                        statsReport500(err, statsClient);
                        pushMetrics(err, log, utapi, 'objectPutPart',
                            request.bucketName, request.parsedContentLength);
                        routesUtils.responseNoBody(err, resMetaHeaders,
                            response, 200, log);
                    });
            }
        } else if (request.query.acl !== undefined) {
            request.post = '';
            request.on('data', chunk => {
                request.post += chunk.toString();
            });
            request.on('end', () => {
                api.callApiMethod('objectPutACL', request, log, err => {
                    statsReport500(err, statsClient);
                    pushMetrics(err, log, utapi, 'objectPutACL',
                        request.bucketName);
                    return routesUtils.responseNoBody(err, null, response, 200,
                        log);
                });
            });
        } else if (request.headers['x-amz-copy-source']) {
            return api.callApiMethod('objectCopy', request, log, (err, xml,
                additionalHeaders, sourceObjSize, destObjPrevSize) => {
                statsReport500(err, statsClient);
                pushMetrics(err, log, utapi, 'objectCopy', request.bucketName,
                    sourceObjSize, destObjPrevSize);
                routesUtils.responseXMLBody(err, xml, response, log,
                    additionalHeaders);
            });
        } else {
            if (request.headers['content-length'] === undefined &&
            request.headers['x-amz-decoded-content-length'] === undefined) {
                return routesUtils.responseNoBody(errors.MissingContentLength,
                    null, response, 411, log);
            }
            if (Number.isNaN(request.parsedContentLength) ||
            request.parsedContentLength < 0) {
                return routesUtils.responseNoBody(errors.BadRequest,
                    null, response, 400, log);
            }
            log.end().addDefaultFields({
                contentLength: request.parsedContentLength,
            });

            api.callApiMethod('objectPut', request, log,
                (err, contentMD5, prevContentLen) => {
                    // ETag's hex should always be enclosed in quotes
                    statsReport500(err, statsClient);
                    const resMetaHeaders = {
                        ETag: `"${contentMD5}"`,
                    };
                    pushMetrics(err, log, utapi, 'objectPut',
                        request.bucketName, request.parsedContentLength,
                        prevContentLen);
                    return routesUtils.responseNoBody(err, resMetaHeaders,
                        response, 200, log);
                });
        }
    }
    return undefined;
}
/* eslint-enable no-param-reassign */<|MERGE_RESOLUTION|>--- conflicted
+++ resolved
@@ -26,7 +26,6 @@
     log.debug('routing request', { method: 'routePUT' });
 
     if (request.objectKey === undefined) {
-<<<<<<< HEAD
         // PUT bucket - PUT bucket ACL
 
         // content-length for object is handled separately below
@@ -37,11 +36,8 @@
             return routesUtils.responseNoBody(
               errors.BadRequest, null, response, null, log);
         }
-        request.post = '';
-=======
         const post = [];
         let postLength = 0;
->>>>>>> 14d0878c
         request.on('data', chunk => {
             postLength += chunk.length;
             // Sanity check on post length
