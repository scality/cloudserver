const url = require('url');
const async = require('async');
const httpProxy = require('http-proxy');
const querystring = require('querystring');

const backbeatProxy = httpProxy.createProxyServer({
    ignorePath: true,
});
const { auth, errors, s3middleware, s3routes, models, storage } =
    require('arsenal');
const { responseJSONBody } = s3routes.routesUtils;
const { getSubPartIds } = s3middleware.azureHelper.mpuUtils;
const { skipMpuPartProcessing } = storage.data.external.backendUtils;
const { parseLC, MultipleBackendGateway } = storage.data;
const vault = require('../auth/vault');
const dataWrapper = require('../data/wrapper');
const metadata = require('../metadata/wrapper');
const locationConstraintCheck = require(
    '../api/apiUtils/object/locationConstraintCheck');
const locationStorageCheck =
    require('../api/apiUtils/object/locationStorageCheck');
const { dataStore } = require('../api/apiUtils/object/storeObject');
const prepareRequestContexts = require(
'../api/apiUtils/authorization/prepareRequestContexts');
const { decodeVersionId } = require('../api/apiUtils/object/versioning');
const { metadataValidateBucketAndObj,
    metadataGetObject } = require('../metadata/metadataUtils');
const { config } = require('../Config');
const constants = require('../../constants');
const { BackendInfo } = models;
const { pushReplicationMetric } = require('./utilities/pushReplicationMetric');

auth.setHandler(vault);

const NAMESPACE = 'default';
const CIPHER = null; // replication/lifecycle does not work on encrypted objects

let { locationConstraints } = config;
const { implName } = dataWrapper;
let dataClient = dataWrapper.client;
config.on('location-constraints-update', () => {
    locationConstraints = config.locationConstraints;
    if (implName === 'multipleBackends') {
        const clients = parseLC(config, vault);
        dataClient = new MultipleBackendGateway(
            clients, metadata, locationStorageCheck);
    }
});

function _decodeURI(uri) {
    // do the same decoding than in S3 server
    return decodeURIComponent(uri.replace(/\+/g, ' '));
}

function _normalizeBackbeatRequest(req) {
    /* eslint-disable no-param-reassign */
    const parsedUrl = url.parse(req.url, true);
    req.path = _decodeURI(parsedUrl.pathname);
    const pathArr = req.path.split('/');
    req.query = parsedUrl.query;
    req.resourceType = pathArr[3];
    req.bucketName = pathArr[4];
    req.objectKey = pathArr.slice(5).join('/');
    /* eslint-enable no-param-reassign */
}

function _isObjectRequest(req) {
    return [
        'data',
        'metadata',
        'multiplebackenddata',
        'multiplebackendmetadata',
    ].includes(req.resourceType);
}

function _respond(response, payload, log, callback) {
    let body = '';
    if (typeof payload === 'string') {
        body = payload;
    } else if (typeof payload === 'object') {
        body = JSON.stringify(payload);
    }
    const httpHeaders = {
        'x-amz-id-2': log.getSerializedUids(),
        'x-amz-request-id': log.getSerializedUids(),
        'content-type': 'application/json',
        'content-length': Buffer.byteLength(body),
    };
    response.writeHead(200, httpHeaders);
    response.end(body, 'utf8', () => {
        log.end().info('responded with payload', {
            httpCode: 200,
            contentLength: Buffer.byteLength(body),
        });
        callback();
    });
}

function _getRequestPayload(req, cb) {
    const payload = [];
    let payloadLen = 0;
    req.on('data', chunk => {
        payload.push(chunk);
        payloadLen += chunk.length;
    }).on('error', cb)
    .on('end', () => cb(null, Buffer.concat(payload, payloadLen).toString()));
}

function _checkMultipleBackendRequest(request, log) {
    const { headers, query } = request;
    const storageType = headers['x-scal-storage-type'];
    const { operation } = query;
    let errMessage;
    if (storageType === undefined) {
        errMessage = 'bad request: missing x-scal-storage-type header';
        log.error(errMessage);
        return errors.BadRequest.customizeDescription(errMessage);
    }
    if (operation === 'putpart' &&
        headers['x-scal-part-number'] === undefined) {
        errMessage = 'bad request: missing part-number header';
        log.error(errMessage);
        return errors.BadRequest.customizeDescription(errMessage);
    }
    const isMPUOperation =
        ['putpart', 'completempu', 'abortmpu'].includes(operation);
    if (isMPUOperation && headers['x-scal-upload-id'] === undefined) {
        errMessage = 'bad request: missing upload-id header';
        log.error(errMessage);
        return errors.BadRequest.customizeDescription(errMessage);
    }
    if (operation === 'putobject' &&
        headers['x-scal-canonical-id'] === undefined) {
        errMessage = 'bad request: missing x-scal-canonical-id header';
        log.error(errMessage);
        return errors.BadRequest.customizeDescription(errMessage);
    }
    // Ensure the external backend has versioning before asserting version ID.
    if (!constants.versioningNotImplBackends[storageType] &&
        (operation === 'puttagging' || operation === 'deletetagging')) {
        if (headers['x-scal-data-store-version-id'] === undefined) {
            errMessage =
                'bad request: missing x-scal-data-store-version-id header';
            log.error(errMessage);
            return errors.BadRequest.customizeDescription(errMessage);
        }
        if (headers['x-scal-source-bucket'] === undefined) {
            errMessage = 'bad request: missing x-scal-source-bucket header';
            log.error(errMessage);
            return errors.BadRequest.customizeDescription(errMessage);
        }
        if (headers['x-scal-replication-endpoint-site'] === undefined) {
            errMessage = 'bad request: missing ' +
                'x-scal-replication-endpoint-site';
            log.error(errMessage);
            return errors.BadRequest.customizeDescription(errMessage);
        }
    }
    if (operation === 'putobject' &&
        headers['content-md5'] === undefined) {
        errMessage = 'bad request: missing content-md5 header';
        log.error(errMessage);
        return errors.BadRequest.customizeDescription(errMessage);
    }
    if (headers['x-scal-storage-class'] === undefined) {
        errMessage = 'bad request: missing x-scal-storage-class header';
        log.error(errMessage);
        return errors.BadRequest.customizeDescription(errMessage);
    }
    const location = locationConstraints[headers['x-scal-storage-class']];
    const storageTypeList = storageType.split(',');
    const isValidLocation = location &&
          storageTypeList.includes(location.type);
    if (!isValidLocation) {
        errMessage = 'invalid request: invalid location constraint in request';
        log.debug(errMessage, {
            method: request.method,
            bucketName: request.bucketName,
            objectKey: request.objectKey,
            resourceType: request.resourceType,
        });
        return errors.InvalidRequest.customizeDescription(errMessage);
    }
    return undefined;
}

function getPartList(parts, objectKey, uploadId, storageLocation) {
    const partList = {};
    if (locationConstraints[storageLocation].type === 'azure') {
        partList.uncommittedBlocks = [];
        parts.forEach(part => {
            const location = {
                key: objectKey,
                partNumber: part.PartNumber[0],
                dataStoreETag: part.ETag[0],
                numberSubParts: part.NumberSubParts[0],
            };
            const subPartIds = getSubPartIds(location, uploadId);
            partList.uncommittedBlocks.push(...subPartIds);
        });
    } else {
        partList.Part = parts;
    }

    return partList;
}

function generateMpuAggregateInfo(parts) {
    let aggregateSize;

    // CopyLocationTask does transmit a size for each part,
    // MultipleBackendTask does not, so check if size is defined in
    // the first part.
    if (parts[0] && parts[0].Size) {
        aggregateSize = parts.reduce(
            (agg, part) => agg + Number.parseInt(part.Size[0], 10), 0);
    }
    return {
        aggregateSize,
        aggregateETag: s3middleware.processMpuParts.createAggregateETag(
            parts.map(part => part.ETag[0])),
    };
}

/**
 * Helper to create the response object for putObject and completeMPU
 *
 * @param {object} params - response info
 * @param {string} params.dataStoreName - name of location
 * @param {string} params.dataStoreType - location type (e.g. "aws_s3")
 * @param {string} params.key - object key
 * @param {number} params.size - total byte length
 * @param {string} params.dataStoreETag - object ETag
 * @param {string} [params.dataStoreVersionId] - object version ID, if
 * versioned
 * @return {object} - the response object to serialize and send back
 */
function constructPutResponse(params) {
    // FIXME: The main data locations array may eventually resemble
    // locations stored in replication info object, i.e. without
    // size/start for cloud locations, which could ease passing
    // standard location objects across services. For now let's just
    // create the location as they are usually stored in the
    // "locations" attribute, with size/start info.

    const location = [{
        dataStoreName: params.dataStoreName,
        dataStoreType: params.dataStoreType,
        key: params.key,
        start: 0,
        size: params.size,
        dataStoreETag: params.dataStoreETag,
        dataStoreVersionId: params.dataStoreVersionId,
    }];
    return {
        // TODO: Remove '' when versioning implemented for Azure.
        versionId: params.dataStoreVersionId || '',
        location,
    };
}

function handleTaggingOperation(request, response, type, dataStoreVersionId,
    log, callback) {
    const storageLocation = request.headers['x-scal-storage-class'];
    const objectMD = {
        dataStoreName: storageLocation,
        location: [{ dataStoreVersionId }],
    };
    if (type === 'Put') {
        try {
            const tags = JSON.parse(request.headers['x-scal-tags']);
            objectMD.tags = tags;
        } catch (err) {
            // FIXME: add error type MalformedJSON
            return callback(errors.MalformedPOSTRequest);
        }
    }
    return dataClient.objectTagging(type, request.objectKey,
    request.bucketName, objectMD, log, err => {
        if (err) {
            log.error(`error during object tagging: ${type}`, {
                error: err,
                method: 'handleTaggingOperation',
            });
            return callback(err);
        }
        const dataRetrievalInfo = {
            versionId: dataStoreVersionId,
        };
        return _respond(response, dataRetrievalInfo, log, callback);
    });
}

/*
PUT /_/backbeat/metadata/<bucket name>/<object key>
GET /_/backbeat/metadata/<bucket name>/<object key>?versionId=<version id>
PUT /_/backbeat/data/<bucket name>/<object key>
PUT /_/backbeat/multiplebackenddata/<bucket name>/<object key>
    ?operation=putobject
PUT /_/backbeat/multiplebackenddata/<bucket name>/<object key>
    ?operation=putpart
DELETE /_/backbeat/multiplebackenddata/<bucket name>/<object key>
    ?operation=deleteobject
DELETE /_/backbeat/multiplebackenddata/<bucket name>/<object key>
    ?operation=abortmpu
DELETE /_/backbeat/multiplebackenddata/<bucket name>/<object key>
    ?operation=deleteobjecttagging
POST /_/backbeat/multiplebackenddata/<bucket name>/<object key>
    ?operation=initiatempu
POST /_/backbeat/multiplebackenddata/<bucket name>/<object key>
    ?operation=completempu
POST /_/backbeat/multiplebackenddata/<bucket name>/<object key>
    ?operation=puttagging
GET /_/backbeat/multiplebackendmetadata/<bucket name>/<object key>
POST /_/backbeat/batchdelete
*/

function _getLastModified(locations, log, cb) {
    const reqUids = log.getSerializedUids();
    return dataClient.head(locations, reqUids, (err, data) => {
        if (err) {
            log.error('head object request failed', {
                method: 'headObject',
                error: err,
            });
            return cb(err);
        }
        return cb(null, data.LastModified || data.lastModified);
    });
}

function headObject(request, response, log, cb) {
    let locations;
    try {
        locations = JSON.parse(request.headers['x-scal-locations']);
    } catch (e) {
        const msg = 'x-scal-locations header is invalid';
        return cb(errors.InvalidRequest.customizeDescription(msg));
    }
    if (!Array.isArray(locations)) {
        const msg = 'x-scal-locations header is invalid';
        return cb(errors.InvalidRequest.customizeDescription(msg));
    }
    return _getLastModified(locations, log, (err, lastModified) => {
        if (err) {
            return cb(err);
        }
        const dataRetrievalInfo = { lastModified };
        return _respond(response, dataRetrievalInfo, log, cb);
    });
}

function putData(request, response, bucketInfo, objMd, log, callback) {
    let errMessage;
    const canonicalID = request.headers['x-scal-canonical-id'];
    if (canonicalID === undefined) {
        errMessage = 'bad request: missing x-scal-canonical-id header';
        log.error(errMessage);
        return callback(errors.BadRequest.customizeDescription(errMessage));
    }
    const contentMD5 = request.headers['content-md5'];
    if (contentMD5 === undefined) {
        errMessage = 'bad request: missing content-md5 header';
        log.error(errMessage);
        return callback(errors.BadRequest.customizeDescription(errMessage));
    }
    const context = {
        bucketName: request.bucketName,
        owner: canonicalID,
        namespace: NAMESPACE,
        objectKey: request.objectKey,
    };
    const payloadLen = parseInt(request.headers['content-length'], 10);
    const backendInfoObj = locationConstraintCheck(
        request, null, bucketInfo, log);
    if (backendInfoObj.err) {
        log.error('error getting backendInfo', {
            error: backendInfoObj.err,
            method: 'routeBackbeat',
        });
        return callback(errors.InternalError);
    }
    const backendInfo = backendInfoObj.backendInfo;
    return dataStore(
        context, CIPHER, request, payloadLen, {},
        backendInfo, log, (err, retrievalInfo, md5) => {
            if (err) {
                log.error('error putting data', {
                    error: err,
                    method: 'putData',
                });
                return callback(err);
            }
            if (contentMD5 !== md5) {
                return callback(errors.BadDigest);
            }
            const { key, dataStoreName } = retrievalInfo;
            const dataRetrievalInfo = [{
                key,
                dataStoreName,
            }];
            log.info('successfully put data', { method: 'routeBackbeat:putData' });
            return _respond(response, dataRetrievalInfo, log, callback);
        });
}

function putMetadata(request, response, bucketInfo, objMd, log, callback) {
    return _getRequestPayload(request, (err, payload) => {
        if (err) {
            return callback(err);
        }
        let omVal;
        try {
            omVal = JSON.parse(payload);
        } catch (err) {
            // FIXME: add error type MalformedJSON
            return callback(errors.MalformedPOSTRequest);
        }
        const { headers, bucketName, objectKey } = request;
        // check if it's metadata only operation
        if (headers['x-scal-replication-content'] === 'METADATA') {
            if (!objMd) {
                // if the target does not exist, return an error to
                // backbeat, who will have to retry the operation as a
                // complete replication
                return callback(errors.ObjNotFound);
            }
            // use original data locations
            omVal.location = objMd.location;
        }
        // specify both 'versioning' and 'versionId' to create a "new"
        // version (updating master as well) but with specified
        // versionId
        const options = {
            versioning: bucketInfo.isVersioningEnabled(),
            versionId: omVal.versionId,
        };
        // If the object is from a source bucket without versioning (i.e. NFS),
        // then we want to create a version for the replica object even though
        // none was provided in the object metadata value.
        if (omVal.replicationInfo.isNFS) {
            const isReplica = omVal.replicationInfo.status === 'REPLICA';
            options.versioning = isReplica;
            omVal.replicationInfo.isNFS = !isReplica;
        }
        log.trace('putting object version', {
            objectKey: request.objectKey, omVal, options });
        return metadata.putObjectMD(bucketName, objectKey, omVal, options, log,
            (err, md) => {
                if (err) {
                    log.error('error putting object metadata', {
                        error: err,
                        method: 'putMetadata',
                    });
                    return callback(err);
                }
                pushReplicationMetric(objMd, omVal, bucketName, objectKey, log);
                return _respond(response, md, log, callback);
            });
    });
}

function putObject(request, response, log, callback) {
    const err = _checkMultipleBackendRequest(request, log);
    if (err) {
        return callback(err);
    }
    const storageLocation = request.headers['x-scal-storage-class'];
    const sourceVersionId = request.headers['x-scal-version-id'];
    const canonicalID = request.headers['x-scal-canonical-id'];
    const contentMD5 = request.headers['content-md5'];
    const contentType = request.headers['x-scal-content-type'];
    const userMetadata = request.headers['x-scal-user-metadata'];
    const cacheControl = request.headers['x-scal-cache-control'];
    const contentDisposition = request.headers['x-scal-content-disposition'];
    const contentEncoding = request.headers['x-scal-content-encoding'];
    const tagging = request.headers['x-scal-tags'];
    const metaHeaders = { 'x-amz-meta-scal-replication-status': 'REPLICA' };
    if (sourceVersionId) {
        metaHeaders['x-amz-meta-scal-version-id'] = sourceVersionId;
    }
    if (userMetadata !== undefined) {
        try {
            const metaData = JSON.parse(userMetadata);
            Object.assign(metaHeaders, metaData);
        } catch (err) {
            // FIXME: add error type MalformedJSON
            return callback(errors.MalformedPOSTRequest);
        }
    }
    const context = {
        bucketName: request.bucketName,
        owner: canonicalID,
        namespace: NAMESPACE,
        objectKey: request.objectKey,
        metaHeaders,
        contentType,
        cacheControl,
        contentDisposition,
        contentEncoding,
    };
    if (tagging !== undefined) {
        try {
            const tags = JSON.parse(request.headers['x-scal-tags']);
            context.tagging = querystring.stringify(tags);
        } catch (err) {
            // FIXME: add error type MalformedJSON
            return callback(errors.MalformedPOSTRequest);
        }
    }
    const payloadLen = parseInt(request.headers['content-length'], 10);
    const backendInfo = new BackendInfo(config, storageLocation);
    return dataStore(context, CIPHER, request, payloadLen, {}, backendInfo, log,
        (err, retrievalInfo, md5) => {
            if (err) {
                log.error('error putting data', {
                    error: err,
                    method: 'putObject',
                });
                return callback(err);
            }
            if (contentMD5 !== md5) {
                return callback(errors.BadDigest);
            }
            const responsePayload = constructPutResponse({
                dataStoreName: retrievalInfo.dataStoreName,
                dataStoreType: retrievalInfo.dataStoreType,
                key: retrievalInfo.key,
                size: payloadLen,
                dataStoreETag: retrievalInfo.dataStoreETag ?
                    `1:${retrievalInfo.dataStoreETag}` : `1:${md5}`,
                dataStoreVersionId: retrievalInfo.dataStoreVersionId,
            });
            return _respond(response, responsePayload, log, callback);
        });
}

function deleteObject(request, response, log, callback) {
    const err = _checkMultipleBackendRequest(request, log);
    if (err) {
        return callback(err);
    }
    const storageLocation = request.headers['x-scal-storage-class'];
    const objectGetInfo = dataClient.toObjectGetInfo(
        request.objectKey, request.bucketName, storageLocation);
    if (!objectGetInfo) {
        log.error('error deleting object in multiple backend', {
            error: 'cannot create objectGetInfo',
            method: 'deleteObject',
        });
        return callback(errors.InternalError);
    }
    const reqUids = log.getSerializedUids();
    return dataClient.delete(objectGetInfo, reqUids, err => {
        if (err) {
            log.error('error deleting object in multiple backend', {
                error: err,
                method: 'deleteObject',
            });
            return callback(err);
        }
        return _respond(response, {}, log, callback);
    });
}

function getMetadata(request, response, bucketInfo, objectMd, log, cb) {
    if (!objectMd) {
        return cb(errors.ObjNotFound);
    }
    return _respond(response, { Body: JSON.stringify(objectMd) }, log, cb);
}

function initiateMultipartUpload(request, response, log, callback) {
    const err = _checkMultipleBackendRequest(request, log);
    if (err) {
        return callback(err);
    }
    const storageLocation = request.headers['x-scal-storage-class'];
    const sourceVersionId = request.headers['x-scal-version-id'];
    const contentType = request.headers['x-scal-content-type'];
    const userMetadata = request.headers['x-scal-user-metadata'];
    const cacheControl = request.headers['x-scal-cache-control'];
    const contentDisposition = request.headers['x-scal-content-disposition'];
    const contentEncoding = request.headers['x-scal-content-encoding'];
    const tags = request.headers['x-scal-tags'];
    const metaHeaders = { 'x-amz-meta-scal-replication-status': 'REPLICA' };
    if (sourceVersionId) {
        metaHeaders['x-amz-meta-scal-version-id'] = sourceVersionId;
    }
    if (userMetadata !== undefined) {
        try {
            const metaData = JSON.parse(userMetadata);
            Object.assign(metaHeaders, metaData);
        } catch (err) {
            // FIXME: add error type MalformedJSON
            return callback(errors.MalformedPOSTRequest);
        }
    }
    let tagging;
    if (tags !== undefined) {
        try {
            const parsedTags = JSON.parse(request.headers['x-scal-tags']);
            tagging = querystring.stringify(parsedTags);
        } catch (err) {
            // FIXME: add error type MalformedJSON
            return callback(errors.MalformedPOSTRequest);
        }
    }
    return dataClient.createMPU(request.objectKey, metaHeaders,
        request.bucketName, undefined, storageLocation, contentType,
        cacheControl, contentDisposition, contentEncoding, tagging, log,
        (err, data) => {
            if (err) {
                log.error('error initiating multipart upload', {
                    error: err,
                    method: 'initiateMultipartUpload',
                });
                return callback(err);
            }
            const dataRetrievalInfo = {
                uploadId: data.UploadId,
            };
            return _respond(response, dataRetrievalInfo, log, callback);
        });
}

function abortMultipartUpload(request, response, log, callback) {
    const err = _checkMultipleBackendRequest(request, log);
    if (err) {
        return callback(err);
    }
    const storageLocation = request.headers['x-scal-storage-class'];
    const uploadId = request.headers['x-scal-upload-id'];
    return dataClient.abortMPU(request.objectKey, uploadId,
        storageLocation, request.bucketName, log, err => {
            if (err) {
                log.error('error aborting MPU', {
                    error: err,
                    method: 'abortMultipartUpload',
                });
                return callback(err);
            }
            return _respond(response, {}, log, callback);
        });
}

function putPart(request, response, log, callback) {
    const err = _checkMultipleBackendRequest(request, log);
    if (err) {
        return callback(err);
    }
    const storageLocation = request.headers['x-scal-storage-class'];
    const partNumber = request.headers['x-scal-part-number'];
    const uploadId = request.headers['x-scal-upload-id'];
    const payloadLen = parseInt(request.headers['content-length'], 10);
    return dataClient.uploadPart(undefined, {}, request, payloadLen,
        storageLocation, request.objectKey, uploadId, partNumber,
        request.bucketName, log, (err, data) => {
            if (err) {
                log.error('error putting MPU part', {
                    error: err,
                    method: 'putPart',
                });
                return callback(err);
            }
            const dataRetrievalInfo = {
                partNumber,
                ETag: data.dataStoreETag,
                numberSubParts: data.numberSubParts,
            };
            return _respond(response, dataRetrievalInfo, log, callback);
        });
}

function completeMultipartUpload(request, response, log, callback) {
    const err = _checkMultipleBackendRequest(request, log);
    if (err) {
        return callback(err);
    }
    const storageLocation = request.headers['x-scal-storage-class'];
    const sourceVersionId = request.headers['x-scal-version-id'];
    const uploadId = request.headers['x-scal-upload-id'];
    const userMetadata = request.headers['x-scal-user-metadata'];
    const contentType = request.headers['x-scal-content-type'];
    const cacheControl = request.headers['x-scal-cache-control'];
    const contentDisposition = request.headers['x-scal-content-disposition'];
    const contentEncoding = request.headers['x-scal-content-encoding'];
    const tags = request.headers['x-scal-tags'];
    const data = [];
    let totalLength = 0;
    request.on('data', chunk => {
        totalLength += chunk.length;
        data.push(chunk);
    });
    request.on('end', () => {
        let parts;
        try {
            parts = JSON.parse(Buffer.concat(data), totalLength);
        } catch (e) {
            // FIXME: add error type MalformedJSON
            return callback(errors.MalformedPOSTRequest);
        }
        const partList = getPartList(
            parts, request.objectKey, uploadId, storageLocation);
        // Azure client will set user metadata at this point.
        const metaHeaders = { 'x-amz-meta-scal-replication-status': 'REPLICA' };
        if (sourceVersionId) {
            metaHeaders['x-amz-meta-scal-version-id'] = sourceVersionId;
        }
        if (userMetadata !== undefined) {
            try {
                const metaData = JSON.parse(userMetadata);
                Object.assign(metaHeaders, metaData);
            } catch (err) {
                // FIXME: add error type MalformedJSON
                return callback(errors.MalformedPOSTRequest);
            }
        }
        // Azure does not have a notion of initiating an MPU, so we put any
        // tagging fields during the complete MPU if using Azure.
        let tagging;
        if (tags !== undefined) {
            try {
                const parsedTags = JSON.parse(request.headers['x-scal-tags']);
                tagging = querystring.stringify(parsedTags);
            } catch (err) {
                // FIXME: add error type MalformedJSON
                return callback(errors.MalformedPOSTRequest);
            }
        }
        const contentSettings = {
            contentType: contentType || undefined,
            cacheControl: cacheControl || undefined,
            contentDisposition: contentDisposition || undefined,
            contentEncoding: contentEncoding || undefined,
        };
        return dataClient.completeMPU(request.objectKey, uploadId,
            storageLocation, partList, undefined, request.bucketName,
            metaHeaders, contentSettings, tagging, log,
            (err, retrievalInfo) => {
                if (err) {
                    log.error('error completing MPU', {
                        error: err,
                        method: 'completeMultipartUpload',
                    });
                    return callback(err);
                }
                // The logic here is an aggregate of code coming from
                // lib/api/completeMultipartUpload.js.

                const { key, dataStoreType, dataStoreVersionId } =
                      retrievalInfo;
                let size;
                let dataStoreETag;
                if (skipMpuPartProcessing(retrievalInfo)) {
                    size = retrievalInfo.contentLength;
                    dataStoreETag = retrievalInfo.eTag;
                } else {
                    const { aggregateSize, aggregateETag } =
                          generateMpuAggregateInfo(parts);
                    size = aggregateSize;
                    dataStoreETag = aggregateETag;
                }
                const responsePayload = constructPutResponse({
                    dataStoreName: storageLocation,
                    dataStoreType,
                    key,
                    size,
                    dataStoreETag,
                    dataStoreVersionId,
                });
                return _respond(response, responsePayload, log, callback);
            });
    });
    return undefined;
}

function putObjectTagging(request, response, log, callback) {
    const err = _checkMultipleBackendRequest(request, log);
    if (err) {
        return callback(err);
    }
    const sourceVersionId = request.headers['x-scal-source-version-id'];
    const sourceBucket = request.headers['x-scal-source-bucket'];
    const site = request.headers['x-scal-replication-endpoint-site'];
    let dataStoreVersionId = request.headers['x-scal-data-store-version-id'];
    // If the tagging request is made before the replication has completed, the
    // Kafka entry will not have the dataStoreVersionId available so we
    // retrieve it from metadata here.
    if (dataStoreVersionId === '') {
        return metadataGetObject(sourceBucket, request.objectKey,
            sourceVersionId, log, (err, objMD) => {
                if (err) {
                    return callback(err);
                }
                const backend = objMD.replicationInfo.backends.find(o =>
                    o.site === site);
                dataStoreVersionId = backend.dataStoreVersionId;
                return handleTaggingOperation(request, response, 'Put',
                    dataStoreVersionId, log, callback);
            });
    }
    return handleTaggingOperation(request, response, 'Put', dataStoreVersionId,
        log, callback);
}

function deleteObjectTagging(request, response, log, callback) {
    const err = _checkMultipleBackendRequest(request, log);
    if (err) {
        return callback(err);
    }
    const sourceVersionId = request.headers['x-scal-source-version-id'];
    const sourceBucket = request.headers['x-scal-source-bucket'];
    const site = request.headers['x-scal-replication-endpoint-site'];
    let dataStoreVersionId = request.headers['x-scal-data-store-version-id'];
    // If the tagging request is made before the replication has completed, the
    // Kafka entry will not have the dataStoreVersionId available so we
    // retrieve it from metadata here.
    if (dataStoreVersionId === '') {
        return metadataGetObject(sourceBucket, request.objectKey,
            sourceVersionId, log, (err, objMD) => {
                if (err) {
                    return callback(err);
                }
                const backend = objMD.replicationInfo.backends.find(o =>
                    o.site === site);
                dataStoreVersionId = backend.dataStoreVersionId;
                return handleTaggingOperation(request, response, 'Delete',
                    dataStoreVersionId, log, callback);
            });
    }
    return handleTaggingOperation(request, response, 'Delete',
        dataStoreVersionId, log, callback);
}

function _createAzureConditionalDeleteObjectGetInfo(request) {
    const { objectKey, bucketName, headers } = request;
    const objectGetInfo = dataClient.toObjectGetInfo(
        objectKey, bucketName, headers['x-scal-storage-class']);
    return Object.assign({}, objectGetInfo, {
        options: {
            accessConditions: {
                DateUnModifiedSince: new Date(headers['if-unmodified-since']),
            },
        },
    });
}

function _azureConditionalDelete(request, response, log, cb) {
    const objectGetInfo = _createAzureConditionalDeleteObjectGetInfo(request);
    const reqUids = log.getSerializedUids();
    return dataClient.delete(objectGetInfo, reqUids, err => {
        if (err && err.code === 412) {
            log.info('precondition for Azure deletion was not met', {
                method: '_azureConditionalDelete',
                key: request.objectKey,
                bucket: request.bucketName,
            });
            return cb(err);
        }
        if (err) {
            log.error('error deleting object in Azure', {
                error: err,
                method: '_azureConditionalDelete',
            });
            return cb(err);
        }
        return _respond(response, {}, log, cb);
    });
}

function _putTagging(request, response, log, cb) {
    return handleTaggingOperation(
        request, response, 'Put', undefined, log, err => {
            if (err) {
                log.error('put tagging failed', {
                    method: '_putTagging',
                    error: err,
                });
                return cb(err);
            }
            return _respond(response, null, log, cb);
        });
}

function _conditionalTagging(request, response, locations, log, cb) {
    return _getLastModified(locations, log, (err, lastModified) => {
        if (err) {
            return cb(err);
        }
        const ifUnmodifiedSince = request.headers['if-unmodified-since'];
        if (new Date(ifUnmodifiedSince) < new Date(lastModified)) {
            log.info('object has been modified, skipping tagging operation', {
                method: '_conditionalTagging',
                ifUnmodifiedSince,
                lastModified,
                key: request.objectKey,
                bucket: request.bucketName,
            });
            return _respond(response, null, log, cb);
        }
        return _putTagging(request, response, log, cb);
    });
}

function _performConditionalDelete(request, response, locations, log, cb) {
    const { headers } = request;
    const location = locationConstraints[headers['x-scal-storage-class']];
    if (!request.headers['if-unmodified-since']) {
        log.info('unknown last modified time, skipping conditional delete', {
            method: '_performConditionalDelete',
        });
        return _respond(response, null, log, cb);
    }
    // Azure supports a conditional delete operation.
    if (location && location.type === 'azure') {
        return _azureConditionalDelete(request, response, log, cb);
    }
    // Other clouds do not support a conditional delete. Instead, we
    // conditionally put tags to indicate if it should be deleted by the user.
    return _conditionalTagging(request, response, locations, log, cb);
}

function _shouldConditionallyDelete(request, locations) {
    if (locations.length === 0) {
        return false;
    }
    const storageClass = request.headers['x-scal-storage-class'];
    const type =
        storageClass &&
        locationConstraints[storageClass] &&
        locationConstraints[storageClass].type;
    const isExternalBackend = type && constants.externalBackends[type];
    const isNotVersioned = !locations[0].dataStoreVersionId;
    return isExternalBackend && isNotVersioned;
}

function batchDelete(request, response, log, callback) {
    return _getRequestPayload(request, (err, payload) => {
        if (err) {
            return callback(err);
        }
        let parsedPayload;
        try {
            parsedPayload = JSON.parse(payload);
        } catch (e) {
            // FIXME: add error type MalformedJSON
            return callback(errors.MalformedPOSTRequest);
        }
        if (!parsedPayload || !Array.isArray(parsedPayload.Locations)) {
            return callback(errors.MalformedPOSTRequest);
        }
        const locations = parsedPayload.Locations;
        if (_shouldConditionallyDelete(request, locations)) {
            return _performConditionalDelete(
                request, response, locations, log, callback);
        }
        log.trace('batch delete locations', { locations });
        return async.eachLimit(locations, 5, (loc, next) => {
            const _loc = Object.assign({}, loc);
            if (_loc.dataStoreVersionId !== undefined) {
                // required by cloud backends
                _loc.deleteVersion = true;
            }
            dataWrapper.data.delete(_loc, log, err => {
                if (err && err.ObjNotFound) {
                    log.info('batch delete: data location do not exist', {
                        method: 'batchDelete',
                        location: loc,
                    });
                    return next();
                }
                return next(err);
            });
        }, err => {
            if (err) {
                log.error('batch delete failed', {
                    method: 'batchDelete',
                    locations,
                    error: err,
                });
                return callback(err);
            }
            log.debug('batch delete successful', { locations });
            return _respond(response, null, log, callback);
        });
    });
}

const backbeatRoutes = {
    PUT: {
        data: putData,
        metadata: putMetadata,
        multiplebackenddata: {
            putobject: putObject,
            putpart: putPart,
        },
    },
    POST: {
        multiplebackenddata: {
            initiatempu: initiateMultipartUpload,
            completempu: completeMultipartUpload,
            puttagging: putObjectTagging,
        },
        batchdelete: batchDelete,
    },
    DELETE: {
        multiplebackenddata: {
            deleteobject: deleteObject,
            deleteobjecttagging: deleteObjectTagging,
            abortmpu: abortMultipartUpload,
        },
    },
    GET: {
        metadata: getMetadata,
        multiplebackendmetadata: headObject,
    },
};

function routeBackbeat(clientIP, request, response, log) {
    log.debug('routing request', {
        method: 'routeBackbeat',
        url: request.url,
    });
    _normalizeBackbeatRequest(request);
    const requestContexts = prepareRequestContexts('objectReplicate', request);

    // proxy api requests to Backbeat API server
    if (request.resourceType === 'api') {
        if (!config.backbeat) {
            log.debug('unable to proxy backbeat api request', {
                backbeatConfig: config.backbeat,
            });
            return responseJSONBody(errors.MethodNotAllowed, null, response,
                log);
        }
        const path = request.url.replace('/_/backbeat/api', '/_/');
        const { host, port } = config.backbeat;
        const target = `http://${host}:${port}${path}`;
        return auth.server.doAuth(request, log, (err, userInfo) => {
            if (err) {
                log.debug('authentication error', {
                    error: err,
                    method: request.method,
                    bucketName: request.bucketName,
                    objectKey: request.objectKey,
                });
                return responseJSONBody(err, null, response, log);
            }
            // FIXME for now, any authenticated user can access API
            // routes. We should introduce admin accounts or accounts
            // with admin privileges, and restrict access to those
            // only.
            if (userInfo.getCanonicalID() === constants.publicId) {
                log.debug('unauthenticated access to API routes', {
                    method: request.method,
                    bucketName: request.bucketName,
                    objectKey: request.objectKey,
                });
                return responseJSONBody(
                    errors.AccessDenied, null, response, log);
            }
            return backbeatProxy.web(request, response, { target }, err => {
                log.error('error proxying request to api server',
                          { error: err.message });
                return responseJSONBody(errors.ServiceUnavailable, null,
                                        response, log);
            });
        }, 's3', requestContexts);
    }

    const useMultipleBackend =
        request.resourceType.startsWith('multiplebackend');
    const invalidRequest =
          (!request.resourceType ||
           (_isObjectRequest(request) &&
            (!request.bucketName || !request.objectKey)) ||
           (!request.query.operation &&
             request.resourceType === 'multiplebackenddata'));
    const invalidRoute =
          (backbeatRoutes[request.method] === undefined ||
           backbeatRoutes[request.method][request.resourceType] === undefined ||
           (backbeatRoutes[request.method][request.resourceType]
            [request.query.operation] === undefined &&
            request.resourceType === 'multiplebackenddata'));
    if (invalidRequest || invalidRoute) {
        log.debug(invalidRequest ? 'invalid request' : 'no such route', {
            method: request.method, bucketName: request.bucketName,
            objectKey: request.objectKey, resourceType: request.resourceType,
            query: request.query,
        });
        return responseJSONBody(errors.MethodNotAllowed, null, response, log);
    }
<<<<<<< HEAD
    log.addDefaultFields({
        bucketName: request.bucketName,
        objectKey: request.objectKey,
        bytesReceived: request.parsedContentLength || 0,
        bodyLength: parseInt(request.headers['content-length'], 10) || 0,
    });
    const requestContexts = prepareRequestContexts('objectReplicate', request);
=======

    if (!_isObjectRequest(request)) {
        const route = backbeatRoutes[request.method][request.resourceType];
        return route(request, response, log, err => {
            if (err) {
                return responseJSONBody(err, null, response, log);
            }
            return undefined;
        });
    }
>>>>>>> 22d4ae8c
    const decodedVidResult = decodeVersionId(request.query);
    if (decodedVidResult instanceof Error) {
        log.trace('invalid versionId query', {
            versionId: request.query.versionId,
            error: decodedVidResult,
        });
        return responseJSONBody(errors.InvalidArgument, null, response, log);
    }
    const versionId = decodedVidResult;
    return async.waterfall([next => auth.server.doAuth(
        request, log, (err, userInfo) => {
            if (err) {
                log.debug('authentication error', {
                    error: err,
                    method: request.method,
                    bucketName: request.bucketName,
                    objectKey: request.objectKey,
                });
            }
            return next(err, userInfo);
        }, 's3', requestContexts),
        (userInfo, next) => {
            if (useMultipleBackend) {
                // Bucket and object do not exist in metadata.
                return next(null, null, null);
            }
            const mdValParams = { bucketName: request.bucketName,
                objectKey: request.objectKey,
                authInfo: userInfo,
                versionId,
                requestType: 'ReplicateObject' };
            return metadataValidateBucketAndObj(mdValParams, log, next);
        },
        (bucketInfo, objMd, next) => {
            if (!useMultipleBackend) {
                return backbeatRoutes[request.method][request.resourceType](
                    request, response, bucketInfo, objMd, log, next);
            }
            if (request.resourceType === 'multiplebackendmetadata') {
                return backbeatRoutes[request.method][request.resourceType](
                    request, response, log, next);
            }
            return backbeatRoutes[request.method][request.resourceType]
                [request.query.operation](request, response, log, next);
        }],
        err => {
            if (err) {
                return responseJSONBody(err, null, response, log);
            }
            log.debug('backbeat route response sent successfully',
                { method: request.method,
                    bucketName: request.bucketName,
                    objectKey: request.objectKey });
            return undefined;
        });
}


module.exports = routeBackbeat;<|MERGE_RESOLUTION|>--- conflicted
+++ resolved
@@ -1091,15 +1091,13 @@
         });
         return responseJSONBody(errors.MethodNotAllowed, null, response, log);
     }
-<<<<<<< HEAD
+
     log.addDefaultFields({
         bucketName: request.bucketName,
         objectKey: request.objectKey,
         bytesReceived: request.parsedContentLength || 0,
         bodyLength: parseInt(request.headers['content-length'], 10) || 0,
     });
-    const requestContexts = prepareRequestContexts('objectReplicate', request);
-=======
 
     if (!_isObjectRequest(request)) {
         const route = backbeatRoutes[request.method][request.resourceType];
@@ -1110,7 +1108,6 @@
             return undefined;
         });
     }
->>>>>>> 22d4ae8c
     const decodedVidResult = decodeVersionId(request.query);
     if (decodedVidResult instanceof Error) {
         log.trace('invalid versionId query', {
