--- conflicted
+++ resolved
@@ -1085,15 +1085,22 @@
            (backbeatRoutes[request.method][request.resourceType]
             [request.query.operation] === undefined &&
             request.resourceType === 'multiplebackenddata'));
+
+    log.addDefaultFields({
+        bucketName: request.bucketName,
+        objectKey: request.objectKey,
+        bytesReceived: request.parsedContentLength || 0,
+        bodyLength: parseInt(request.headers['content-length'], 10) || 0,
+    });
+
     if (invalidRequest || invalidRoute) {
         log.debug(invalidRequest ? 'invalid request' : 'no such route', {
-            method: request.method, bucketName: request.bucketName,
-            objectKey: request.objectKey, resourceType: request.resourceType,
+            method: request.method,
+            resourceType: request.resourceType,
             query: request.query,
         });
         return responseJSONBody(errors.MethodNotAllowed, null, response, log);
     }
-<<<<<<< HEAD
 
     if (!_isObjectRequest(request)) {
         const route = backbeatRoutes[request.method][request.resourceType];
@@ -1104,15 +1111,6 @@
             return undefined;
         });
     }
-=======
-    log.addDefaultFields({
-        bucketName: request.bucketName,
-        objectKey: request.objectKey,
-        bytesReceived: request.parsedContentLength || 0,
-        bodyLength: parseInt(request.headers['content-length'], 10) || 0,
-    });
-    const requestContexts = prepareRequestContexts('objectReplicate', request);
->>>>>>> 609ac3df
     const decodedVidResult = decodeVersionId(request.query);
     if (decodedVidResult instanceof Error) {
         log.trace('invalid versionId query', {
