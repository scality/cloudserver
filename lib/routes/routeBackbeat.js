--- conflicted
+++ resolved
@@ -74,21 +74,14 @@
     ].includes(req.resourceType);
 }
 
-<<<<<<< HEAD
-function _respond(response, payload, log, callback) {
+function _respondWithHeaders(response, payload, extraHeaders, log, callback) {
     let body = '';
     if (typeof payload === 'string') {
         body = payload;
     } else if (typeof payload === 'object') {
         body = JSON.stringify(payload);
     }
-    const httpHeaders = {
-=======
-function _respondWithHeaders(response, payload, extraHeaders, log, callback) {
-    const body = typeof payload === 'object' ?
-        JSON.stringify(payload) : payload;
     const httpHeaders = Object.assign({
->>>>>>> a1c70a72
         'x-amz-id-2': log.getSerializedUids(),
         'x-amz-request-id': log.getSerializedUids(),
         'content-type': 'application/json',
@@ -327,7 +320,6 @@
 POST /_/backbeat/batchdelete
 */
 
-<<<<<<< HEAD
 function _getLastModified(locations, log, cb) {
     const reqUids = log.getSerializedUids();
     return dataClient.head(locations, reqUids, (err, data) => {
@@ -361,7 +353,8 @@
         const dataRetrievalInfo = { lastModified };
         return _respond(response, dataRetrievalInfo, log, cb);
     });
-=======
+}
+
 function createCipherBundle(bucketInfo, isV2Request, log, cb) {
     // Older backbeat versions do not support encryption (they ignore
     // encryption parameters returned), hence we shall not encrypt if
@@ -373,7 +366,6 @@
         }
     }
     return cb(null, null);
->>>>>>> a1c70a72
 }
 
 function putData(request, response, bucketInfo, objMd, log, callback) {
