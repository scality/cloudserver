--- conflicted
+++ resolved
@@ -473,20 +473,15 @@
             });
         }
 
-<<<<<<< HEAD
         let versionId;
         let versioning;
+        let isNull = false;
         const decodedVidResult = decodeVersionId(request.query);
 
         if (decodedVidResult || omVal.replicationInfo.isNFS) {
             versionId = decodedVidResult;
             versioning = bucketInfo.isVersioningEnabled();
         }
-=======
-        let versionId = decodeVersionId(request.query);
-        let versioning = bucketInfo.isVersioningEnabled();
-        let isNull = false;
->>>>>>> 52535fb4
 
         if (versionId === 'null') {
             isNull = true;
