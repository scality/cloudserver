--- conflicted
+++ resolved
@@ -89,39 +89,33 @@
         "recordLogName": "s3-recordlog"
     },
     "mongodb": {
-<<<<<<< HEAD
-       "replicaSetHosts": "localhost:27018,localhost:27019,localhost:27020",
-       "writeConcern": "majority",
-       "replicaSet": "rs0",
-       "readPreference": "primary",
-       "database": "metadata"
-    },
-    "externalBackends": {
-        "aws_s3": {
-            "httpAgent": {
-                "keepAlive": false,
-                "keepAliveMsecs": 1000,
-                "maxFreeSockets": 256,
-                "maxSockets": null
-            }
-        },
-        "gcp": {
-            "httpAgent": {
-                "keepAlive": true,
-                "keepAliveMsecs": 1000,
-                "maxFreeSockets": 256,
-                "maxSockets": null
-            }
-        }
-=======
-	"host": "localhost",
-	"port": 27018,
-	"database": "metadata"
-    },
+        "replicaSetHosts": "localhost:27018,localhost:27019,localhost:27020",
+        "writeConcern": "majority",
+        "replicaSet": "rs0",
+        "readPreference": "primary",
+        "database": "metadata"
+     },
+     "externalBackends": {
+         "aws_s3": {
+             "httpAgent": {
+                 "keepAlive": false,
+                 "keepAliveMsecs": 1000,
+                 "maxFreeSockets": 256,
+                 "maxSockets": null
+             }
+         },
+         "gcp": {
+             "httpAgent": {
+                 "keepAlive": true,
+                 "keepAliveMsecs": 1000,
+                 "maxFreeSockets": 256,
+                 "maxSockets": null
+             }
+         }
+     },
     "requests": {
         "viaProxy": false,
         "trustedProxyCIDRs": [],
         "extractClientIPFromHeader": ""
->>>>>>> 6dfaec28
     }
 }