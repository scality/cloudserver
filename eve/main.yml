--- conflicted
+++ resolved
@@ -431,7 +431,38 @@
       - Upload: *upload-artifacts
       - Upload: *upload-junits
 
-<<<<<<< HEAD
+  file-ft-tests:
+    worker:
+      type: kube_pod
+      path: eve/workers/pod.yaml
+      images:
+        aggressor: eve/workers/build
+        s3: "."
+      vars:
+        aggressorMem: "3Gi"
+        s3Mem: "2560Mi"
+        redis: enabled
+        env:
+          ENABLE_UTAPI_V2: t
+          S3BACKEND: mem
+    steps:
+      - Git: *clone
+      - ShellCommand: *credentials
+      - ShellCommand: *yarn-install
+      - ShellCommand:
+          command: |
+            set -ex
+            bash wait_for_local_port.bash 8000 40
+            yarn run test_utapi_v2
+          <<: *follow-s3-log
+          env:
+            ENABLE_UTAPI_V2: t
+            S3BACKEND: mem
+      - ShellCommand: *check-s3-action-logs
+      - ShellCommand: *setup-junit-upload
+      - Upload: *upload-artifacts
+      - Upload: *upload-junits
+
   # The docker-build stage ensures that your images are built on every commit
   # and also hosted on the registry to help you pull it up and
   # test it in a real environment if needed.
@@ -442,45 +473,6 @@
       path: eve/workers/docker/pod.yaml
       images:
         worker: eve/workers/docker
-=======
-  utapi-v2-tests:
-    worker:
-      type: kube_pod
-      path: eve/workers/pod.yaml
-      images:
-        aggressor: eve/workers/build
-        s3: "."
-      vars:
-        aggressorMem: "2Gi"
-        s3Mem: "2Gi"
-        env:
-          ENABLE_UTAPI_V2: t
-          S3BACKEND: mem
-    steps:
-      - Git: *clone
-      - ShellCommand: *setup-github-ssh
-      - ShellCommand: *credentials
-      - ShellCommand: *yarn-install
-      - ShellCommand:
-          command: |
-            bash -c "
-            source /root/.aws/exports &> /dev/null
-            set -ex
-            bash wait_for_local_port.bash 8000 40
-            yarn run test_utapi_v2"
-          <<: *follow-s3-log
-          env:
-            ENABLE_UTAPI_V2: t
-            S3BACKEND: mem
-      - ShellCommand: *check-s3-action-logs
-      - ShellCommand: *setup-junit-upload
-      - Upload: *upload-artifacts
-      - Upload: *upload-junits
-
-  post-merge:
-    worker:
-      type: local
->>>>>>> 4d61ab1b
     steps:
       - Git: *clone
       - ShellCommand: *wait_docker_daemon
