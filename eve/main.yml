---
version: 0.2

branches:
  feature/*, documentation/*, improvement/*, bugfix/*, w/*, q/*, hotfix/*, dependabot/*:
    stage: pre-merge

models:
  - env: &global-env
      azurebackend_AZURE_STORAGE_ACCESS_KEY: >-
        %(secret:azure_storage_access_key)s
      azurebackend_AZURE_STORAGE_ACCOUNT_NAME: >-
        %(secret:azure_storage_account_name)s
      azurebackend_AZURE_STORAGE_ENDPOINT: >-
        %(secret:azure_storage_endpoint)s
      azurebackend2_AZURE_STORAGE_ACCESS_KEY: >-
        %(secret:azure_storage_access_key_2)s
      azurebackend2_AZURE_STORAGE_ACCOUNT_NAME: >-
        %(secret:azure_storage_account_name_2)s
      azurebackend2_AZURE_STORAGE_ENDPOINT: >-
        %(secret:azure_storage_endpoint_2)s
      azurebackendmismatch_AZURE_STORAGE_ACCESS_KEY: >-
        %(secret:azure_storage_access_key)s
      azurebackendmismatch_AZURE_STORAGE_ACCOUNT_NAME: >-
        %(secret:azure_storage_account_name)s
      azurebackendmismatch_AZURE_STORAGE_ENDPOINT: >-
        %(secret:azure_storage_endpoint)s
      azurenonexistcontainer_AZURE_STORAGE_ACCESS_KEY: >-
        %(secret:azure_storage_access_key)s
      azurenonexistcontainer_AZURE_STORAGE_ACCOUNT_NAME: >-
        %(secret:azure_storage_account_name)s
      azurenonexistcontainer_AZURE_STORAGE_ENDPOINT: >-
        %(secret:azure_storage_endpoint)s
      azuretest_AZURE_BLOB_ENDPOINT: "%(secret:azure_storage_endpoint)s"
      b2backend_B2_ACCOUNT_ID: "%(secret:b2backend_b2_account_id)s"
      b2backend_B2_STORAGE_ACCESS_KEY: >-
        %(secret:b2backend_b2_storage_access_key)s
      GOOGLE_SERVICE_EMAIL: "%(secret:gcp_service_email)s"
      GOOGLE_SERVICE_KEY: "%(secret:gcp_service_key)s"
      AWS_S3_BACKEND_ACCESS_KEY: "%(secret:aws_s3_backend_access_key)s"
      AWS_S3_BACKEND_SECRET_KEY: "%(secret:aws_s3_backend_secret_key)s"
      AWS_S3_BACKEND_ACCESS_KEY_2: "%(secret:aws_s3_backend_access_key_2)s"
      AWS_S3_BACKEND_SECRET_KEY_2: "%(secret:aws_s3_backend_secret_key_2)s"
      AWS_GCP_BACKEND_ACCESS_KEY: "%(secret:aws_gcp_backend_access_key)s"
      AWS_GCP_BACKEND_SECRET_KEY: "%(secret:aws_gcp_backend_secret_key)s"
      AWS_GCP_BACKEND_ACCESS_KEY_2: "%(secret:aws_gcp_backend_access_key_2)s"
      AWS_GCP_BACKEND_SECRET_KEY_2: "%(secret:aws_gcp_backend_secret_key_2)s"
      b2backend_B2_STORAGE_ENDPOINT: "%(secret:b2backend_b2_storage_endpoint)s"
      gcpbackend2_GCP_SERVICE_EMAIL: "%(secret:gcp2_service_email)s"
      gcpbackend2_GCP_SERVICE_KEY: "%(secret:gcp2_service_key)s"
      gcpbackend2_GCP_SERVICE_KEYFILE: /root/.gcp/servicekey
      gcpbackend_GCP_SERVICE_EMAIL: "%(secret:gcp_service_email)s"
      gcpbackend_GCP_SERVICE_KEY: "%(secret:gcp_service_key)s"
      gcpbackendmismatch_GCP_SERVICE_EMAIL: >-
        %(secret:gcpbackendmismatch_gcp_service_email)s
      gcpbackendmismatch_GCP_SERVICE_KEY: >-
        %(secret:gcpbackendmismatch_gcp_service_key)s
      gcpbackend_GCP_SERVICE_KEYFILE: /root/.gcp/servicekey
      gcpbackendmismatch_GCP_SERVICE_KEYFILE: /root/.gcp/servicekey
      gcpbackendnoproxy_GCP_SERVICE_KEYFILE: /root/.gcp/servicekey
      gcpbackendproxy_GCP_SERVICE_KEYFILE: /root/.gcp/servicekey
  - env: &mongo-vars
      S3BACKEND: "mem"
      MPU_TESTING: "yes"
      S3METADATA: mongodb
      S3KMS: "file"
  - env: &multiple-backend-vars
      S3BACKEND: "mem"
      S3DATA: "multiple"
      MPU_TESTING: "yes"
      S3KMS: "file"
  - env: &file-mem-mpu
      S3BACKEND: "file"
      S3VAULT: "mem"
      MPU_TESTING: "yes"
  - Git: &clone
      name: Pull repo
      repourl: '%(prop:git_reference)s'
      shallow: true
      retryFetch: true
      haltOnFailure: true
  - ShellCommand: &credentials
      name: Setup Credentials
      command: bash eve/workers/build/credentials.bash
      haltOnFailure: true
      env: *global-env
  - ShellCommand: &yarn-install
      name: install modules
<<<<<<< HEAD
      command: yarn install
=======
      command: yarn install --ignore-engines --frozen-lockfile
>>>>>>> 71b32660
      haltOnFailure: true
  - ShellCommand: &check-s3-action-logs
      name: Check s3 action logs
      command: |
        LOGS=`cat /artifacts/s3.log | grep 'No actionLog'`
        test `echo -n ${LOGS} | wc -l` -eq 0 || (echo $LOGS && false)
  - Upload: &upload-artifacts
      source: /artifacts
      urls:
        - "*"
  - ShellCommand: &follow-s3-log
      logfiles:
        s3:
          filename: /artifacts/s3.log
          follow: true
  - ShellCommand: &follow-s3-ceph-logs
      logfiles:
        ceph:
          filename: /artifacts/ceph.log
          follow: true
        s3:
          filename: /artifacts/s3.log
          follow: true
  - ShellCommand: &add-hostname
      name: add hostname
      command: |
        echo "127.0.0.1 testrequestbucket.localhost" >> /etc/hosts
        echo \
        "127.0.0.1 bucketwebsitetester.s3-website-us-east-1.amazonaws.com" \
        >> /etc/hosts
      haltOnFailure: true
  - ShellCommand: &setup-junit-upload
      name: preparing junit files for upload
      command: |
        mkdir -p artifacts/junit
        find . -name "*junit*.xml" -exec cp {} artifacts/junit/ ";"
      alwaysRun: true
  - Upload: &upload-junits
      source: artifacts
      urls:
        - "*"
      alwaysRun: true
  - env: &docker_env
      DEVELOPMENT_DOCKER_IMAGE_NAME: >-
        registry.scality.com/%(prop:git_slug)s-dev/%(prop:git_slug)s
      PRODUCTION_DOCKER_IMAGE_NAME: >-
        registry.scality.com/%(prop:git_slug)s/%(prop:git_slug)s
  - ShellCommand: &docker_login
      name: Login to docker registry
      command: >
        docker login
        -u "${HARBOR_LOGIN}"
        -p "${HARBOR_PASSWORD}"
        registry.scality.com
      usePTY: true
      env:
        HARBOR_LOGIN: '%(secret:harbor_login)s'
        HARBOR_PASSWORD: '%(secret:harbor_password)s'
  - ShellCommand: &wait_docker_daemon
      name: Wait for Docker daemon to be ready
      command: |
        bash -c '
        for i in {1..150}
        do
          docker info &> /dev/null && exit
          sleep 2
        done
        echo "Could not reach Docker daemon from buildbot worker" >&2
        exit 1'
      haltOnFailure: true


stages:
  pre-merge:
    worker:
      type: local
    steps:
      - TriggerStages:
          name: Launch all workers
          stage_names:
            - docker-build
            - linting-coverage
            - file-ft-tests
            - multiple-backend-test
            - mongo-ft-tests
            - ceph-backend-tests
            - kmip-ft-tests
            - utapi-v2-tests
          waitForFinish: true
          haltOnFailure: true

  linting-coverage:
    worker:
      type: docker
      path: eve/workers/build
      volumes: &default_volumes
        - '/home/eve/workspace'
    steps:
      - Git: *clone
      - ShellCommand: *yarn-install
      - ShellCommand: *add-hostname
      - ShellCommand: *credentials
      - ShellCommand:
          name: Unit Coverage mandatory file
          command: |
            set -ex
            test -f .git/HEAD
      - ShellCommand:
          name: Linting
          command: |
            set -ex
            yarn run --silent lint -- --max-warnings 0
            yarn run --silent lint_md
            flake8 $(git ls-files "*.py")
            yamllint -c yamllint.yml $(git ls-files "*.yml")
      - ShellCommand:
          name: Unit Coverage
          command: |
            set -ex
            unset HTTP_PROXY HTTPS_PROXY NO_PROXY
            unset http_proxy https_proxy no_proxy
            mkdir -p $CIRCLE_TEST_REPORTS/unit
            yarn test
            yarn run test_versionid_base62
            yarn run test_legacy_location
          env: &shared-vars
            <<: *global-env
            S3_LOCATION_FILE: tests/locationConfig/locationConfigTests.json
            CIRCLE_TEST_REPORTS: /tmp
            CIRCLE_ARTIFACTS: /tmp
            CI_REPORTS: /tmp
      - ShellCommand:
          name: Unit Coverage logs
          command: find /tmp/unit -exec cat {} \;
      - ShellCommand: *setup-junit-upload
      - Upload: *upload-junits

  multiple-backend-test:
    worker:
      type: kube_pod
      path: eve/workers/pod.yaml
      images:
        aggressor: eve/workers/build
        s3: "."
      vars:
        aggressorMem: "2560Mi"
        s3Mem: "2560Mi"
        env:
          <<: *multiple-backend-vars
          <<: *global-env
    steps:
      - Git: *clone
      - ShellCommand: *credentials
      - ShellCommand: *yarn-install
      - ShellCommand:
          command: |
            bash -c "
            source /root/.aws/exports &> /dev/null
            set -ex
            bash wait_for_local_port.bash 8000 40
            yarn run multiple_backend_test
            yarn run ft_awssdk_external_backends"
          <<: *follow-s3-log
          env:
            <<: *multiple-backend-vars
            <<: *global-env
            S3_LOCATION_FILE: tests/locationConfig/locationConfigTests.json
      - ShellCommand:
          command: mvn test
          workdir: build/tests/functional/jaws
          <<: *follow-s3-log
          env:
            <<: *multiple-backend-vars
      - ShellCommand:
          command: rspec tests.rb
          workdir: build/tests/functional/fog
          <<: *follow-s3-log
          env:
            <<: *multiple-backend-vars
      - ShellCommand: *check-s3-action-logs
      - ShellCommand: *setup-junit-upload
      - Upload: *upload-artifacts
      - Upload: *upload-junits

  ceph-backend-tests:
    worker:
      type: kube_pod
      path: eve/workers/pod.yaml
      images:
        aggressor: eve/workers/build
        s3: "."
        ceph: eve/workers/ceph
      vars:
        aggressorMem: "2500Mi"
        s3Mem: "2560Mi"
        redis: enabled
        env:
          <<: *multiple-backend-vars
          <<: *global-env
          S3METADATA: mongodb
          CI_CEPH: "true"
          MPU_TESTING: "yes"
          S3_LOCATION_FILE: tests/locationConfig/locationConfigCeph.json
    steps:
      - Git: *clone
      - ShellCommand: *credentials
      - ShellCommand: *yarn-install
      - ShellCommand:
          command: |
            bash -c "
            source /root/.aws/exports &> /dev/null
            set -ex
            bash eve/workers/ceph/wait_for_ceph.sh
            bash wait_for_local_port.bash 27018 40
            bash wait_for_local_port.bash 8000 40
            yarn run multiple_backend_test"
          env:
            <<: *multiple-backend-vars
            <<: *global-env
            S3METADATA: mem
          <<: *follow-s3-ceph-logs
      - ShellCommand:
          command: mvn test
          workdir: build/tests/functional/jaws
          <<: *follow-s3-ceph-logs
          env:
            <<: *multiple-backend-vars
      - ShellCommand:
          command: rspec tests.rb
          workdir: build/tests/functional/fog
          <<: *follow-s3-ceph-logs
          env:
            <<: *multiple-backend-vars
      - ShellCommand:
          command: |
            yarn run ft_awssdk &&
            yarn run ft_s3cmd
          env:
            <<: *file-mem-mpu
            <<: *global-env
            S3METADATA: mongodb
            S3_LOCATION_FILE: "/kube_pod-prod-cloudserver-backend-0/\
              build/tests/locationConfig/locationConfigCeph.json"
          <<: *follow-s3-ceph-logs
      - ShellCommand: *setup-junit-upload
      - Upload: *upload-artifacts
      - Upload: *upload-junits

  mongo-ft-tests:
    worker: &s3-pod
      type: kube_pod
      path: eve/workers/pod.yaml
      images:
        aggressor: eve/workers/build
        s3: "."
      vars:
        aggressorMem: "2Gi"
        s3Mem: "1664Mi"
        redis: enabled
        env:
          <<: *mongo-vars
          <<: *global-env
    steps:
      - Git: *clone
      - ShellCommand: *credentials
      - ShellCommand: *yarn-install
      - ShellCommand:
          command: |
            set -ex
            bash wait_for_local_port.bash 8000 40
            yarn run ft_test
          <<: *follow-s3-log
          env:
            <<: *mongo-vars
            <<: *global-env
      - ShellCommand: *setup-junit-upload
      - Upload: *upload-artifacts
      - Upload: *upload-junits

  file-ft-tests:
    worker:
      type: kube_pod
      path: eve/workers/pod.yaml
      images:
        aggressor: eve/workers/build
        s3: "."
      vars:
        aggressorMem: "3Gi"
        s3Mem: "2560Mi"
        redis: enabled
        env:
          <<: *file-mem-mpu
          <<: *global-env
    steps:
      - Git: *clone
      - ShellCommand: *credentials
      - ShellCommand: *yarn-install
      - ShellCommand:
          command: |
            set -ex
            bash wait_for_local_port.bash 8000 40
            yarn run ft_test
          <<: *follow-s3-log
          env:
            <<: *file-mem-mpu
            <<: *global-env
      - ShellCommand: *check-s3-action-logs
      - ShellCommand: *setup-junit-upload
      - Upload: *upload-artifacts
      - Upload: *upload-junits

  kmip-ft-tests:
    worker:
      type: kube_pod
      path: eve/workers/pod.yaml
      images:
        aggressor: eve/workers/build
        s3: "."
        pykmip: eve/workers/pykmip
      vars:
        aggressorMem: "2Gi"
        s3Mem: "1664Mi"
        redis: enabled
        pykmip: enabled
        env:
          <<: *file-mem-mpu
          <<: *global-env
    steps:
      - Git: *clone
      - ShellCommand: *credentials
      - ShellCommand: *yarn-install
      - ShellCommand:
          command: |
            set -ex
            bash wait_for_local_port.bash 8000 40
            bash wait_for_local_port.bash 5696 40
            yarn run ft_kmip
          logfiles:
            pykmip:
              filename: /artifacts/pykmip.log
              follow: true
            s3:
              filename: /artifacts/s3.log
              follow: true
          env:
            <<: *file-mem-mpu
            <<: *global-env
      - ShellCommand: *setup-junit-upload
      - Upload: *upload-artifacts
      - Upload: *upload-junits

  utapi-v2-tests:
    worker:
      type: kube_pod
      path: eve/workers/pod.yaml
      images:
        aggressor: eve/workers/build
        s3: "."
      vars:
        aggressorMem: "2Gi"
        s3Mem: "2Gi"
        env:
          ENABLE_UTAPI_V2: t
          S3BACKEND: mem
          BUCKET_DENY_FILTER: utapi-event-filter-deny-bucket
    steps:
      - Git: *clone
      - ShellCommand: *credentials
      - ShellCommand: *yarn-install
      - ShellCommand:
          command: |
            bash -c "
            source /root/.aws/exports &> /dev/null
            set -ex
            bash wait_for_local_port.bash 8000 40
            yarn run test_utapi_v2"
          <<: *follow-s3-log
          env:
            ENABLE_UTAPI_V2: t
            S3BACKEND: mem
      - ShellCommand: *check-s3-action-logs
      - ShellCommand: *setup-junit-upload
      - Upload: *upload-artifacts
      - Upload: *upload-junits

  # The docker-build stage ensures that your images are built on every commit
  # and also hosted on the registry to help you pull it up and
  # test it in a real environment if needed.
  # It also allows us to pull and rename it when performing a release.
  docker-build:
    worker: &docker_worker
      type: kube_pod
      path: eve/workers/docker/pod.yaml
      images:
        worker: eve/workers/docker
    steps:
      - Git: *clone
      - ShellCommand: *wait_docker_daemon
      - ShellCommand: *docker_login
      - ShellCommand:
          name: docker build
          command: >-
            docker build .
            --tag=${DEVELOPMENT_DOCKER_IMAGE_NAME}:%(prop:commit_short_revision)s
          env: *docker_env
          haltOnFailure: true
      - ShellCommand:
          name: push docker image into the development namespace
          command: docker push ${DEVELOPMENT_DOCKER_IMAGE_NAME}
          haltOnFailure: true
          env: *docker_env

  # This stage can be used to release your Docker image.
  # To use this stage:
  # 1. Tag the repository
  # 2. Force a build using:
  #    * A branch that ideally matches the tag
  #    * The release stage
  #    * An extra property with the name tag and its value being the actual tag
  release:
    worker:
      type: local
    steps:
      - TriggerStages:
          stage_names:
            - docker-release
          haltOnFailure: true
  docker-release:
    worker: *docker_worker
    steps:
      - Git: *clone
      - ShellCommand: *wait_docker_daemon
      - ShellCommand: *docker_login
      - ShellCommand:
          name: Checkout tag
          command: git checkout refs/tags/%(prop:tag)s
          haltOnFailure: true
      - ShellCommand:
          name: docker build
          command: >-
            docker build .
            --tag=${PRODUCTION_DOCKER_IMAGE_NAME}:%(prop:tag)s
          env: *docker_env
      - ShellCommand:
          name: publish docker image to Scality Production OCI registry
          command: docker push ${PRODUCTION_DOCKER_IMAGE_NAME}:%(prop:tag)s
          env: *docker_env<|MERGE_RESOLUTION|>--- conflicted
+++ resolved
@@ -86,11 +86,7 @@
       env: *global-env
   - ShellCommand: &yarn-install
       name: install modules
-<<<<<<< HEAD
-      command: yarn install
-=======
       command: yarn install --ignore-engines --frozen-lockfile
->>>>>>> 71b32660
       haltOnFailure: true
   - ShellCommand: &check-s3-action-logs
       name: Check s3 action logs
