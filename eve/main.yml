--- conflicted
+++ resolved
@@ -87,10 +87,6 @@
       name: install modules
       command: npm install
       haltOnFailure: True
-<<<<<<< HEAD
-  - ShellCommand: &s3-log
-      name: s3 logs
-      command: cat /artifacts/s3.log || exit 0
   - ShellCommand: &add-hostname
       name: add hostname
       command: |
@@ -99,7 +95,6 @@
         "127.0.0.1 bucketwebsitetester.s3-website-us-east-1.amazonaws.com" \
         >> /etc/hosts
       haltOnFailure: True
-=======
   - Upload: &upload-artifacts
       source: /artifacts
       urls:
@@ -110,7 +105,6 @@
           filename: /artifacts/s3.log
           follow: true
 
->>>>>>> ac3d91f1
 stages:
   pre-merge:
     worker:
