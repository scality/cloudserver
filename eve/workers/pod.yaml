---
apiVersion: v1
kind: Pod
metadata:
  name: "proxy-ci-test-pod"
spec:
  restartPolicy: Never
  terminationGracePeriodSeconds: 10
  hostAliases:
  - ip: "127.0.0.1"
    hostnames:
    - "bucketwebsitetester.s3-website-us-east-1.amazonaws.com"
<<<<<<< HEAD
    - "testrequestbucket.localhost"
=======
    - "pykmip.local"
>>>>>>> 65d22219
  containers:
    {% if vars.env.S3METADATA is defined and vars.env.S3METADATA == "mongodb" -%}
    - name: mongo
      image: scality/ci-mongo:3.4
      imagePullPolicy: IfNotPresent
      resources:
        requests:
          cpu: 100m
          memory: 1Gi
        limits:
          cpu: 500m
          memory: 1Gi
    {%- endif %}
    - name: aggressor
      image: {{ images.aggressor }}
      imagePullPolicy: IfNotPresent
      resources:
        requests:
          cpu: 100m
          memory: 1Gi
        limits:
          cpu: "1"
          memory: {{ vars.aggressorMemLimit }}
      volumeMounts:
        - name: creds
          readOnly: false
          mountPath: /root/.aws
        - name: artifacts
          readOnly: true
          mountPath: /artifacts
        - name: kmip-certs
          readOnly: false
          mountPath: /ssl-kmip
      command:
        - bash
        - -lc
        - |
          buildbot-worker create-worker . $BUILDMASTER:$BUILDMASTER_PORT $WORKERNAME $WORKERPASS
          buildbot-worker start --nodaemon
      env:
        - name: CI
          value: "true"
        - name: ENABLE_LOCAL_CACHE
          value: "true"
        - name: REPORT_TOKEN
          value: "report-token-1"
        - name: REMOTE_MANAGEMENT_DISABLE
          value: "1"
        {% for key, value in vars.env.items() %}
        - name: {{ key }}
          value: "{{ value }}"
        {% endfor %}
    - name: s3
      image: {{ images.s3 }}
      imagePullPolicy: IfNotPresent
      resources:
        requests:
          cpu: 200m
          memory: 1Gi
        limits:
          cpu: "2"
          memory: {{ vars.s3MemLimit }}
      volumeMounts:
        - name: creds
          readOnly: false
          mountPath: /root/.aws
        - name: certs
          readOnly: true
          mountPath: /tmp
        - name: artifacts
          readOnly: false
          mountPath: /artifacts
        - name: kmip-certs
          readOnly: false
          mountPath: /ssl-kmip
      command:
        - bash
        - -ec
        - |
          sleep 10 # wait for mongo
          /usr/src/app/docker-entrypoint.sh npm start | tee -a /artifacts/s3.log
      env:
        {% if vars.env.S3DATA is defined and vars.env.S3DATA == "multiple" -%}
        - name: S3_LOCATION_FILE
          value: "/usr/src/app/tests/locationConfig/locationConfigTests.json"
        {%- endif %}
        {% if vars.pykmip is defined and vars.pykmip == 'enabled' -%}
        - name: S3KMS
          value: kmip
        - name: S3KMIP_PORT
          value: "5696"
        - name: S3KMIP_HOSTS
          value: "pykmip.local"
        - name: S3KMIP_COMPOUND_CREATE
          value: "false"
        - name: S3KMIP_BUCKET_ATTRIBUTE_NAME
          value: ''
        - name: S3KMIP_PIPELINE_DEPTH
          value: "8"
        - name: S3KMIP_KEY
          value: /ssl-kmip/kmip-client-key.pem
        - name: S3KMIP_CERT
          value: /ssl-kmip/kmip-client-cert.pem
        - name: S3KMIP_CA
          value: /ssl-kmip/kmip-ca.pem
        {%- endif %}
        - name: CI
          value: "true"
        - name: ENABLE_LOCAL_CACHE
          value: "true"
        - name: MONGODB_HOSTS
          value: "localhost:27018"
        - name: MONGODB_RS
          value: "rs0"
        - name: REDIS_HOST
          value: "localhost"
        - name: REDIS_PORT
          value: "6379"
        - name: REPORT_TOKEN
          value: "report-token-1"
        - name: REMOTE_MANAGEMENT_DISABLE
          value: "1"
        - name: HEALTHCHECKS_ALLOWFROM
          value: "0.0.0.0/0"
        {% for key, value in vars.env.items() %}
        - name: {{ key }}
          value: "{{ value }}"
        {% endfor %}
    {% if vars.redis is defined and vars.redis == "enabled" -%}
    - name: redis
      image: redis:alpine
      imagePullPolicy: IfNotPresent
      resources:
        requests:
          cpu: 100m
          memory: 128Mi
        limits:
          cpu: 200m
          memory: 128Mi
    {%- endif %}
    {% if vars.env.CI_PROXY is defined and vars.env.CI_PROXY == "true" -%}
    - name: squid
      image: scality/ci-squid
      imagePullPolicy: IfNotPresent
      resources:
        requests:
          cpu: 100m
          memory: 128Mi
        limits:
          cpu: 250m
          memory: 128Mi
      volumeMounts:
        - name: certs
          readOnly: false
          mountPath: /ssl
      command:
        - sh
        - -exc
        - |
          mkdir -p /ssl
          openssl req -new -newkey rsa:2048 -sha256 -days 365 -nodes -x509 \
           -subj "/C=US/ST=Country/L=City/O=Organization/CN=CN=scality-proxy" \
           -keyout /ssl/myca.pem  -out /ssl/myca.pem
          cp /ssl/myca.pem /ssl/CA.pem
          squid -f /etc/squid/squid.conf -N -z
          squid -f /etc/squid/squid.conf -NYCd 1
    {%- endif %}
    {% if vars.pykmip is defined and vars.pykmip == 'enabled' -%}
    - name: pykmip
      image: {{ images.pykmip }}
      imagePullPolicy: IfNotPresent
      volumeMounts:
        - name: artifacts
          readOnly: false
          mountPath: /artifacts
      resources:
        requests:
          cpu: 100m
          memory: 128Mi
        limits:
          cpu: 100m
          memory: 128Mi
    {%- endif %}
  volumes:
    - name: creds
      emptyDir: {}
    - name: certs
      emptyDir: {}
    - name: artifacts
      emptyDir: {}
    - name: kmip-certs
      emptyDir: {}<|MERGE_RESOLUTION|>--- conflicted
+++ resolved
@@ -10,11 +10,8 @@
   - ip: "127.0.0.1"
     hostnames:
     - "bucketwebsitetester.s3-website-us-east-1.amazonaws.com"
-<<<<<<< HEAD
     - "testrequestbucket.localhost"
-=======
     - "pykmip.local"
->>>>>>> 65d22219
   containers:
     {% if vars.env.S3METADATA is defined and vars.env.S3METADATA == "mongodb" -%}
     - name: mongo
