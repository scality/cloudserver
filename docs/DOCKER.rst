Docker
======

-  `Environment Variables <environment-variables>`__
-  `Tunables and setup tips <tunables-and-setup-tips>`__
-  `Examples for continuous integration with Docker 
   <continuous-integration-with-docker-hosted-cloudserver>`__
-  `Examples for going into production with Docker 
   <in-production-w-a-Docker-hosted-cloudserver>`__

.. _environment-variables:

Environment Variables
---------------------

S3DATA
~~~~~~

S3DATA=multiple
^^^^^^^^^^^^^^^

This variable enables running CloudServer with multiple data backends, defined
as regions.

For multiple data backends, a custom locationConfig.json file is required.
This file enables you to set custom regions. You must provide associated 
rest_endpoints for each custom region in config.json.

`Learn more about multiple-backend configurations <./GETTING_STARTED#location-configuration>`__

If you are using Scality RING endpoints, refer to your customer documentation.

Running CloudServer with an AWS S3-Hosted Backend
"""""""""""""""""""""""""""""""""""""""""""""""""

To run CloudServer with an S3 AWS backend, add a new section to the 
``locationConfig.json`` file with the ``aws_s3`` location type:

.. code:: json

    (...)
    "awsbackend": {
        "type": "aws_s3",
        "details": {
            "awsEndpoint": "s3.amazonaws.com",
            "bucketName": "yourawss3bucket",
            "bucketMatch": true,
            "credentialsProfile": "aws_hosted_profile"
        }
    }
    (...)

Edit your AWS credentials file to enable your preferred command-line tool.
This file must mention credentials for all backends in use. You can use 
several profiles if multiple profiles are configured.

.. code:: json

    [default]
    aws_access_key_id=accessKey1
    aws_secret_access_key=verySecretKey1
    [aws_hosted_profile]
    aws_access_key_id={{YOUR_ACCESS_KEY}}
    aws_secret_access_key={{YOUR_SECRET_KEY}}

As with locationConfig.json, the AWS credentials file must be mounted at 
run time: ``-v ~/.aws/credentials:/root/.aws/credentials`` on Unix-like 
systems (Linux, OS X, etc.), or 
``-v C:\Users\USERNAME\.aws\credential:/root/.aws/credentials`` on Windows

.. note:: One account cannot copy to another account with a source and
   destination on real AWS unless the account associated with the 
   accessKey/secretKey pairs used for the destination bucket has source 
   bucket access privileges. To enable this, update ACLs directly on AWS.

S3BACKEND
~~~~~~~~~

S3BACKEND=file
^^^^^^^^^^^^^^

For stored file data to persist, you must mount Docker volumes
for both data and metadata. See
`In Production with a Docker-Hosted CloudServer <in-production-w-a-Docker-hosted-cloudserver>`__

S3BACKEND=mem
^^^^^^^^^^^^^

This is ideal for testing: no data remains after the container is shut down.

ENDPOINT
~~~~~~~~

This variable specifies the endpoint. To direct CloudServer requests to 
new.host.com, for example, specify the endpoint with:

.. code-block:: shell

    $ docker run -d --name cloudserver -p 8000:8000 -e ENDPOINT=new.host.com scality/cloudserver

.. note:: On Unix-like systems (Linux, OS X, etc.) edit /etc/hosts
   to associate 127.0.0.1 with new.host.com.

SCALITY\_ACCESS\_KEY\_ID and SCALITY\_SECRET\_ACCESS\_KEY
~~~~~~~~~~~~~~~~~~~~~~~~~~~~~~~~~~~~~~~~~~~~~~~~~~~~~~~~~

These variables specify authentication credentials for an account named
“CustomAccount”.

Set account credentials for multiple accounts by editing conf/authdata.json
(see below for further details). To specify one set for personal use, set these 
environment variables:

.. code-block:: shell

   $ docker run -d --name cloudserver -p 8000:8000 -e SCALITY_ACCESS_KEY_ID=newAccessKey \
   -e SCALITY_SECRET_ACCESS_KEY=newSecretKey scality/cloudserver

.. note:: This takes precedence over the contents of the authdata.json 
	  file. The authdata.json file is ignored. 

.. note:: The ACCESS_KEY and SECRET_KEY environment variables are 
	  deprecated.

LOG\_LEVEL
~~~~~~~~~~

This variable changes the log level. There are three levels: info, debug, 
and trace. The default is info. Debug provides more detailed logs, and trace
provides the most detailed logs.

.. code-block:: shell

    $ docker run -d --name cloudserver -p 8000:8000 -e LOG_LEVEL=trace scality/cloudserver

SSL
~~~

Set true, this variable runs CloudServer with SSL.

If SSL is set true: 

* The ENDPOINT environment variable must also be specified.

* On Unix-like systems (Linux, OS X, etc.), 127.0.0.1 must be associated with
  <YOUR_ENDPOINT> in /etc/hosts.

   .. Warning:: Self-signed certs with a CA generated within the container are 
      suitable for testing purposes only. Clients cannot trust them, and they may
      disappear altogether on a container upgrade. The best security practice for 
      production environments is to use an extra container, such as 
      haproxy/nginx/stunnel, for SSL/TLS termination and to pull certificates
      from a mounted volume, limiting what an exploit on either component
      can expose. 

.. code:: shell

     $ docker run -d --name cloudserver -p 8000:8000 -e SSL=TRUE -e ENDPOINT=<YOUR_ENDPOINT> \
     scality/cloudserver

  For more information about using ClousdServer with SSL, see `Using SSL <./GETTING_STARTED#Using SSL>`__

LISTEN\_ADDR
~~~~~~~~~~~~

This variable causes CloudServer and its data and metadata components to 
listen on the specified address. This allows starting the data or metadata 
servers as standalone services, for example.

.. code:: shell

<<<<<<< HEAD
    $ docker run -d --name cloudserver-data -p 9991:9991 -e LISTEN_ADDR=0.0.0.0 \
    scality/cloudserver npm run start_dataserver
=======
    docker run -d --name s3server-data -p 9991:9991 -e LISTEN_ADDR=0.0.0.0
    scality/s3server yarn run start_dataserver
>>>>>>> 6d11f42d


DATA\_HOST and METADATA\_HOST
~~~~~~~~~~~~~~~~~~~~~~~~~~~~~

These variables configure the data and metadata servers to use,
usually when they are running on another host and only starting the stateless
Zenko CloudServer.

.. code:: shell

<<<<<<< HEAD
    $ docker run -d --name cloudserver -e DATA_HOST=cloudserver-data \
    -e METADATA_HOST=cloudserver-metadata scality/cloudserver npm run start_s3server
=======
    docker run -d --name s3server -e DATA_HOST=s3server-data
    -e METADATA_HOST=s3server-metadata scality/s3server yarn run start_s3server
>>>>>>> 6d11f42d

REDIS\_HOST
~~~~~~~~~~~

Use this variable to connect to the redis cache server on another host than
localhost.

.. code:: shell

    $ docker run -d --name cloudserver -p 8000:8000 \
    -e REDIS_HOST=my-redis-server.example.com scality/cloudserver

REDIS\_PORT
~~~~~~~~~~~

Use this variable to connect to the Redis cache server on a port other 
than the default 6379.

.. code:: shell

    $ docker run -d --name cloudserver -p 8000:8000 \
    -e REDIS_PORT=6379 scality/cloudserver

.. _tunables-and-setup-tips:

Tunables and Setup Tips
-----------------------

Using Docker Volumes
~~~~~~~~~~~~~~~~~~~~

CloudServer runs with a file backend by default, meaning that data is 
stored inside the CloudServer’s Docker container.

For data and metadata to persist, data and metadata must be hosted in Docker 
volumes outside the CloudServer’s Docker container. Otherwise, the data
and metadata are destroyed when the container is erased.

.. code-block:: shell

    $ docker run -­v $(pwd)/data:/usr/src/app/localData -­v $(pwd)/metadata:/usr/src/app/localMetadata \
    -p 8000:8000 ­-d scality/cloudserver

This command mounts the ./data host directory to the container
at /usr/src/app/localData and the ./metadata host directory to
the container at /usr/src/app/localMetaData. 

.. tip:: These host directories can be mounted to any accessible mount 
   point, such as /mnt/data and /mnt/metadata, for example.

Adding, Modifying, or Deleting Accounts or Credentials
~~~~~~~~~~~~~~~~~~~~~~~~~~~~~~~~~~~~~~~~~~~~~~~~~~~~~~

1. Create a customized authdata.json file locally based on /conf/authdata.json.

2. Use `Docker volumes <https://docs.docker.com/storage/volumes/>`__
   to override the default ``authdata.json`` through a Docker file mapping.

For example:

.. code-block:: shell

    $ docker run -v $(pwd)/authdata.json:/usr/src/app/conf/authdata.json -p 8000:8000 -d \
    scality/cloudserver

Specifying a Host Name
~~~~~~~~~~~~~~~~~~~~~~

To specify a host name (for example, s3.domain.name), provide your own
`config.json <https://github.com/scality/cloudserver/blob/master/config.json>`__
file using `Docker volumes <https://docs.docker.com/storage/volumes/>`__.

First, add a new key-value pair to the restEndpoints section of your
config.json. Make the key the host name you want, and the value the default 
location\_constraint for this endpoint.

For example, ``s3.example.com`` is mapped to ``us-east-1`` which is one
of the ``location_constraints`` listed in your locationConfig.json file
`here <https://github.com/scality/S3/blob/master/locationConfig.json>`__.

For more information about location configuration, see:
`GETTING STARTED <./GETTING_STARTED#location-configuration>`__

.. code:: json

    "restEndpoints": {
        "localhost": "file",
        "127.0.0.1": "file",
        ...
        "cloudserver.example.com": "us-east-1"
    },

Next, run CloudServer using a `Docker volume 
<https://docs.docker.com/engine/tutorials/dockervolumes/>`__:

.. code-block:: shell

    $ docker run -v $(pwd)/config.json:/usr/src/app/config.json -p 8000:8000 -d scality/cloudserver

The local ``config.json`` file overrides the default one through a Docker 
file mapping.

Running as an Unprivileged User
~~~~~~~~~~~~~~~~~~~~~~~~~~~~~~~

CloudServer runs as root by default.

To change this, modify the dockerfile and specify a user before the 
entry point.

The user must exist within the container, and must own the 
/usr/src/app directory for CloudServer to run.

For example, the following dockerfile lines can be modified:

.. code-block:: shell

    ...
    && groupadd -r -g 1001 scality \
    && useradd -u 1001 -g 1001 -d /usr/src/app -r scality \
    && chown -R scality:scality /usr/src/app

    ...

    USER scality
    ENTRYPOINT ["/usr/src/app/docker-entrypoint.sh"]

.. _continuous-integration-with-docker-hosted-cloudserver:

Continuous Integration with a Docker-Hosted CloudServer
-------------------------------------------------------

When you start the Docker CloudServer image, you can adjust the
configuration of the CloudServer instance by passing one or more
environment variables on the ``docker run`` command line.


To run CloudServer for CI with custom locations (one in-memory, 
one hosted on AWS), and custom credentials mounted:

.. code-block:: shell

   $ docker run --name CloudServer -p 8000:8000 \
   -v $(pwd)/locationConfig.json:/usr/src/app/locationConfig.json \
   -v $(pwd)/authdata.json:/usr/src/app/conf/authdata.json \
   -v ~/.aws/credentials:/root/.aws/credentials \
   -e S3DATA=multiple -e S3BACKEND=mem scality/cloudserver

To run CloudServer for CI with custom locations, (one in-memory, one
hosted on AWS, and one file), and custom credentials `set as environment 
variables <./GETTING_STARTED#scality-access-key-id-and-scality-secret-access-key>`__):

.. code-block:: shell

   $ docker run --name CloudServer -p 8000:8000 \
   -v $(pwd)/locationConfig.json:/usr/src/app/locationConfig.json \
   -v ~/.aws/credentials:/root/.aws/credentials \
   -v $(pwd)/data:/usr/src/app/localData -v $(pwd)/metadata:/usr/src/app/localMetadata \
   -e SCALITY_ACCESS_KEY_ID=accessKey1 \
   -e SCALITY_SECRET_ACCESS_KEY=verySecretKey1 \
   -e S3DATA=multiple -e S3BACKEND=mem scality/cloudserver

.. _in-production-w-a-Docker-hosted-cloudserver:

In Production with a Docker-Hosted CloudServer
----------------------------------------------

Because data must persist in production settings, CloudServer offers
multiple-backend capabilities. This requires a custom endpoint 
and custom credentials for local storage.

Customize these with:

.. code-block:: shell

   $ docker run -d --name CloudServer \
   -v $(pwd)/data:/usr/src/app/localData -v $(pwd)/metadata:/usr/src/app/localMetadata \
   -v $(pwd)/locationConfig.json:/usr/src/app/locationConfig.json \
   -v $(pwd)/authdata.json:/usr/src/app/conf/authdata.json \
   -v ~/.aws/credentials:/root/.aws/credentials -e S3DATA=multiple \
   -e ENDPOINT=custom.endpoint.com \
   -p 8000:8000 ­-d scality/cloudserver \<|MERGE_RESOLUTION|>--- conflicted
+++ resolved
@@ -169,13 +169,8 @@
 
 .. code:: shell
 
-<<<<<<< HEAD
-    $ docker run -d --name cloudserver-data -p 9991:9991 -e LISTEN_ADDR=0.0.0.0 \
-    scality/cloudserver npm run start_dataserver
-=======
     docker run -d --name s3server-data -p 9991:9991 -e LISTEN_ADDR=0.0.0.0
     scality/s3server yarn run start_dataserver
->>>>>>> 6d11f42d
 
 
 DATA\_HOST and METADATA\_HOST
@@ -187,13 +182,8 @@
 
 .. code:: shell
 
-<<<<<<< HEAD
-    $ docker run -d --name cloudserver -e DATA_HOST=cloudserver-data \
-    -e METADATA_HOST=cloudserver-metadata scality/cloudserver npm run start_s3server
-=======
     docker run -d --name s3server -e DATA_HOST=s3server-data
     -e METADATA_HOST=s3server-metadata scality/s3server yarn run start_s3server
->>>>>>> 6d11f42d
 
 REDIS\_HOST
 ~~~~~~~~~~~
