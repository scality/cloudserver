from grafanalib.core import (
    ConstantInput,
    DataSourceInput,
    Heatmap,
    HeatmapColor,
    HIDE_VARIABLE,
    RowPanel,
    Stat,
    Template,
    Templating,
    Threshold,
    YAxis,
)
from grafanalib import formatunits as UNITS
from scalgrafanalib import (
    layout,
    BarGauge,
    Dashboard,
    GaugePanel,
    PieChart,
    Tooltip,
    Target,
    TimeSeries
)

up = Stat(
    title="Up",
    dataSource="${DS_PROMETHEUS}",
    reduceCalc="last",
    targets=[Target(
        expr='sum(up{namespace="${namespace}", job=~"$job"})',
    )],
    thresholds=[
        Threshold("red", 0, 0.0),
        Threshold("green", 1, 1.0),
    ],
)

httpRequests = Stat(
    title="Http requests rate",
    dataSource="${DS_PROMETHEUS}",
    format=UNITS.OPS_PER_SEC,
    noValue="0",
    reduceCalc="mean",
    targets=[Target(
<<<<<<< HEAD
        expr='sum(rate(http_requests_total{namespace="${namespace}", job=~"$job"}[$__rate_interval]))',  # noqa: E501
=======
        expr='sum(increase(s3_cloudserver_http_requests_total{namespace="${namespace}", job=~"$job"}[$__rate_interval]))',  # noqa: E501
>>>>>>> 75022350
    )],
    thresholds=[
        Threshold("green", 0, 0.0),
    ],
)

successRate = GaugePanel(
    title="Success rate",
    dataSource="${DS_PROMETHEUS}",
    calc="mean",
    format=UNITS.PERCENT_FORMAT,
    min=0,
    max=100,
    noValue="-",
    targets=[Target(
        expr="\n".join([
            'sum(rate(s3_cloudserver_http_requests_total{namespace="${namespace}", job=~"$job", code=~"2.."}[$__rate_interval])) * 100',  # noqa: E501
            "   /",
            'sum(rate(s3_cloudserver_http_requests_total{namespace="${namespace}", job=~"$job"}[$__rate_interval]) > 0)',  # noqa: E501
        ]),
        legendFormat="Success rate",
    )],
    thresholds=[
        Threshold("#808080", 0, 0.0),
        Threshold("red",     1, 0.0),
        Threshold("orange",  2, 80.0),
        Threshold("green",   3, 90.0),
    ],
)

dataIngestionRate = Stat(
    title="Injection Data Rate",
    description=(
        "Rate of data ingested : cumulative amount of data created (>0) or "
        "deleted (<0) per second."
    ),
    dataSource="${DS_PROMETHEUS}",
    colorMode="background",
    decimals=1,
    format="binBps",
    reduceCalc="mean",
    targets=[Target(
        expr='-sum(deriv(s3_cloudserver_disk_available_bytes{namespace="${namespace}", job=~"$job"}[$__rate_interval]))',  # noqa: E501
    )],
    thresholds=[
        Threshold("dark-purple", 0, 0.0),
    ],
)

objectIngestionRate = Stat(
    title="Injection Rate",
    description=(
        "Rate of object ingestion : cumulative count of object created (>0) "
        "or deleted (<0) per second."
    ),
    dataSource="${DS_PROMETHEUS}",
    colorMode="background",
    decimals=1,
    format="O/s",
    reduceCalc="mean",
    targets=[Target(
        expr='sum(deriv(s3_cloudserver_objects_count{namespace="${namespace}", job=~"$job"}[$__rate_interval]))',  # noqa: E501
    )],
    thresholds=[
        Threshold("dark-purple", 0, 0.0),
    ],
)

bucketsCounter = Stat(
    title="Buckets",
    description=(
        "Number of S3 buckets available in the cluster.\n"
        "This value is computed asynchronously, and update "
        "may be delayed up to 1h."
    ),
    dataSource="${DS_PROMETHEUS}",
    colorMode="value",
    format=UNITS.SHORT,
    noValue="-",
    reduceCalc="lastNotNull",
    targets=[Target(
        expr='sum(s3_cloudserver_buckets_count{namespace="${namespace}", job="${reportJob}"})',  # noqa: E501
    )],
    thresholds=[
        Threshold("#808080", 0, 0.0),
        Threshold("blue", 1, 0.0),
    ],
)

objectsCounter = Stat(
    title="Objects",
    description=(
        "Number of S3 objects available in the cluster.\n"
        "This value is computed asynchronously, and update "
        "may be delayed up to 1h."
    ),
    dataSource="${DS_PROMETHEUS}",
    colorMode="value",
    format=UNITS.SHORT,
    noValue="-",
    reduceCalc="lastNotNull",
    targets=[Target(
        expr='sum(s3_cloudserver_objects_count{namespace="${namespace}", job="${reportJob}"})',  # noqa: E501
    )],
    thresholds=[
        Threshold("#808080", 0, 0.0),
        Threshold("blue", 1, 0.0),
    ],
)

reporterUp = Stat(
    title="Reporter",
    description="Status of the reports-handler pod.",
    dataSource="${DS_PROMETHEUS}",
    reduceCalc="last",
    targets=[Target(
        expr='sum(up{namespace="${namespace}", job="${reportJob}"})',
    )],
    thresholds=[
        Threshold("red", 0, 0.0),
        Threshold("green", 1, 1.0),
    ],
)

lastReport = Stat(
    title="Last Report",
    description=(
        "Time elapsed since the last report, when object/bucket count was "
        "updated."
    ),
    dataSource="${DS_PROMETHEUS}",
    format=UNITS.SECONDS,
    noValue="-",
    reduceCalc="last",
    targets=[Target(
        expr="\n".join([
            'time()',
<<<<<<< HEAD
            '- max(cloud_server_last_report_timestamp{namespace="${namespace}", job="${reportJob}"})',  # noqa: E501
            '+ (max(cloud_server_last_report_timestamp{namespace="${namespace}", job="${reportJob}"})',  # noqa: E501
            '   - max(kube_cronjob_status_last_schedule_time{namespace="${namespace}", cronjob="${countItemsJob}"})',  # noqa: E501
=======
            '- max by() (s3_cloudserver_last_report_timestamp{namespace="${namespace}", job="${reportJob}"})',  # noqa: E501
            '+ (s3_cloudserver_last_report_timestamp{namespace="${namespace}", job="${reportJob}"}',  # noqa: E501
            '   - on() kube_cronjob_status_last_schedule_time{namespace="${namespace}", cronjob="${countItemsJob}"}',  # noqa: E501
>>>>>>> 75022350
            '   > 0 or vector(0))',
        ])
    )],
    thresholds=[
        Threshold("#808080", 0, 0.0),
        Threshold("green", 1, 0.0),
        Threshold("super-light-yellow", 2, 1800.),
        Threshold("orange", 3, 3600.),
        Threshold("red", 4, 3700.),
    ],
)


def http_status_panel(title, code):
    # type: (str, str) -> Stat
    return Stat(
        title=title,
        dataSource="${DS_PROMETHEUS}",
        colorMode="background",
        format=UNITS.OPS_PER_SEC,
        noValue="0",
        reduceCalc="mean",
        targets=[Target(
<<<<<<< HEAD
            expr='sum(rate(http_requests_total{namespace="${namespace}", job=~"$job",code=' + code + "}[$__rate_interval]))",  # noqa: E501
=======
            expr='sum(increase(s3_cloudserver_http_requests_total{namespace="${namespace}", job=~"$job",code=' + code + "}[$__rate_interval]))",  # noqa: E501
>>>>>>> 75022350
        )],
        thresholds=[Threshold("semi-dark-blue", 0, 0.)],
    )


status200 = http_status_panel(title="Status 200", code='"200"')
status403 = http_status_panel(title="Status 4xx", code='~"4.."')
status5xx = http_status_panel(title="Status 5xx", code='~"5.."')

activeRequests = Stat(
    title="Active requests",
    dataSource="${DS_PROMETHEUS}",
    reduceCalc="lastNotNull",
    targets=[Target(
        expr='sum(s3_cloudserver_http_active_requests{namespace="${namespace}", job=~"$job"})',  # noqa: E501
    )],
    thresholds=[
        Threshold("green", 0, 0.0),
        Threshold("red", 1, 80.0),
    ],
)

oobDataIngestionRate = Stat(
    title="OOB Inject. Data Rate",
    description=(
        "Rate of data ingested out-of-band (OOB) : cumulative amount of OOB "
        "data created (>0) or deleted (<0) per second."
    ),
    dataSource="${DS_PROMETHEUS}",
    colorMode="background",
    decimals=1,
    format="binBps",
    reduceCalc="mean",
    targets=[Target(
        expr='sum(deriv(s3_cloudserver_ingested_bytes{namespace="${namespace}", job=~"$job"}[$__rate_interval]))',  # noqa: E501
    )],
    thresholds=[
        Threshold("purple", 0, 0.0),
    ],
)

oobObjectIngestionRate = Stat(
    title="OOB Inject. Rate",
    description=(
        "Rate of object ingested out-of-band (OOB) : cumulative count of OOB "
        "object created (>0) or deleted (<0) per second."
    ),
    dataSource="${DS_PROMETHEUS}",
    colorMode="background",
    decimals=1,
    format="O/s",
    reduceCalc="mean",
    targets=[Target(
        expr='sum(deriv(s3_cloudserver_ingested_objects_count{namespace="${namespace}", job=~"$job"}[$__rate_interval]))',  # noqa: E501
    )],
    thresholds=[
        Threshold("purple", 0, 0.0),
    ],
)

httpStatusCodes = TimeSeries(
    title="Http status code over time",
    dataSource="${DS_PROMETHEUS}",
    fillOpacity=30,
    lineInterpolation="smooth",
    unit=UNITS.OPS_PER_SEC,
    targets=[Target(
<<<<<<< HEAD
        expr='sum by (code) (rate(http_requests_total{namespace="${namespace}", job=~"$job"}[$__rate_interval]))',  # noqa: E501
=======
        expr='sum by (code) (increase(s3_cloudserver_http_requests_total{namespace="${namespace}", job=~"$job"}[$__rate_interval]))',  # noqa: E501
>>>>>>> 75022350
        legendFormat="{{code}}",
    )],
)


def http_aggregated_request_target(title, code):
    # type: (str, str) -> Target
    return Target(
<<<<<<< HEAD
        expr='sum(rate(http_requests_total{namespace="${namespace}", job=~"$job", code=' + code + "}[$__rate_interval]))",  # noqa: E501
=======
        expr='sum(increase(s3_cloudserver_http_requests_total{namespace="${namespace}", job=~"$job", code=' + code + "}[$__rate_interval]))",  # noqa: E501
>>>>>>> 75022350
        legendFormat=title,
    )


def color_override(name, color):
    # type: (str, str) -> dict
    return {
        "matcher": {"id": "byName", "options": name},
        "properties": [{
            "id": "color",
            "value": {"fixedColor": color, "mode": "fixed"}
        }],
    }


httpAggregatedStatus = TimeSeries(
    title="Aggregated status over time",
    dataSource="${DS_PROMETHEUS}",
    fillOpacity=39,
    lineInterpolation="smooth",
    unit=UNITS.OPS_PER_SEC,
    scaleDistributionType="log",
    stacking={"mode": "normal", "group": "A"},
    targets=[
        http_aggregated_request_target(title="Success", code='~"2.."'),
        http_aggregated_request_target(title="User errors", code='~"4.."'),
        http_aggregated_request_target(title="System errors", code='~"5.."'),
    ],
    overrides=[
        color_override("Success", "dark-blue"),
        color_override("User errors", "semi-dark-orange"),
        color_override("System errors", "semi-dark-red"),
    ],
)


requestsByAction = TimeSeries(
    title="Request rate per S3 action",
    dataSource="${DS_PROMETHEUS}",
    legendDisplayMode="table",
    legendPlacement="right",
    legendValues=["min", "mean", "max"],
    lineInterpolation="smooth",
    unit=UNITS.OPS_PER_SEC,
    targets=[
        Target(
            expr='sum(rate(http_requests_total{namespace="${namespace}", job=~"$job"}[$__rate_interval])) by(action)',  # noqa: E501
            legendFormat="{{action}}",
        )
    ]
)

requestsByMethod = PieChart(
    title="HTTP Method breakdown",
    dataSource="${DS_PROMETHEUS}",
    displayLabels=['name', 'percent'],
    reduceOptionsCalcs=['sum'],
    unit=UNITS.SHORT,
    targets=[
        Target(
            expr='sum(round(increase(http_requests_total{namespace="${namespace}", job=~"$job"}[$__rate_interval]))) by(method)',  # noqa: E501
            legendFormat="{{method}}",
        ),
    ],
)


def average_latency_target(title, action="", by=""):
    # type: (str, str, str) -> Target
    extra = ', action=' + action if action else ""
    by = " by (" + by + ")" if by else ""
    return Target(
        expr="\n".join([
<<<<<<< HEAD
            'sum(rate(http_request_duration_seconds_sum{namespace="${namespace}", job=~"$job"' + extra + "}[$__rate_interval]))" + by,  # noqa: E501
            "   /",
            'sum(rate(http_request_duration_seconds_count{namespace="${namespace}", job=~"$job"' + extra + "}[$__rate_interval]))" + by,  # noqa: E501,
=======
            'sum(rate(s3_cloudserver_http_request_duration_seconds_sum{namespace="${namespace}", job=~"$job"' + extra + "}[$__rate_interval]))",  # noqa: E501
            "   /",
            'sum(rate(s3_cloudserver_http_request_duration_seconds_count{namespace="${namespace}", job=~"$job"' + extra + "}[$__rate_interval]))",  # noqa: E501
>>>>>>> 75022350
        ]),
        legendFormat=title,
    )


averageLatencies = TimeSeries(
    title="Average latencies",
    dataSource="${DS_PROMETHEUS}",
    lineInterpolation="smooth",
    spanNulls=3*60*1000,
    unit=UNITS.SECONDS,
    targets=[
        average_latency_target(title="Overall"),
        average_latency_target(
            title="Upload",
            action='~"objectPut|objectPutPart|objectCopy|objectPutCopyPart"'
        ),
        average_latency_target(title="Delete", action='"objectDelete"'),
        average_latency_target(title="Download", action='"objectGet"'),
        average_latency_target(
            title="Multi-delete", action='~"multiObjectDelete|multipartDelete"'
        ),
    ],
)

latenciesByAction = TimeSeries(
    title="Latencies per S3 action",
    dataSource="${DS_PROMETHEUS}",
    legendDisplayMode="table",
    legendPlacement="right",
    legendValues=["max", "mean"],
    lineInterpolation="smooth",
    spanNulls=3*60*1000,
    unit=UNITS.SECONDS,
    targets=[
        average_latency_target(title="{{action}}", by="action"),
    ]
)

requestTime = Heatmap(
    title="Request time",
    dataSource="${DS_PROMETHEUS}",
    dataFormat="tsbuckets",
    maxDataPoints=25,
    tooltip=Tooltip(show=True, showHistogram=True),
    yAxis=YAxis(format=UNITS.DURATION_SECONDS),
    color=HeatmapColor(mode="opacity"),
    targets=[Target(
        expr='sum by(le) (increase(s3_cloudserver_http_request_duration_seconds_bucket{namespace="${namespace}", job=~"$job"}[$__interval]))',  # noqa: E501
        format="heatmap",
        legendFormat="{{ le }}",
    )],
)


def axisPlacement_override(name, mode):
    # type: (str, str) -> None
    return {
        "matcher": {"id": "byName", "options": name},
        "properties": [{
            "id": "custom.axisPlacement",
            "value": mode,
        }],
    }


bandWidth = TimeSeries(
    title="Bandwidth",
    dataSource="${DS_PROMETHEUS}",
    unit="binBps",
    targets=[
        Target(
            expr='sum(rate(s3_cloudserver_http_response_size_bytes_sum{namespace="${namespace}", job=~"$job"}[$__rate_interval]))',  # noqa: E501
            legendFormat="Out"
        ),
        Target(
            expr='sum(rate(s3_cloudserver_http_request_size_bytes_sum{namespace="${namespace}", job=~"$job"}[$__rate_interval]))',  # noqa: E501
            legendFormat="In"
        )
    ],
    thresholds=[
        Threshold("green", 0, 0.0),
        Threshold("red",   1, 80.0),
    ],
    overrides=[
        axisPlacement_override("Out", "right"),
    ],
)

uploadChunkSize = BarGauge(
    title="Avg upload chunk size by φ-quantile",
    dataSource="${DS_PROMETHEUS}",
    calc="lastNotNull",
    displayMode="gradient",
    format="bytes",
    max=None,
    min=None,
    noValue="-",
    orientation="vertical",
    targets=[Target(
<<<<<<< HEAD
        expr='avg(http_request_size_bytes{namespace="${namespace}", job=~"$job"}) by (quantile)',  # noqa: E501
        legendFormat='{{ quantile }}',
=======
        expr='sum(increase(s3_cloudserver_http_request_size_bytes{namespace="${namespace}", job=~"$job"}[$__rate_interval])) by (le)',  # noqa: E501
        format='heatmap',
        legendFormat='{{ le }}',
>>>>>>> 75022350
    )],
    thresholds=[
        Threshold("#808080", 0, 0.0),
        Threshold("green", 1, 0.0),
    ]
)

downloadChunkSize = BarGauge(
    title="Avg download chunk size by φ-quantile",
    dataSource="${DS_PROMETHEUS}",
    calc="lastNotNull",
    displayMode="gradient",
    format="bytes",
    max=None,
    min=None,
    noValue="-",
    orientation="vertical",
    targets=[Target(
<<<<<<< HEAD
        expr='avg(http_response_size_bytes{namespace="${namespace}", job=~"$job"}) by (quantile)',  # noqa: E501
        legendFormat='{{ quantile }}',
=======
        expr='sum(increase(s3_cloudserver_http_response_size_bytes{namespace="${namespace}", job=~"$job"}[$__rate_interval])) by (le)',  # noqa: E501
        format='heatmap',
        legendFormat='{{ le }}',
>>>>>>> 75022350
    )],
    thresholds=[
        Threshold("#808080", 0, 0.0),
        Threshold("green", 1, 0.0),
    ]
)


def top10_errors_by_bucket(title, code):
    # type: (str, str) -> PieChart
    return PieChart(
        title=title,
        dataSource="${DS_LOKI}",
        displayLabels=['name'],
        legendDisplayMode='table',
        legendPlacement='right',
        legendValues=['value'],
        pieType='donut',
        unit=UNITS.SHORT,
        targets=[Target(
            expr="\n".join([
                "topk(10, sum by(bucketName) (",
                '    count_over_time({namespace="${namespace}", pod=~"$pod"}',  # noqa: E501
                '                    | json | bucketName!="" and httpCode=' + code,  # noqa: E501
                "                    [$__interval])",
                "))",
            ]),
            legendFormat='{{bucketName}}',
        )],
    )


top10Error404ByBucket = top10_errors_by_bucket(
    title="404 : Top10 by Bucket", code='"404"'
)
top10Error500ByBucket = top10_errors_by_bucket(
    title="500 : Top10 by Bucket", code='"500"'
)
top10Error5xxByBucket = top10_errors_by_bucket(
    title="5xx : Top10 by Bucket", code='~"5.."'
)

dashboard = (
    Dashboard(
        title="S3 service",
        editable=True,
        refresh="30s",
        tags=["CloudServer"],
        timezone="",
        inputs=[
            DataSourceInput(
                name="DS_PROMETHEUS",
                label="Prometheus",
                pluginId="prometheus",
                pluginName="Prometheus",
            ),
            DataSourceInput(
                name="DS_LOKI",
                label="Loki",
                pluginId="loki",
                pluginName="Loki"
            ),
            ConstantInput(
                name="namespace",
                label="namespace",
                description="Namespace associated with the Zenko instance",
                value="zenko",
            ),
            ConstantInput(
                name="zenkoName",
                label="instance",
                description="Name of the Zenko instance",
                value="artesca-data",
            ),
            ConstantInput(
                name="container",
                label="container",
                description="Name of the Cloudserver container, used to "
                            "filter only the Cloudserver services.",
                value="connector-cloudserver",
            ),
            ConstantInput(
                name="reportJob",
                label="report job",
                description="Name of the Cloudserver Report job, used to "
                            "filter only the Report Handler instances.",
                value="artesca-data-ops-report-handler",
            ),
            ConstantInput(
                name="countItemsJob",
                label="count-items job",
                description="Name of the Count-Items cronjob, used to filter "
                            "only the Count-Items instances.",
                value="artesca-data-ops-count-items",
            )
        ],
        templating=Templating([
            Template(
                dataSource='${DS_PROMETHEUS}',
                label='Group',
                multi=True,
                name='job',
                query='label_values(s3_cloudserver_http_active_requests{namespace="${namespace}", container="${container}"}, job)',  # noqa: E501
                regex='/(?<value>${zenkoName}-(?<text>\\w*).*)/',
            ),
            Template(
                dataSource='${DS_PROMETHEUS}',
                hide=HIDE_VARIABLE,
                label='pod',
                name='pod',
                query='label_values(s3_cloudserver_http_active_requests{namespace="${namespace}", container="${container}", job=~"$job"}, pod)',  # noqa: E501
            )
        ]),
        panels=layout.column([
            layout.row(
                [up, httpRequests, successRate, dataIngestionRate,
                 objectIngestionRate]
                + layout.resize([bucketsCounter], width=7)
                + layout.resize([reporterUp], width=2),
                height=4),
            layout.row(
                [status200]
                + layout.resize([status403, status5xx, activeRequests],
                                width=2)
                + [oobDataIngestionRate, oobObjectIngestionRate]
                + layout.resize([objectsCounter], width=7)
                + layout.resize([lastReport], width=2),
                height=4),
            RowPanel(title="Response codes"),
            layout.row([httpStatusCodes, httpAggregatedStatus], height=8),
            RowPanel(title="Operations"),
            layout.row([
                requestsByAction, layout.resize([requestsByMethod], width=6)
            ], height=10),
            RowPanel(title="Latency"),
            layout.row([averageLatencies, requestTime], height=8),
            layout.row([latenciesByAction], height=10),
            RowPanel(title="Data rate"),
            layout.row(layout.resize([bandWidth], width=12)
                       + [uploadChunkSize, downloadChunkSize],
                       height=8),
            RowPanel(title="Errors"),
            layout.row([
                top10Error404ByBucket,
                top10Error500ByBucket,
                top10Error5xxByBucket
            ], height=8),
        ]),
    )
    .auto_panel_ids()
    .verify_datasources()
)<|MERGE_RESOLUTION|>--- conflicted
+++ resolved
@@ -43,11 +43,7 @@
     noValue="0",
     reduceCalc="mean",
     targets=[Target(
-<<<<<<< HEAD
-        expr='sum(rate(http_requests_total{namespace="${namespace}", job=~"$job"}[$__rate_interval]))',  # noqa: E501
-=======
-        expr='sum(increase(s3_cloudserver_http_requests_total{namespace="${namespace}", job=~"$job"}[$__rate_interval]))',  # noqa: E501
->>>>>>> 75022350
+        expr='sum(rate(s3_cloudserver_http_requests_total{namespace="${namespace}", job=~"$job"}[$__rate_interval]))',  # noqa: E501
     )],
     thresholds=[
         Threshold("green", 0, 0.0),
@@ -185,15 +181,9 @@
     targets=[Target(
         expr="\n".join([
             'time()',
-<<<<<<< HEAD
-            '- max(cloud_server_last_report_timestamp{namespace="${namespace}", job="${reportJob}"})',  # noqa: E501
-            '+ (max(cloud_server_last_report_timestamp{namespace="${namespace}", job="${reportJob}"})',  # noqa: E501
+            '- max(s3_cloudserver_last_report_timestamp{namespace="${namespace}", job="${reportJob}"})',  # noqa: E501
+            '+ (max(s3_cloudserver_last_report_timestamp{namespace="${namespace}", job="${reportJob}"})',  # noqa: E501
             '   - max(kube_cronjob_status_last_schedule_time{namespace="${namespace}", cronjob="${countItemsJob}"})',  # noqa: E501
-=======
-            '- max by() (s3_cloudserver_last_report_timestamp{namespace="${namespace}", job="${reportJob}"})',  # noqa: E501
-            '+ (s3_cloudserver_last_report_timestamp{namespace="${namespace}", job="${reportJob}"}',  # noqa: E501
-            '   - on() kube_cronjob_status_last_schedule_time{namespace="${namespace}", cronjob="${countItemsJob}"}',  # noqa: E501
->>>>>>> 75022350
             '   > 0 or vector(0))',
         ])
     )],
@@ -217,11 +207,7 @@
         noValue="0",
         reduceCalc="mean",
         targets=[Target(
-<<<<<<< HEAD
-            expr='sum(rate(http_requests_total{namespace="${namespace}", job=~"$job",code=' + code + "}[$__rate_interval]))",  # noqa: E501
-=======
-            expr='sum(increase(s3_cloudserver_http_requests_total{namespace="${namespace}", job=~"$job",code=' + code + "}[$__rate_interval]))",  # noqa: E501
->>>>>>> 75022350
+            expr='sum(rate(s3_cloudserver_http_requests_total{namespace="${namespace}", job=~"$job",code=' + code + "}[$__rate_interval]))",  # noqa: E501
         )],
         thresholds=[Threshold("semi-dark-blue", 0, 0.)],
     )
@@ -289,11 +275,7 @@
     lineInterpolation="smooth",
     unit=UNITS.OPS_PER_SEC,
     targets=[Target(
-<<<<<<< HEAD
-        expr='sum by (code) (rate(http_requests_total{namespace="${namespace}", job=~"$job"}[$__rate_interval]))',  # noqa: E501
-=======
-        expr='sum by (code) (increase(s3_cloudserver_http_requests_total{namespace="${namespace}", job=~"$job"}[$__rate_interval]))',  # noqa: E501
->>>>>>> 75022350
+        expr='sum by (code) (rate(s3_cloudserver_http_requests_total{namespace="${namespace}", job=~"$job"}[$__rate_interval]))',  # noqa: E501
         legendFormat="{{code}}",
     )],
 )
@@ -302,11 +284,7 @@
 def http_aggregated_request_target(title, code):
     # type: (str, str) -> Target
     return Target(
-<<<<<<< HEAD
-        expr='sum(rate(http_requests_total{namespace="${namespace}", job=~"$job", code=' + code + "}[$__rate_interval]))",  # noqa: E501
-=======
-        expr='sum(increase(s3_cloudserver_http_requests_total{namespace="${namespace}", job=~"$job", code=' + code + "}[$__rate_interval]))",  # noqa: E501
->>>>>>> 75022350
+        expr='sum(rate(s3_cloudserver_http_requests_total{namespace="${namespace}", job=~"$job", code=' + code + "}[$__rate_interval]))",  # noqa: E501
         legendFormat=title,
     )
 
@@ -380,15 +358,9 @@
     by = " by (" + by + ")" if by else ""
     return Target(
         expr="\n".join([
-<<<<<<< HEAD
-            'sum(rate(http_request_duration_seconds_sum{namespace="${namespace}", job=~"$job"' + extra + "}[$__rate_interval]))" + by,  # noqa: E501
+            'sum(rate(s3_cloudserver_http_request_duration_seconds_sum{namespace="${namespace}", job=~"$job"' + extra + "}[$__rate_interval]))" + by,  # noqa: E501
             "   /",
-            'sum(rate(http_request_duration_seconds_count{namespace="${namespace}", job=~"$job"' + extra + "}[$__rate_interval]))" + by,  # noqa: E501,
-=======
-            'sum(rate(s3_cloudserver_http_request_duration_seconds_sum{namespace="${namespace}", job=~"$job"' + extra + "}[$__rate_interval]))",  # noqa: E501
-            "   /",
-            'sum(rate(s3_cloudserver_http_request_duration_seconds_count{namespace="${namespace}", job=~"$job"' + extra + "}[$__rate_interval]))",  # noqa: E501
->>>>>>> 75022350
+            'sum(rate(s3_cloudserver_http_request_duration_seconds_count{namespace="${namespace}", job=~"$job"' + extra + "}[$__rate_interval]))" + by,  # noqa: E501,
         ]),
         legendFormat=title,
     )
@@ -489,14 +461,8 @@
     noValue="-",
     orientation="vertical",
     targets=[Target(
-<<<<<<< HEAD
-        expr='avg(http_request_size_bytes{namespace="${namespace}", job=~"$job"}) by (quantile)',  # noqa: E501
+        expr='avg(s3_cloudserver_http_request_size_bytes{namespace="${namespace}", job=~"$job"}) by (quantile)',  # noqa: E501
         legendFormat='{{ quantile }}',
-=======
-        expr='sum(increase(s3_cloudserver_http_request_size_bytes{namespace="${namespace}", job=~"$job"}[$__rate_interval])) by (le)',  # noqa: E501
-        format='heatmap',
-        legendFormat='{{ le }}',
->>>>>>> 75022350
     )],
     thresholds=[
         Threshold("#808080", 0, 0.0),
@@ -515,14 +481,8 @@
     noValue="-",
     orientation="vertical",
     targets=[Target(
-<<<<<<< HEAD
-        expr='avg(http_response_size_bytes{namespace="${namespace}", job=~"$job"}) by (quantile)',  # noqa: E501
+        expr='avg(s3_cloudserver_http_response_size_bytes{namespace="${namespace}", job=~"$job"}) by (quantile)',  # noqa: E501
         legendFormat='{{ quantile }}',
-=======
-        expr='sum(increase(s3_cloudserver_http_response_size_bytes{namespace="${namespace}", job=~"$job"}[$__rate_interval])) by (le)',  # noqa: E501
-        format='heatmap',
-        legendFormat='{{ le }}',
->>>>>>> 75022350
     )],
     thresholds=[
         Threshold("#808080", 0, 0.0),
