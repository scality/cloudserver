--- conflicted
+++ resolved
@@ -196,11 +196,7 @@
       "targets": [
         {
           "datasource": null,
-<<<<<<< HEAD
-          "expr": "sum(rate(http_requests_total{namespace=\"${namespace}\", job=~\"$job\"}[$__rate_interval]))",
-=======
-          "expr": "sum(increase(s3_cloudserver_http_requests_total{namespace=\"${namespace}\", job=~\"$job\"}[$__rate_interval]))",
->>>>>>> 75022350
+          "expr": "sum(rate(s3_cloudserver_http_requests_total{namespace=\"${namespace}\", job=~\"$job\"}[$__rate_interval]))",
           "format": "time_series",
           "hide": false,
           "instant": false,
@@ -679,11 +675,7 @@
       "targets": [
         {
           "datasource": null,
-<<<<<<< HEAD
-          "expr": "sum(rate(http_requests_total{namespace=\"${namespace}\", job=~\"$job\",code=\"200\"}[$__rate_interval]))",
-=======
-          "expr": "sum(increase(s3_cloudserver_http_requests_total{namespace=\"${namespace}\", job=~\"$job\",code=\"200\"}[$__rate_interval]))",
->>>>>>> 75022350
+          "expr": "sum(rate(s3_cloudserver_http_requests_total{namespace=\"${namespace}\", job=~\"$job\",code=\"200\"}[$__rate_interval]))",
           "format": "time_series",
           "hide": false,
           "instant": false,
@@ -755,11 +747,7 @@
       "targets": [
         {
           "datasource": null,
-<<<<<<< HEAD
-          "expr": "sum(rate(http_requests_total{namespace=\"${namespace}\", job=~\"$job\",code=~\"4..\"}[$__rate_interval]))",
-=======
-          "expr": "sum(increase(s3_cloudserver_http_requests_total{namespace=\"${namespace}\", job=~\"$job\",code=~\"4..\"}[$__rate_interval]))",
->>>>>>> 75022350
+          "expr": "sum(rate(s3_cloudserver_http_requests_total{namespace=\"${namespace}\", job=~\"$job\",code=~\"4..\"}[$__rate_interval]))",
           "format": "time_series",
           "hide": false,
           "instant": false,
@@ -831,11 +819,7 @@
       "targets": [
         {
           "datasource": null,
-<<<<<<< HEAD
-          "expr": "sum(rate(http_requests_total{namespace=\"${namespace}\", job=~\"$job\",code=~\"5..\"}[$__rate_interval]))",
-=======
-          "expr": "sum(increase(s3_cloudserver_http_requests_total{namespace=\"${namespace}\", job=~\"$job\",code=~\"5..\"}[$__rate_interval]))",
->>>>>>> 75022350
+          "expr": "sum(rate(s3_cloudserver_http_requests_total{namespace=\"${namespace}\", job=~\"$job\",code=~\"5..\"}[$__rate_interval]))",
           "format": "time_series",
           "hide": false,
           "instant": false,
@@ -1247,11 +1231,7 @@
       "targets": [
         {
           "datasource": null,
-<<<<<<< HEAD
-          "expr": "time()\n- max(cloud_server_last_report_timestamp{namespace=\"${namespace}\", job=\"${reportJob}\"})\n+ (max(cloud_server_last_report_timestamp{namespace=\"${namespace}\", job=\"${reportJob}\"})\n   - max(kube_cronjob_status_last_schedule_time{namespace=\"${namespace}\", cronjob=\"${countItemsJob}\"})\n   > 0 or vector(0))",
-=======
-          "expr": "time()\n- max by() (s3_cloudserver_last_report_timestamp{namespace=\"${namespace}\", job=\"${reportJob}\"})\n+ (s3_cloudserver_last_report_timestamp{namespace=\"${namespace}\", job=\"${reportJob}\"}\n   - on() kube_cronjob_status_last_schedule_time{namespace=\"${namespace}\", cronjob=\"${countItemsJob}\"}\n   > 0 or vector(0))",
->>>>>>> 75022350
+          "expr": "time()\n- max(s3_cloudserver_last_report_timestamp{namespace=\"${namespace}\", job=\"${reportJob}\"})\n+ (max(s3_cloudserver_last_report_timestamp{namespace=\"${namespace}\", job=\"${reportJob}\"})\n   - max(kube_cronjob_status_last_schedule_time{namespace=\"${namespace}\", cronjob=\"${countItemsJob}\"})\n   > 0 or vector(0))",
           "format": "time_series",
           "hide": false,
           "instant": false,
@@ -1365,11 +1345,7 @@
       "targets": [
         {
           "datasource": null,
-<<<<<<< HEAD
-          "expr": "sum by (code) (rate(http_requests_total{namespace=\"${namespace}\", job=~\"$job\"}[$__rate_interval]))",
-=======
-          "expr": "sum by (code) (increase(s3_cloudserver_http_requests_total{namespace=\"${namespace}\", job=~\"$job\"}[$__rate_interval]))",
->>>>>>> 75022350
+          "expr": "sum by (code) (rate(s3_cloudserver_http_requests_total{namespace=\"${namespace}\", job=~\"$job\"}[$__rate_interval]))",
           "format": "time_series",
           "hide": false,
           "instant": false,
@@ -1503,11 +1479,7 @@
       "targets": [
         {
           "datasource": null,
-<<<<<<< HEAD
-          "expr": "sum(rate(http_requests_total{namespace=\"${namespace}\", job=~\"$job\", code=~\"2..\"}[$__rate_interval]))",
-=======
-          "expr": "sum(increase(s3_cloudserver_http_requests_total{namespace=\"${namespace}\", job=~\"$job\", code=~\"2..\"}[$__rate_interval]))",
->>>>>>> 75022350
+          "expr": "sum(rate(s3_cloudserver_http_requests_total{namespace=\"${namespace}\", job=~\"$job\", code=~\"2..\"}[$__rate_interval]))",
           "format": "time_series",
           "hide": false,
           "instant": false,
@@ -1521,11 +1493,7 @@
         },
         {
           "datasource": null,
-<<<<<<< HEAD
-          "expr": "sum(rate(http_requests_total{namespace=\"${namespace}\", job=~\"$job\", code=~\"4..\"}[$__rate_interval]))",
-=======
-          "expr": "sum(increase(s3_cloudserver_http_requests_total{namespace=\"${namespace}\", job=~\"$job\", code=~\"4..\"}[$__rate_interval]))",
->>>>>>> 75022350
+          "expr": "sum(rate(s3_cloudserver_http_requests_total{namespace=\"${namespace}\", job=~\"$job\", code=~\"4..\"}[$__rate_interval]))",
           "format": "time_series",
           "hide": false,
           "instant": false,
@@ -1539,11 +1507,7 @@
         },
         {
           "datasource": null,
-<<<<<<< HEAD
-          "expr": "sum(rate(http_requests_total{namespace=\"${namespace}\", job=~\"$job\", code=~\"5..\"}[$__rate_interval]))",
-=======
-          "expr": "sum(increase(s3_cloudserver_http_requests_total{namespace=\"${namespace}\", job=~\"$job\", code=~\"5..\"}[$__rate_interval]))",
->>>>>>> 75022350
+          "expr": "sum(rate(s3_cloudserver_http_requests_total{namespace=\"${namespace}\", job=~\"$job\", code=~\"5..\"}[$__rate_interval]))",
           "format": "time_series",
           "hide": false,
           "instant": false,
@@ -1661,25 +1625,7 @@
       "targets": [
         {
           "datasource": null,
-<<<<<<< HEAD
           "expr": "sum(rate(http_requests_total{namespace=\"${namespace}\", job=~\"$job\"}[$__rate_interval])) by(action)",
-=======
-          "expr": "sum(rate(s3_cloudserver_http_request_duration_seconds_sum{namespace=\"${namespace}\", job=~\"$job\"}[$__rate_interval]))\n   /\nsum(rate(s3_cloudserver_http_request_duration_seconds_count{namespace=\"${namespace}\", job=~\"$job\"}[$__rate_interval]))",
-          "format": "time_series",
-          "hide": false,
-          "instant": false,
-          "interval": "",
-          "intervalFactor": 1,
-          "legendFormat": "Overall",
-          "metric": "",
-          "refId": "",
-          "step": 10,
-          "target": ""
-        },
-        {
-          "datasource": null,
-          "expr": "sum(rate(s3_cloudserver_http_request_duration_seconds_sum{namespace=\"${namespace}\", job=~\"$job\", action=~\"objectPut|objectPutPart|objectCopy|objectPutCopyPart\"}[$__rate_interval]))\n   /\nsum(rate(s3_cloudserver_http_request_duration_seconds_count{namespace=\"${namespace}\", job=~\"$job\", action=~\"objectPut|objectPutPart|objectCopy|objectPutCopyPart\"}[$__rate_interval]))",
->>>>>>> 75022350
           "format": "time_series",
           "hide": false,
           "instant": false,
@@ -1714,7 +1660,6 @@
           },
           "unit": "short"
         },
-<<<<<<< HEAD
         "overrides": []
       },
       "gridPos": {
@@ -1744,35 +1689,6 @@
           ],
           "fields": "",
           "values": false
-=======
-        {
-          "datasource": null,
-          "expr": "sum(rate(s3_cloudserver_http_request_duration_seconds_sum{namespace=\"${namespace}\", job=~\"$job\", action=\"objectDelete\"}[$__rate_interval]))\n   /\nsum(rate(s3_cloudserver_http_request_duration_seconds_count{namespace=\"${namespace}\", job=~\"$job\", action=\"objectDelete\"}[$__rate_interval]))",
-          "format": "time_series",
-          "hide": false,
-          "instant": false,
-          "interval": "",
-          "intervalFactor": 1,
-          "legendFormat": "Delete",
-          "metric": "",
-          "refId": "",
-          "step": 10,
-          "target": ""
-        },
-        {
-          "datasource": null,
-          "expr": "sum(rate(s3_cloudserver_http_request_duration_seconds_sum{namespace=\"${namespace}\", job=~\"$job\", action=\"objectGet\"}[$__rate_interval]))\n   /\nsum(rate(s3_cloudserver_http_request_duration_seconds_count{namespace=\"${namespace}\", job=~\"$job\", action=\"objectGet\"}[$__rate_interval]))",
-          "format": "time_series",
-          "hide": false,
-          "instant": false,
-          "interval": "",
-          "intervalFactor": 1,
-          "legendFormat": "Download",
-          "metric": "",
-          "refId": "",
-          "step": 10,
-          "target": ""
->>>>>>> 75022350
         },
         "tooltip": {
           "mode": "single"
@@ -1781,11 +1697,7 @@
       "targets": [
         {
           "datasource": null,
-<<<<<<< HEAD
           "expr": "sum(round(increase(http_requests_total{namespace=\"${namespace}\", job=~\"$job\"}[$__rate_interval]))) by(method)",
-=======
-          "expr": "sum(rate(s3_cloudserver_http_request_duration_seconds_sum{namespace=\"${namespace}\", job=~\"$job\", action=~\"multiObjectDelete|multipartDelete\"}[$__rate_interval]))\n   /\nsum(rate(s3_cloudserver_http_request_duration_seconds_count{namespace=\"${namespace}\", job=~\"$job\", action=~\"multiObjectDelete|multipartDelete\"}[$__rate_interval]))",
->>>>>>> 75022350
           "format": "time_series",
           "hide": false,
           "instant": false,
@@ -1899,7 +1811,7 @@
       "targets": [
         {
           "datasource": null,
-          "expr": "sum(rate(http_request_duration_seconds_sum{namespace=\"${namespace}\", job=~\"$job\"}[$__rate_interval]))\n   /\nsum(rate(http_request_duration_seconds_count{namespace=\"${namespace}\", job=~\"$job\"}[$__rate_interval]))",
+          "expr": "sum(rate(s3_cloudserver_http_request_duration_seconds_sum{namespace=\"${namespace}\", job=~\"$job\"}[$__rate_interval]))\n   /\nsum(rate(s3_cloudserver_http_request_duration_seconds_count{namespace=\"${namespace}\", job=~\"$job\"}[$__rate_interval]))",
           "format": "time_series",
           "hide": false,
           "instant": false,
@@ -1913,7 +1825,7 @@
         },
         {
           "datasource": null,
-          "expr": "sum(rate(http_request_duration_seconds_sum{namespace=\"${namespace}\", job=~\"$job\", action=~\"objectPut|objectPutPart|objectCopy|objectPutCopyPart\"}[$__rate_interval]))\n   /\nsum(rate(http_request_duration_seconds_count{namespace=\"${namespace}\", job=~\"$job\", action=~\"objectPut|objectPutPart|objectCopy|objectPutCopyPart\"}[$__rate_interval]))",
+          "expr": "sum(rate(s3_cloudserver_http_request_duration_seconds_sum{namespace=\"${namespace}\", job=~\"$job\", action=~\"objectPut|objectPutPart|objectCopy|objectPutCopyPart\"}[$__rate_interval]))\n   /\nsum(rate(s3_cloudserver_http_request_duration_seconds_count{namespace=\"${namespace}\", job=~\"$job\", action=~\"objectPut|objectPutPart|objectCopy|objectPutCopyPart\"}[$__rate_interval]))",
           "format": "time_series",
           "hide": false,
           "instant": false,
@@ -1927,7 +1839,7 @@
         },
         {
           "datasource": null,
-          "expr": "sum(rate(http_request_duration_seconds_sum{namespace=\"${namespace}\", job=~\"$job\", action=\"objectDelete\"}[$__rate_interval]))\n   /\nsum(rate(http_request_duration_seconds_count{namespace=\"${namespace}\", job=~\"$job\", action=\"objectDelete\"}[$__rate_interval]))",
+          "expr": "sum(rate(s3_cloudserver_http_request_duration_seconds_sum{namespace=\"${namespace}\", job=~\"$job\", action=\"objectDelete\"}[$__rate_interval]))\n   /\nsum(rate(s3_cloudserver_http_request_duration_seconds_count{namespace=\"${namespace}\", job=~\"$job\", action=\"objectDelete\"}[$__rate_interval]))",
           "format": "time_series",
           "hide": false,
           "instant": false,
@@ -1941,7 +1853,7 @@
         },
         {
           "datasource": null,
-          "expr": "sum(rate(http_request_duration_seconds_sum{namespace=\"${namespace}\", job=~\"$job\", action=\"objectGet\"}[$__rate_interval]))\n   /\nsum(rate(http_request_duration_seconds_count{namespace=\"${namespace}\", job=~\"$job\", action=\"objectGet\"}[$__rate_interval]))",
+          "expr": "sum(rate(s3_cloudserver_http_request_duration_seconds_sum{namespace=\"${namespace}\", job=~\"$job\", action=\"objectGet\"}[$__rate_interval]))\n   /\nsum(rate(s3_cloudserver_http_request_duration_seconds_count{namespace=\"${namespace}\", job=~\"$job\", action=\"objectGet\"}[$__rate_interval]))",
           "format": "time_series",
           "hide": false,
           "instant": false,
@@ -1955,7 +1867,7 @@
         },
         {
           "datasource": null,
-          "expr": "sum(rate(http_request_duration_seconds_sum{namespace=\"${namespace}\", job=~\"$job\", action=~\"multiObjectDelete|multipartDelete\"}[$__rate_interval]))\n   /\nsum(rate(http_request_duration_seconds_count{namespace=\"${namespace}\", job=~\"$job\", action=~\"multiObjectDelete|multipartDelete\"}[$__rate_interval]))",
+          "expr": "sum(rate(s3_cloudserver_http_request_duration_seconds_sum{namespace=\"${namespace}\", job=~\"$job\", action=~\"multiObjectDelete|multipartDelete\"}[$__rate_interval]))\n   /\nsum(rate(s3_cloudserver_http_request_duration_seconds_count{namespace=\"${namespace}\", job=~\"$job\", action=~\"multiObjectDelete|multipartDelete\"}[$__rate_interval]))",
           "format": "time_series",
           "hide": false,
           "instant": false,
@@ -2386,13 +2298,8 @@
       "targets": [
         {
           "datasource": null,
-<<<<<<< HEAD
-          "expr": "avg(http_request_size_bytes{namespace=\"${namespace}\", job=~\"$job\"}) by (quantile)",
-          "format": "time_series",
-=======
-          "expr": "sum(increase(s3_cloudserver_http_request_size_bytes{namespace=\"${namespace}\", job=~\"$job\"}[$__rate_interval])) by (le)",
-          "format": "heatmap",
->>>>>>> 75022350
+          "expr": "avg(s3_cloudserver_http_request_size_bytes{namespace=\"${namespace}\", job=~\"$job\"}) by (quantile)",
+          "format": "time_series",
           "hide": false,
           "instant": false,
           "interval": "",
@@ -2493,13 +2400,8 @@
       "targets": [
         {
           "datasource": null,
-<<<<<<< HEAD
-          "expr": "avg(http_response_size_bytes{namespace=\"${namespace}\", job=~\"$job\"}) by (quantile)",
-          "format": "time_series",
-=======
-          "expr": "sum(increase(s3_cloudserver_http_response_size_bytes{namespace=\"${namespace}\", job=~\"$job\"}[$__rate_interval])) by (le)",
-          "format": "heatmap",
->>>>>>> 75022350
+          "expr": "avg(s3_cloudserver_http_response_size_bytes{namespace=\"${namespace}\", job=~\"$job\"}) by (quantile)",
+          "format": "time_series",
           "hide": false,
           "instant": false,
           "interval": "",
